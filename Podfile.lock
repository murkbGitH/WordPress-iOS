--- conflicted
+++ resolved
@@ -33,11 +33,11 @@
     - DTFoundation/DTAnimatedGIF (~> 1.7.1)
     - DTFoundation/DTHTMLParser (~> 1.7.1)
     - DTFoundation/UIKit (~> 1.7.1)
-  - DTFoundation/Core (1.7.3)
-  - DTFoundation/DTAnimatedGIF (1.7.3)
-  - DTFoundation/DTHTMLParser (1.7.3):
+  - DTFoundation/Core (1.7.4)
+  - DTFoundation/DTAnimatedGIF (1.7.4)
+  - DTFoundation/DTHTMLParser (1.7.4):
     - DTFoundation/Core
-  - DTFoundation/UIKit (1.7.3):
+  - DTFoundation/UIKit (1.7.4):
     - DTFoundation/Core
   - EmailChecker (0.1)
   - Google-Diff-Match-Patch (0.0.1)
@@ -67,7 +67,7 @@
   - SocketRocket (0.3.1-beta2)
   - SVProgressHUD (1.0)
   - UIAlertView+Blocks (0.8.1)
-  - UIDeviceIdentifier (0.4.3)
+  - UIDeviceIdentifier (0.4.4)
   - WordPress-AppbotX (1.0.6)
   - WordPress-iOS-Editor (0.2.3.1):
     - CocoaLumberjack (~> 1.9)
@@ -115,11 +115,7 @@
   - SVProgressHUD (~> 1.0)
   - UIDeviceIdentifier (~> 0.1)
   - WordPress-AppbotX (from `https://github.com/wordpress-mobile/appbotx.git`, commit `a0273598d22aac982bec5807e638050b0032a9c9`)
-<<<<<<< HEAD
-  - WordPress-iOS-Editor (= 0.2.3.1)
-=======
   - WordPress-iOS-Editor (from `git://github.com/wordpress-mobile/WordPress-iOS-Editor`, commit `4a67eb8a3f605560d798b3b24fb5ed6bbb62948e`)
->>>>>>> 2c2c95c7
   - WordPress-iOS-Shared (= 0.1.4)
   - WordPressApi (from `https://github.com/wordpress-mobile/WordPressApi.git`, tag `0.2.0`)
   - WordPressCom-Analytics-iOS (= 0.0.13)
@@ -156,7 +152,7 @@
     :commit: e946cf3d97eb95372f4fc4478bf2e0099e73f4b0
     :git: git://github.com/wordpress-mobile/MGImageUtilities.git
   SocketRocket:
-    :commit: bcac6bd87f6530b172f21017634d0b313a5a83b7
+    :commit: 04b9c1d135d7791f6d8b2947b3c53ff3f3b1248d
     :git: https://github.com/jleandroperez/SocketRocket.git
   WordPress-AppbotX:
     :commit: a0273598d22aac982bec5807e638050b0032a9c9
@@ -168,30 +164,13 @@
     :git: https://github.com/wordpress-mobile/WordPressApi.git
     :tag: 0.2.0
 
-CHECKOUT OPTIONS:
-  KIF:
-    :commit: f9e3ae3c30447d9efa9dcf2279a77b580157ccbf
-    :git: https://github.com/SergioEstevao/KIF.git
-  MGImageUtilities:
-    :commit: e946cf3d97eb95372f4fc4478bf2e0099e73f4b0
-    :git: git://github.com/wordpress-mobile/MGImageUtilities.git
-  SocketRocket:
-    :commit: 3244d812c52cf1b2aca7c4995e2be03f78faea97
-    :git: https://github.com/jleandroperez/SocketRocket.git
-  WordPress-AppbotX:
-    :commit: a0273598d22aac982bec5807e638050b0032a9c9
-    :git: https://github.com/wordpress-mobile/appbotx.git
-  WordPressApi:
-    :git: https://github.com/wordpress-mobile/WordPressApi.git
-    :tag: 0.2.0
-
 SPEC CHECKSUMS:
   AFNetworking: 6d7b76aa5d04c8c37daad3eef4b7e3f2a7620da3
   CocoaLumberjack: 205769c032b5fef85b92472046bcc8b7e7c8a817
   CrashlyticsLumberjack: 192a08e07648e4e09d44052356b53ab839cc8a1b
   CTAssetsPickerController: 319a91106b7b323446b39ab944a3f14db0a1ca46
   DTCoreText: 84eb8ba2e70448fdd9d837540e371f9f587b65ba
-  DTFoundation: 360bc65ab44f588611f47324b8cfb0f18e04b263
+  DTFoundation: 721a63964fb9acd64cb8c9d3d1642ee60bac3d6a
   EmailChecker: e909e6d113fac7ad5e3c304fabce30fc4a79c80e
   Google-Diff-Match-Patch: 1f9c0b972c351d9c0a4fee137eb96896460477cd
   google-plus-ios-sdk: bb7b918c2ee0d5f5e389c4fddc06d71995481f67
@@ -213,13 +192,9 @@
   SocketRocket: b809068861cb66d871eb93a428696b1eb5451318
   SVProgressHUD: 5034c6e22b8c2ca3e09402e48d41ed0340aa1c50
   UIAlertView+Blocks: 0b749f1f7bd5131ff2233b30a406c1585a7171b2
-  UIDeviceIdentifier: a313d8f8d5a0ad34898f332e65dbecfa2d9b2af3
+  UIDeviceIdentifier: 4733d3b2480ff5c7f8da887f74c0d6f1e9208d4f
   WordPress-AppbotX: 8bb0ad23af141e85db282ce09b58e5b3604cf54c
-<<<<<<< HEAD
-  WordPress-iOS-Editor: 7679af73f38fc1067ce5d6b7bbfb2a34117bab34
-=======
   WordPress-iOS-Editor: 90921cc23a033bc701c0ee105633cb6d6178f1cd
->>>>>>> 2c2c95c7
   WordPress-iOS-Shared: cb00b5b2530e5b581d34926ac6966b7ec476a93a
   WordPressApi: 6d28e1f6e6bf6cea2aa52d99d2cc795ff398e479
   WordPressCom-Analytics-iOS: 05bdd495e26a378a27083034fa63b543e0b3aee9
