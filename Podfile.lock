--- conflicted
+++ resolved
@@ -204,11 +204,7 @@
   - Lookback (= 1.1.4)
   - MGImageUtilities (from `git://github.com/wordpress-mobile/MGImageUtilities.git`,
     branch `gifsupport`)
-<<<<<<< HEAD
   - Mixpanel (= 2.9.4)
-=======
-  - Mixpanel
->>>>>>> af7ba10c
   - MRProgress (~> 0.7.0)
   - Nimble (~> 3.0.0)
   - NSObject-SafeExpectations (= 0.0.2)
@@ -230,19 +226,10 @@
   - WordPress-iOS-Editor (= 1.1.5)
   - WordPress-iOS-Shared (= 0.5.3)
   - WordPressApi (from `https://github.com/wordpress-mobile/WordPress-API-iOS.git`)
-<<<<<<< HEAD
   - WordPressCom-Analytics-iOS (= 0.1.4)
   - WordPressCom-Stats-iOS/Services (= 0.6.3)
   - WordPressCom-Stats-iOS/UI (= 0.6.3)
   - WPMediaPicker (~> 0.9.0)
-=======
-  - WordPressCom-Analytics-iOS (= 0.1.3)
-  - WordPressCom-Stats-iOS/Services (from `https://github.com/wordpress-mobile/WordPressCom-Stats-iOS.git`,
-    branch `temporary-workaround-for-6.0`)
-  - WordPressCom-Stats-iOS/UI (from `https://github.com/wordpress-mobile/WordPressCom-Stats-iOS.git`,
-    branch `temporary-workaround-for-6.0`)
-  - WPMediaPicker (~> 0.8.1)
->>>>>>> af7ba10c
   - wpxmlrpc (~> 0.8)
 
 EXTERNAL SOURCES:
@@ -259,9 +246,6 @@
     :git: https://github.com/wordpress-mobile/appbotx.git
   WordPressApi:
     :git: https://github.com/wordpress-mobile/WordPress-API-iOS.git
-  WordPressCom-Stats-iOS:
-    :branch: temporary-workaround-for-6.0
-    :git: https://github.com/wordpress-mobile/WordPressCom-Stats-iOS.git
 
 CHECKOUT OPTIONS:
   Automattic-Tracks-iOS:
@@ -276,9 +260,6 @@
   WordPressApi:
     :commit: e89ef2bf8820d785c3fe9713ebeeb83f8a3f0429
     :git: https://github.com/wordpress-mobile/WordPress-API-iOS.git
-  WordPressCom-Stats-iOS:
-    :commit: dc720e4a34be1ad129d2570a7df1c59c74fe9c0b
-    :git: https://github.com/wordpress-mobile/WordPressCom-Stats-iOS.git
 
 SPEC CHECKSUMS:
   1PasswordExtension: 9f471645d378283cb88c6d4bf502e4381a42c0ad
