// !$*UTF8*$!
{
	archiveVersion = 1;
	classes = {
	};
	objectVersion = 46;
	objects = {

/* Begin PBXAggregateTarget section */
		A2795807198819DE0031C6A3 /* OCLint */ = {
			isa = PBXAggregateTarget;
			buildConfigurationList = A279580C198819DE0031C6A3 /* Build configuration list for PBXAggregateTarget "OCLint" */;
			buildPhases = (
				A279580D198819F50031C6A3 /* ShellScript */,
			);
			dependencies = (
			);
			name = OCLint;
			productName = OCLint;
		};
/* End PBXAggregateTarget section */

/* Begin PBXBuildFile section */
		00F2E3F8166EEF9800D0527C /* CoreGraphics.framework in Frameworks */ = {isa = PBXBuildFile; fileRef = 834CE7371256D0F60046A4A3 /* CoreGraphics.framework */; };
		00F2E3FA166EEFBE00D0527C /* UIKit.framework in Frameworks */ = {isa = PBXBuildFile; fileRef = E10B3653158F2D4500419A93 /* UIKit.framework */; };
		00F2E3FB166EEFE100D0527C /* QuartzCore.framework in Frameworks */ = {isa = PBXBuildFile; fileRef = E10B3651158F2D3F00419A93 /* QuartzCore.framework */; };
		03958062100D6CFC00850742 /* WPLabel.m in Sources */ = {isa = PBXBuildFile; fileRef = 03958061100D6CFC00850742 /* WPLabel.m */; };
		067D911C15654CE79F0A4A29 /* libPods-WordPressTest.a in Frameworks */ = {isa = PBXBuildFile; fileRef = D4972215061A4C21AD2CD5B8 /* libPods-WordPressTest.a */; };
		1D3623260D0F684500981E51 /* WordPressAppDelegate.m in Sources */ = {isa = PBXBuildFile; fileRef = 1D3623250D0F684500981E51 /* WordPressAppDelegate.m */; };
		1D60589B0D05DD56006BFB54 /* main.m in Sources */ = {isa = PBXBuildFile; fileRef = 29B97316FDCFA39411CA2CEA /* main.m */; };
		1D60589F0D05DD5A006BFB54 /* Foundation.framework in Frameworks */ = {isa = PBXBuildFile; fileRef = 1D30AB110D05D00D00671497 /* Foundation.framework */; };
		28AD73600D9D9599002E5188 /* MainWindow.xib in Resources */ = {isa = PBXBuildFile; fileRef = 28AD735F0D9D9599002E5188 /* MainWindow.xib */; };
		2906F812110CDA8900169D56 /* EditCommentViewController.m in Sources */ = {isa = PBXBuildFile; fileRef = 2906F810110CDA8900169D56 /* EditCommentViewController.m */; };
		2906F813110CDA8900169D56 /* EditCommentViewController.xib in Resources */ = {isa = PBXBuildFile; fileRef = 2906F811110CDA8900169D56 /* EditCommentViewController.xib */; };
		296526FE105810E100597FA3 /* NSString+Helpers.m in Sources */ = {isa = PBXBuildFile; fileRef = 296526FD105810E100597FA3 /* NSString+Helpers.m */; };
		296890780FE971DC00770264 /* Security.framework in Frameworks */ = {isa = PBXBuildFile; fileRef = 296890770FE971DC00770264 /* Security.framework */; };
		2F970F740DF92274006BD934 /* PostsViewController.m in Sources */ = {isa = PBXBuildFile; fileRef = 2F970F730DF92274006BD934 /* PostsViewController.m */; };
		2FAE97090E33B21600CA8540 /* defaultPostTemplate_old.html in Resources */ = {isa = PBXBuildFile; fileRef = 2FAE97040E33B21600CA8540 /* defaultPostTemplate_old.html */; };
		2FAE970C0E33B21600CA8540 /* xhtml1-transitional.dtd in Resources */ = {isa = PBXBuildFile; fileRef = 2FAE97070E33B21600CA8540 /* xhtml1-transitional.dtd */; };
		2FAE970D0E33B21600CA8540 /* xhtmlValidatorTemplate.xhtml in Resources */ = {isa = PBXBuildFile; fileRef = 2FAE97080E33B21600CA8540 /* xhtmlValidatorTemplate.xhtml */; };
		30AF6CF513C2289600A29C00 /* AboutViewController.xib in Resources */ = {isa = PBXBuildFile; fileRef = 30AF6CF413C2289600A29C00 /* AboutViewController.xib */; };
		30AF6CFD13C230C600A29C00 /* AboutViewController.m in Sources */ = {isa = PBXBuildFile; fileRef = 30AF6CFC13C230C600A29C00 /* AboutViewController.m */; };
		30EABE0918A5903400B73A9C /* WPBlogTableViewCell.m in Sources */ = {isa = PBXBuildFile; fileRef = 30EABE0818A5903400B73A9C /* WPBlogTableViewCell.m */; };
		37022D931981C19000F322B7 /* VerticallyStackedButton.m in Sources */ = {isa = PBXBuildFile; fileRef = 37022D901981BF9200F322B7 /* VerticallyStackedButton.m */; };
		3716E401167296D30035F8C4 /* ToastView.xib in Resources */ = {isa = PBXBuildFile; fileRef = 3716E400167296D30035F8C4 /* ToastView.xib */; };
		37245ADC13FC23FF006CDBE3 /* WPWebViewController.xib in Resources */ = {isa = PBXBuildFile; fileRef = 37245ADB13FC23FF006CDBE3 /* WPWebViewController.xib */; };
		374CB16215B93C0800DD0EBC /* AudioToolbox.framework in Frameworks */ = {isa = PBXBuildFile; fileRef = 374CB16115B93C0800DD0EBC /* AudioToolbox.framework */; };
		375D090D133B94C3000CC9CD /* BlogsTableViewCell.m in Sources */ = {isa = PBXBuildFile; fileRef = 375D090C133B94C3000CC9CD /* BlogsTableViewCell.m */; };
		3768BEF213041E7900E7C9A9 /* BetaFeedbackViewController.xib in Resources */ = {isa = PBXBuildFile; fileRef = 3768BEF013041E7900E7C9A9 /* BetaFeedbackViewController.xib */; };
		37B7924D16768FCC0021B3A4 /* NotificationSettingsViewController.m in Sources */ = {isa = PBXBuildFile; fileRef = 37B7924C16768FCB0021B3A4 /* NotificationSettingsViewController.m */; };
		45C73C25113C36F70024D0D2 /* MainWindow-iPad.xib in Resources */ = {isa = PBXBuildFile; fileRef = 45C73C24113C36F70024D0D2 /* MainWindow-iPad.xib */; };
		462F4E0A18369F0B0028D2F8 /* BlogDetailsViewController.m in Sources */ = {isa = PBXBuildFile; fileRef = 462F4E0718369F0B0028D2F8 /* BlogDetailsViewController.m */; };
		462F4E0B18369F0B0028D2F8 /* BlogListViewController.m in Sources */ = {isa = PBXBuildFile; fileRef = 462F4E0918369F0B0028D2F8 /* BlogListViewController.m */; };
		4645AFC51961E1FB005F7509 /* AppImages.xcassets in Resources */ = {isa = PBXBuildFile; fileRef = 4645AFC41961E1FB005F7509 /* AppImages.xcassets */; };
		46E4792C185BD2B8007AA76F /* CommentView.m in Sources */ = {isa = PBXBuildFile; fileRef = 46E4792B185BD2B8007AA76F /* CommentView.m */; };
		46F84611185A6E98009D0DA5 /* WPContentView.m in Sources */ = {isa = PBXBuildFile; fileRef = 46F84610185A6E98009D0DA5 /* WPContentView.m */; };
		46F8714F1838C41600BC149B /* NSDate+StringFormatting.m in Sources */ = {isa = PBXBuildFile; fileRef = 46F8714E1838C41600BC149B /* NSDate+StringFormatting.m */; };
		46FE8276184FD8A200535844 /* WordPressComOAuthClient.m in Sources */ = {isa = PBXBuildFile; fileRef = E1634518183B733B005E967F /* WordPressComOAuthClient.m */; };
		59379AA4191904C200B49251 /* AnimatedGIFImageSerialization.m in Sources */ = {isa = PBXBuildFile; fileRef = 59379AA3191904C200B49251 /* AnimatedGIFImageSerialization.m */; };
		5D0077A7182AE9DF00F865DB /* ReaderMediaQueue.m in Sources */ = {isa = PBXBuildFile; fileRef = 5D0077A6182AE9DF00F865DB /* ReaderMediaQueue.m */; };
		5D08B90419648C3400D5B381 /* ReaderSubscriptionViewController.m in Sources */ = {isa = PBXBuildFile; fileRef = 5D08B90319648C3400D5B381 /* ReaderSubscriptionViewController.m */; };
		5D119DA3176FBE040073D83A /* UIImageView+AFNetworkingExtra.m in Sources */ = {isa = PBXBuildFile; fileRef = 5D119DA2176FBE040073D83A /* UIImageView+AFNetworkingExtra.m */; };
		5D11E3261979E76D00E70992 /* VideoThumbnailServiceRemote.m in Sources */ = {isa = PBXBuildFile; fileRef = 5D11E3251979E76D00E70992 /* VideoThumbnailServiceRemote.m */; };
		5D12FE191987FE4100378BD6 /* ReaderSite.m in Sources */ = {isa = PBXBuildFile; fileRef = 5D12FE181987FE4100378BD6 /* ReaderSite.m */; };
		5D12FE1E1988243700378BD6 /* RemoteReaderPost.m in Sources */ = {isa = PBXBuildFile; fileRef = 5D12FE1B1988243700378BD6 /* RemoteReaderPost.m */; };
		5D12FE1F1988243700378BD6 /* RemoteReaderTopic.m in Sources */ = {isa = PBXBuildFile; fileRef = 5D12FE1D1988243700378BD6 /* RemoteReaderTopic.m */; };
		5D12FE221988245B00378BD6 /* RemoteReaderSite.m in Sources */ = {isa = PBXBuildFile; fileRef = 5D12FE211988245B00378BD6 /* RemoteReaderSite.m */; };
		5D146EBB189857ED0068FDC6 /* FeaturedImageViewController.m in Sources */ = {isa = PBXBuildFile; fileRef = 5D146EBA189857ED0068FDC6 /* FeaturedImageViewController.m */; };
		5D1945621979C3D5003EDDAD /* WPRichTextImageControl.m in Sources */ = {isa = PBXBuildFile; fileRef = 5D1945611979C3D5003EDDAD /* WPRichTextImageControl.m */; };
		5D1945651979E091003EDDAD /* WPRichTextVideoControl.m in Sources */ = {isa = PBXBuildFile; fileRef = 5D1945641979E091003EDDAD /* WPRichTextVideoControl.m */; };
		5D1D9C50198837D0009D13B7 /* RemoteReaderPost.m in Sources */ = {isa = PBXBuildFile; fileRef = 5D12FE1B1988243700378BD6 /* RemoteReaderPost.m */; };
		5D1D9C51198837D0009D13B7 /* RemoteReaderSite.m in Sources */ = {isa = PBXBuildFile; fileRef = 5D12FE211988245B00378BD6 /* RemoteReaderSite.m */; };
		5D1D9C52198837D0009D13B7 /* RemoteReaderTopic.m in Sources */ = {isa = PBXBuildFile; fileRef = 5D12FE1D1988243700378BD6 /* RemoteReaderTopic.m */; };
		5D1EE80215E7AF3E007F1F02 /* JetpackSettingsViewController.m in Sources */ = {isa = PBXBuildFile; fileRef = 5D1EE80015E7AF3E007F1F02 /* JetpackSettingsViewController.m */; };
		5D20A6531982D56600463A91 /* FollowedSitesViewController.m in Sources */ = {isa = PBXBuildFile; fileRef = 5D20A6521982D56600463A91 /* FollowedSitesViewController.m */; };
		5D2BEB4919758102005425F7 /* WPTableImageSourceTest.m in Sources */ = {isa = PBXBuildFile; fileRef = 5D2BEB4819758102005425F7 /* WPTableImageSourceTest.m */; };
		5D37941B19216B1300E26CA4 /* RebloggingViewController.m in Sources */ = {isa = PBXBuildFile; fileRef = 5D37941A19216B1300E26CA4 /* RebloggingViewController.m */; };
		5D3D559718F88C3500782892 /* ReaderPostService.m in Sources */ = {isa = PBXBuildFile; fileRef = 5D3D559618F88C3500782892 /* ReaderPostService.m */; };
		5D3D559A18F88C5E00782892 /* ReaderPostServiceRemote.m in Sources */ = {isa = PBXBuildFile; fileRef = 5D3D559918F88C5E00782892 /* ReaderPostServiceRemote.m */; };
		5D3E334E15EEBB6B005FC6F2 /* ReachabilityUtils.m in Sources */ = {isa = PBXBuildFile; fileRef = 5D3E334D15EEBB6B005FC6F2 /* ReachabilityUtils.m */; };
		5D42A3DE175E7452005CFF05 /* AbstractComment.m in Sources */ = {isa = PBXBuildFile; fileRef = 5D42A3D5175E7452005CFF05 /* AbstractComment.m */; };
		5D42A3DF175E7452005CFF05 /* AbstractPost.m in Sources */ = {isa = PBXBuildFile; fileRef = 5D42A3D7175E7452005CFF05 /* AbstractPost.m */; };
		5D42A3E0175E7452005CFF05 /* BasePost.m in Sources */ = {isa = PBXBuildFile; fileRef = 5D42A3D9175E7452005CFF05 /* BasePost.m */; };
		5D42A3E1175E7452005CFF05 /* ReaderComment.m in Sources */ = {isa = PBXBuildFile; fileRef = 5D42A3DB175E7452005CFF05 /* ReaderComment.m */; };
		5D42A3E2175E7452005CFF05 /* ReaderPost.m in Sources */ = {isa = PBXBuildFile; fileRef = 5D42A3DD175E7452005CFF05 /* ReaderPost.m */; };
		5D42A3F7175E75EE005CFF05 /* ReaderCommentTableViewCell.m in Sources */ = {isa = PBXBuildFile; fileRef = 5D42A3E4175E75EE005CFF05 /* ReaderCommentTableViewCell.m */; };
		5D42A3F8175E75EE005CFF05 /* ReaderImageView.m in Sources */ = {isa = PBXBuildFile; fileRef = 5D42A3E6175E75EE005CFF05 /* ReaderImageView.m */; };
		5D42A3F9175E75EE005CFF05 /* ReaderMediaView.m in Sources */ = {isa = PBXBuildFile; fileRef = 5D42A3E8175E75EE005CFF05 /* ReaderMediaView.m */; };
		5D42A3FB175E75EE005CFF05 /* ReaderPostDetailViewController.m in Sources */ = {isa = PBXBuildFile; fileRef = 5D42A3EC175E75EE005CFF05 /* ReaderPostDetailViewController.m */; };
		5D42A3FC175E75EE005CFF05 /* ReaderPostsViewController.m in Sources */ = {isa = PBXBuildFile; fileRef = 5D42A3EE175E75EE005CFF05 /* ReaderPostsViewController.m */; };
		5D42A3FD175E75EE005CFF05 /* ReaderPostTableViewCell.m in Sources */ = {isa = PBXBuildFile; fileRef = 5D42A3F0175E75EE005CFF05 /* ReaderPostTableViewCell.m */; };
		5D42A400175E75EE005CFF05 /* ReaderVideoView.m in Sources */ = {isa = PBXBuildFile; fileRef = 5D42A3F6175E75EE005CFF05 /* ReaderVideoView.m */; };
		5D42A405175E76A7005CFF05 /* WPImageViewController.m in Sources */ = {isa = PBXBuildFile; fileRef = 5D42A402175E76A2005CFF05 /* WPImageViewController.m */; };
		5D42A406175E76A7005CFF05 /* WPWebVideoViewController.m in Sources */ = {isa = PBXBuildFile; fileRef = 5D42A404175E76A5005CFF05 /* WPWebVideoViewController.m */; };
		5D44EB351986D695008B7175 /* ReaderSiteServiceRemote.m in Sources */ = {isa = PBXBuildFile; fileRef = 5D44EB341986D695008B7175 /* ReaderSiteServiceRemote.m */; };
		5D44EB381986D8BA008B7175 /* ReaderSiteService.m in Sources */ = {isa = PBXBuildFile; fileRef = 5D44EB371986D8BA008B7175 /* ReaderSiteService.m */; };
		5D4AD40F185FE64C00CDEE17 /* WPMainTabBarController.m in Sources */ = {isa = PBXBuildFile; fileRef = 5D4AD40E185FE64C00CDEE17 /* WPMainTabBarController.m */; };
		5D577D33189127BE00B964C3 /* PostGeolocationViewController.m in Sources */ = {isa = PBXBuildFile; fileRef = 5D577D32189127BE00B964C3 /* PostGeolocationViewController.m */; };
		5D577D361891360900B964C3 /* PostGeolocationView.m in Sources */ = {isa = PBXBuildFile; fileRef = 5D577D351891360900B964C3 /* PostGeolocationView.m */; };
		5D5D0027187DA9D30027CEF6 /* CategoriesViewController.m in Sources */ = {isa = PBXBuildFile; fileRef = 5D5D0026187DA9D30027CEF6 /* CategoriesViewController.m */; };
		5D62BAD718AA88210044E5F7 /* PageSettingsViewController.m in Sources */ = {isa = PBXBuildFile; fileRef = 5D62BAD618AA88210044E5F7 /* PageSettingsViewController.m */; };
		5D69DBC4165428CA00A2D1F7 /* n.caf in Resources */ = {isa = PBXBuildFile; fileRef = 5D69DBC3165428CA00A2D1F7 /* n.caf */; };
		5D839AA8187F0D6B00811F4A /* PostFeaturedImageCell.m in Sources */ = {isa = PBXBuildFile; fileRef = 5D839AA7187F0D6B00811F4A /* PostFeaturedImageCell.m */; };
		5D839AAB187F0D8000811F4A /* PostGeolocationCell.m in Sources */ = {isa = PBXBuildFile; fileRef = 5D839AAA187F0D8000811F4A /* PostGeolocationCell.m */; };
		5D87E10C15F5120C0012C595 /* SettingsPageViewController.m in Sources */ = {isa = PBXBuildFile; fileRef = 5D87E10A15F5120C0012C595 /* SettingsPageViewController.m */; };
		5D8D53F119250412003C8859 /* BlogSelectorViewController.m in Sources */ = {isa = PBXBuildFile; fileRef = 5D8D53EE19250412003C8859 /* BlogSelectorViewController.m */; };
		5D8D53F219250412003C8859 /* WPComBlogSelectorViewController.m in Sources */ = {isa = PBXBuildFile; fileRef = 5D8D53F019250412003C8859 /* WPComBlogSelectorViewController.m */; };
		5D97C2F315CAF8D8009B44DD /* UINavigationController+KeyboardFix.m in Sources */ = {isa = PBXBuildFile; fileRef = 5D97C2F215CAF8D8009B44DD /* UINavigationController+KeyboardFix.m */; };
		5D9B17C519998A430047A4A2 /* ReaderBlockedTableViewCell.m in Sources */ = {isa = PBXBuildFile; fileRef = 5D9B17C419998A430047A4A2 /* ReaderBlockedTableViewCell.m */; };
		5DA3EE12192508F700294E0B /* WPImageOptimizer.m in Sources */ = {isa = PBXBuildFile; fileRef = 5DA3EE0F192508F700294E0B /* WPImageOptimizer.m */; };
		5DA3EE13192508F700294E0B /* WPImageOptimizer+Private.m in Sources */ = {isa = PBXBuildFile; fileRef = 5DA3EE11192508F700294E0B /* WPImageOptimizer+Private.m */; };
		5DA3EE161925090A00294E0B /* MediaService.m in Sources */ = {isa = PBXBuildFile; fileRef = 5DA3EE151925090A00294E0B /* MediaService.m */; };
		5DA3EE1A1925111700294E0B /* WPImageOptimizerTest.m in Sources */ = {isa = PBXBuildFile; fileRef = 5DA3EE191925111700294E0B /* WPImageOptimizerTest.m */; };
		5DA5BF3D18E32DCF005F11F9 /* EditMediaViewController.m in Sources */ = {isa = PBXBuildFile; fileRef = 5DA5BF2818E32DCF005F11F9 /* EditMediaViewController.m */; };
		5DA5BF3E18E32DCF005F11F9 /* EditMediaViewController.xib in Resources */ = {isa = PBXBuildFile; fileRef = 5DA5BF2918E32DCF005F11F9 /* EditMediaViewController.xib */; };
		5DA5BF3F18E32DCF005F11F9 /* InputViewButton.m in Sources */ = {isa = PBXBuildFile; fileRef = 5DA5BF2B18E32DCF005F11F9 /* InputViewButton.m */; };
		5DA5BF4018E32DCF005F11F9 /* MediaBrowserCell.m in Sources */ = {isa = PBXBuildFile; fileRef = 5DA5BF2D18E32DCF005F11F9 /* MediaBrowserCell.m */; };
		5DA5BF4118E32DCF005F11F9 /* MediaBrowserViewController.m in Sources */ = {isa = PBXBuildFile; fileRef = 5DA5BF2F18E32DCF005F11F9 /* MediaBrowserViewController.m */; };
		5DA5BF4218E32DCF005F11F9 /* MediaBrowserViewController.xib in Resources */ = {isa = PBXBuildFile; fileRef = 5DA5BF3018E32DCF005F11F9 /* MediaBrowserViewController.xib */; };
		5DA5BF4318E32DCF005F11F9 /* MediaSearchFilterHeaderView.m in Sources */ = {isa = PBXBuildFile; fileRef = 5DA5BF3218E32DCF005F11F9 /* MediaSearchFilterHeaderView.m */; };
		5DA5BF4418E32DCF005F11F9 /* Theme.m in Sources */ = {isa = PBXBuildFile; fileRef = 5DA5BF3418E32DCF005F11F9 /* Theme.m */; };
		5DA5BF4518E32DCF005F11F9 /* ThemeBrowserCell.m in Sources */ = {isa = PBXBuildFile; fileRef = 5DA5BF3618E32DCF005F11F9 /* ThemeBrowserCell.m */; };
		5DA5BF4618E32DCF005F11F9 /* ThemeBrowserViewController.m in Sources */ = {isa = PBXBuildFile; fileRef = 5DA5BF3818E32DCF005F11F9 /* ThemeBrowserViewController.m */; };
		5DA5BF4718E32DCF005F11F9 /* ThemeDetailsViewController.m in Sources */ = {isa = PBXBuildFile; fileRef = 5DA5BF3A18E32DCF005F11F9 /* ThemeDetailsViewController.m */; };
		5DA5BF4818E32DCF005F11F9 /* WPLoadingView.m in Sources */ = {isa = PBXBuildFile; fileRef = 5DA5BF3C18E32DCF005F11F9 /* WPLoadingView.m */; };
		5DB3BA0518D0E7B600F3F3E9 /* WPPickerView.m in Sources */ = {isa = PBXBuildFile; fileRef = 5DB3BA0418D0E7B600F3F3E9 /* WPPickerView.m */; };
		5DB3BA0818D11D8D00F3F3E9 /* PublishDatePickerView.m in Sources */ = {isa = PBXBuildFile; fileRef = 5DB3BA0718D11D8D00F3F3E9 /* PublishDatePickerView.m */; };
		5DB4683B18A2E718004A89A9 /* LocationService.m in Sources */ = {isa = PBXBuildFile; fileRef = 5DB4683A18A2E718004A89A9 /* LocationService.m */; };
		5DB767411588F64D00EBE36C /* postPreview.html in Resources */ = {isa = PBXBuildFile; fileRef = 5DB767401588F64D00EBE36C /* postPreview.html */; };
		5DBCD9D218F3569F00B32229 /* ReaderTopic.m in Sources */ = {isa = PBXBuildFile; fileRef = 5DBCD9D118F3569F00B32229 /* ReaderTopic.m */; };
		5DBCD9D518F35D7500B32229 /* ReaderTopicService.m in Sources */ = {isa = PBXBuildFile; fileRef = 5DBCD9D418F35D7500B32229 /* ReaderTopicService.m */; };
		5DC02A3718E4C5BD009A1765 /* ThemeBrowserViewController.xib in Resources */ = {isa = PBXBuildFile; fileRef = 5DC02A3418E4C5BD009A1765 /* ThemeBrowserViewController.xib */; };
		5DC02A3818E4C5BD009A1765 /* ThemeDetailsViewController.xib in Resources */ = {isa = PBXBuildFile; fileRef = 5DC02A3518E4C5BD009A1765 /* ThemeDetailsViewController.xib */; };
		5DC02A3918E4C5BD009A1765 /* ThemeDetailsViewController~ipad.xib in Resources */ = {isa = PBXBuildFile; fileRef = 5DC02A3618E4C5BD009A1765 /* ThemeDetailsViewController~ipad.xib */; };
		5DC3A44D1610B9BC00A890BE /* UINavigationController+Rotation.m in Sources */ = {isa = PBXBuildFile; fileRef = 5DC3A44C1610B9BC00A890BE /* UINavigationController+Rotation.m */; };
		5DE8A0411912D95B00B2FF59 /* ReaderPostServiceTest.m in Sources */ = {isa = PBXBuildFile; fileRef = 5DE8A0401912D95B00B2FF59 /* ReaderPostServiceTest.m */; };
		5DEB61B4156FCD3400242C35 /* WPWebView.m in Sources */ = {isa = PBXBuildFile; fileRef = 5DEB61B3156FCD3400242C35 /* WPWebView.m */; };
		5DEB61B8156FCD5200242C35 /* WPChromelessWebViewController.m in Sources */ = {isa = PBXBuildFile; fileRef = 5DEB61B7156FCD5200242C35 /* WPChromelessWebViewController.m */; };
		5DF59C0B1770AE3A00171208 /* UILabel+SuggestSize.m in Sources */ = {isa = PBXBuildFile; fileRef = 5DF59C0A1770AE3A00171208 /* UILabel+SuggestSize.m */; };
		5DF738941965FAB900393584 /* SubscribedTopicsViewController.m in Sources */ = {isa = PBXBuildFile; fileRef = 5DF738931965FAB900393584 /* SubscribedTopicsViewController.m */; };
		5DF738971965FACD00393584 /* RecommendedTopicsViewController.m in Sources */ = {isa = PBXBuildFile; fileRef = 5DF738961965FACD00393584 /* RecommendedTopicsViewController.m */; };
		5DF7389A1965FB3C00393584 /* WPTableViewHandler.m in Sources */ = {isa = PBXBuildFile; fileRef = 5DF738991965FB3C00393584 /* WPTableViewHandler.m */; };
		5DF94E241962B90300359241 /* CommentViewController.m in Sources */ = {isa = PBXBuildFile; fileRef = 5DF94E231962B90300359241 /* CommentViewController.m */; };
		5DF94E2B1962B97D00359241 /* NewCommentsTableViewCell.m in Sources */ = {isa = PBXBuildFile; fileRef = 5DF94E261962B97D00359241 /* NewCommentsTableViewCell.m */; };
		5DF94E2D1962B97D00359241 /* NewPostTableViewCell.m in Sources */ = {isa = PBXBuildFile; fileRef = 5DF94E2A1962B97D00359241 /* NewPostTableViewCell.m */; };
		5DF94E301962B99C00359241 /* PostSettingsSelectionViewController.m in Sources */ = {isa = PBXBuildFile; fileRef = 5DF94E2F1962B99C00359241 /* PostSettingsSelectionViewController.m */; };
		5DF94E331962B9D800359241 /* WPAlertView.xib in Resources */ = {isa = PBXBuildFile; fileRef = 5DF94E311962B9D800359241 /* WPAlertView.xib */; };
		5DF94E341962B9D800359241 /* WPAlertViewSideBySide.xib in Resources */ = {isa = PBXBuildFile; fileRef = 5DF94E321962B9D800359241 /* WPAlertViewSideBySide.xib */; };
		5DF94E421962BAA700359241 /* WPContentActionView.m in Sources */ = {isa = PBXBuildFile; fileRef = 5DF94E371962BAA700359241 /* WPContentActionView.m */; };
		5DF94E431962BAA700359241 /* WPContentAttributionView.m in Sources */ = {isa = PBXBuildFile; fileRef = 5DF94E391962BAA700359241 /* WPContentAttributionView.m */; };
		5DF94E441962BAA700359241 /* WPContentViewBase.m in Sources */ = {isa = PBXBuildFile; fileRef = 5DF94E3B1962BAA700359241 /* WPContentViewBase.m */; };
		5DF94E451962BAA700359241 /* WPRichContentView.m in Sources */ = {isa = PBXBuildFile; fileRef = 5DF94E3D1962BAA700359241 /* WPRichContentView.m */; };
		5DF94E461962BAA700359241 /* WPRichTextView.m in Sources */ = {isa = PBXBuildFile; fileRef = 5DF94E3F1962BAA700359241 /* WPRichTextView.m */; };
		5DF94E471962BAA700359241 /* WPSimpleContentAttributionView.m in Sources */ = {isa = PBXBuildFile; fileRef = 5DF94E411962BAA700359241 /* WPSimpleContentAttributionView.m */; };
		5DF94E501962BAEB00359241 /* ReaderPostAttributionView.m in Sources */ = {isa = PBXBuildFile; fileRef = 5DF94E491962BAEB00359241 /* ReaderPostAttributionView.m */; };
		5DF94E511962BAEB00359241 /* ReaderPostContentView.m in Sources */ = {isa = PBXBuildFile; fileRef = 5DF94E4B1962BAEB00359241 /* ReaderPostContentView.m */; };
		5DF94E521962BAEB00359241 /* ReaderPostRichContentView.m in Sources */ = {isa = PBXBuildFile; fileRef = 5DF94E4D1962BAEB00359241 /* ReaderPostRichContentView.m */; };
		5DF94E531962BAEB00359241 /* ReaderPostSimpleContentView.m in Sources */ = {isa = PBXBuildFile; fileRef = 5DF94E4F1962BAEB00359241 /* ReaderPostSimpleContentView.m */; };
		5DFA9D1A196B1BA30061FF96 /* ReaderTopicServiceTest.m in Sources */ = {isa = PBXBuildFile; fileRef = 5DFA9D19196B1BA30061FF96 /* ReaderTopicServiceTest.m */; };
		7059CD210F332B6500A0660B /* WPCategoryTree.m in Sources */ = {isa = PBXBuildFile; fileRef = 7059CD200F332B6500A0660B /* WPCategoryTree.m */; };
		83043E55126FA31400EC9953 /* MessageUI.framework in Frameworks */ = {isa = PBXBuildFile; fileRef = 83043E54126FA31400EC9953 /* MessageUI.framework */; };
		8333FE0E11FF6EF200A495C1 /* EditSiteViewController.xib in Resources */ = {isa = PBXBuildFile; fileRef = 8333FE0D11FF6EF200A495C1 /* EditSiteViewController.xib */; };
		83418AAA11C9FA6E00ACF00C /* Comment.m in Sources */ = {isa = PBXBuildFile; fileRef = 83418AA911C9FA6E00ACF00C /* Comment.m */; };
		834CAE7C122D528A003DDF49 /* UIImage+Resize.m in Sources */ = {isa = PBXBuildFile; fileRef = 834CAE7B122D528A003DDF49 /* UIImage+Resize.m */; };
		834CAE9F122D56B1003DDF49 /* UIImage+Alpha.m in Sources */ = {isa = PBXBuildFile; fileRef = 834CAE9D122D56B1003DDF49 /* UIImage+Alpha.m */; };
		834CAEA0122D56B1003DDF49 /* UIImage+RoundedCorner.m in Sources */ = {isa = PBXBuildFile; fileRef = 834CAE9E122D56B1003DDF49 /* UIImage+RoundedCorner.m */; };
		834CE7341256D0DE0046A4A3 /* CFNetwork.framework in Frameworks */ = {isa = PBXBuildFile; fileRef = 834CE7331256D0DE0046A4A3 /* CFNetwork.framework */; };
		8350E49611D2C71E00A7B073 /* Media.m in Sources */ = {isa = PBXBuildFile; fileRef = 8350E49511D2C71E00A7B073 /* Media.m */; };
		8355D67E11D13EAD00A61362 /* MobileCoreServices.framework in Frameworks */ = {isa = PBXBuildFile; fileRef = 8355D67D11D13EAD00A61362 /* MobileCoreServices.framework */; };
		8355D7D911D260AA00A61362 /* CoreData.framework in Frameworks */ = {isa = PBXBuildFile; fileRef = 8355D7D811D260AA00A61362 /* CoreData.framework */; };
		835E2403126E66E50085940B /* AssetsLibrary.framework in Frameworks */ = {isa = PBXBuildFile; fileRef = 835E2402126E66E50085940B /* AssetsLibrary.framework */; settings = {ATTRIBUTES = (Weak, ); }; };
		83610AAA11F4AD2C00421116 /* WPcomLoginViewController.m in Sources */ = {isa = PBXBuildFile; fileRef = 83610AA811F4AD2C00421116 /* WPcomLoginViewController.m */; };
		8362C1041201E7CE00599347 /* WebSignupViewController-iPad.xib in Resources */ = {isa = PBXBuildFile; fileRef = 8362C1031201E7CE00599347 /* WebSignupViewController-iPad.xib */; };
		8370D10A11FA499A009D650F /* WPTableViewActivityCell.m in Sources */ = {isa = PBXBuildFile; fileRef = 8370D10911FA499A009D650F /* WPTableViewActivityCell.m */; };
		8370D10C11FA4A1B009D650F /* WPTableViewActivityCell.xib in Resources */ = {isa = PBXBuildFile; fileRef = 8370D10B11FA4A1B009D650F /* WPTableViewActivityCell.xib */; };
		8370D1BE11FA6295009D650F /* AddSiteViewController.xib in Resources */ = {isa = PBXBuildFile; fileRef = 8370D1BC11FA6295009D650F /* AddSiteViewController.xib */; };
		838C672E1210C3C300B09CA3 /* Post.m in Sources */ = {isa = PBXBuildFile; fileRef = 838C672D1210C3C300B09CA3 /* Post.m */; };
		8398EE9A11ACE63C000FE6E0 /* WebSignupViewController.xib in Resources */ = {isa = PBXBuildFile; fileRef = 8398EE9811ACE63C000FE6E0 /* WebSignupViewController.xib */; };
		83CAD4211235F9F4003DFA20 /* MediaObjectView.xib in Resources */ = {isa = PBXBuildFile; fileRef = 83CAD4201235F9F4003DFA20 /* MediaObjectView.xib */; };
		83D180FA12329B1A002DCCB0 /* EditPageViewController.m in Sources */ = {isa = PBXBuildFile; fileRef = 83D180F812329B1A002DCCB0 /* EditPageViewController.m */; };
		83F3E26011275E07004CD686 /* MapKit.framework in Frameworks */ = {isa = PBXBuildFile; fileRef = 83F3E25F11275E07004CD686 /* MapKit.framework */; };
		83F3E2D311276371004CD686 /* CoreLocation.framework in Frameworks */ = {isa = PBXBuildFile; fileRef = 83F3E2D211276371004CD686 /* CoreLocation.framework */; };
		83FEFC7611FF6C5A0078B462 /* EditSiteViewController.m in Sources */ = {isa = PBXBuildFile; fileRef = 83FEFC7411FF6C5A0078B462 /* EditSiteViewController.m */; };
		85149741171E13DF00B87F3F /* WPAsyncBlockOperation.m in Sources */ = {isa = PBXBuildFile; fileRef = 85149740171E13DF00B87F3F /* WPAsyncBlockOperation.m */; };
		8514DDA7190E2AB3009B6421 /* WPMediaMetadataExtractor.m in Sources */ = {isa = PBXBuildFile; fileRef = 8514DDA6190E2AB3009B6421 /* WPMediaMetadataExtractor.m */; };
		8516972C169D42F4006C5DED /* WPToast.m in Sources */ = {isa = PBXBuildFile; fileRef = 8516972B169D42F4006C5DED /* WPToast.m */; };
		851734431798C64700A30E27 /* NSURL+Util.m in Sources */ = {isa = PBXBuildFile; fileRef = 851734421798C64700A30E27 /* NSURL+Util.m */; };
		8525398B171761D9003F6B32 /* WPComLanguages.m in Sources */ = {isa = PBXBuildFile; fileRef = 8525398A171761D9003F6B32 /* WPComLanguages.m */; };
		85435BEA190F837500E868D0 /* WPUploadStatusView.m in Sources */ = {isa = PBXBuildFile; fileRef = 85435BE9190F837500E868D0 /* WPUploadStatusView.m */; };
		857610D618C0377300EDF406 /* StatsWebViewController.m in Sources */ = {isa = PBXBuildFile; fileRef = 857610D518C0377300EDF406 /* StatsWebViewController.m */; };
		858DE40F1730384F000AC628 /* LoginViewController.m in Sources */ = {isa = PBXBuildFile; fileRef = 858DE40E1730384F000AC628 /* LoginViewController.m */; };
		859CFD46190E3198005FB217 /* WPMediaUploader.m in Sources */ = {isa = PBXBuildFile; fileRef = 859CFD45190E3198005FB217 /* WPMediaUploader.m */; };
		859F761D18F2159800EF8D5D /* WPAnalyticsTrackerMixpanelInstructionsForStat.m in Sources */ = {isa = PBXBuildFile; fileRef = 859F761C18F2159800EF8D5D /* WPAnalyticsTrackerMixpanelInstructionsForStat.m */; };
		85AD6AEC173CCF9E002CB896 /* WPNUXPrimaryButton.m in Sources */ = {isa = PBXBuildFile; fileRef = 85AD6AEB173CCF9E002CB896 /* WPNUXPrimaryButton.m */; };
		85AD6AEF173CCFDC002CB896 /* WPNUXSecondaryButton.m in Sources */ = {isa = PBXBuildFile; fileRef = 85AD6AEE173CCFDC002CB896 /* WPNUXSecondaryButton.m */; };
		85B6F74F1742DA1E00CE7F3A /* WPNUXMainButton.m in Sources */ = {isa = PBXBuildFile; fileRef = 85B6F74E1742DA1D00CE7F3A /* WPNUXMainButton.m */; };
		85B6F7521742DAE800CE7F3A /* WPNUXBackButton.m in Sources */ = {isa = PBXBuildFile; fileRef = 85B6F7511742DAE800CE7F3A /* WPNUXBackButton.m */; };
		85C720B11730CEFA00460645 /* WPWalkthroughTextField.m in Sources */ = {isa = PBXBuildFile; fileRef = 85C720B01730CEFA00460645 /* WPWalkthroughTextField.m */; };
		85D08A7117342ECE00E2BBCA /* AddUsersBlogCell.m in Sources */ = {isa = PBXBuildFile; fileRef = 85D08A7017342ECE00E2BBCA /* AddUsersBlogCell.m */; };
		85D2275918F1EB8A001DA8DA /* WPAnalyticsTrackerMixpanel.m in Sources */ = {isa = PBXBuildFile; fileRef = 85D2275818F1EB8A001DA8DA /* WPAnalyticsTrackerMixpanel.m */; };
		85D80558171630B30075EEAC /* DotCom-Languages.plist in Resources */ = {isa = PBXBuildFile; fileRef = 85D80557171630B30075EEAC /* DotCom-Languages.plist */; };
		85D8055D171631F10075EEAC /* SelectWPComLanguageViewController.m in Sources */ = {isa = PBXBuildFile; fileRef = 85D8055C171631F10075EEAC /* SelectWPComLanguageViewController.m */; };
		85DA8C4418F3F29A0074C8A4 /* WPAnalyticsTrackerWPCom.m in Sources */ = {isa = PBXBuildFile; fileRef = 85DA8C4318F3F29A0074C8A4 /* WPAnalyticsTrackerWPCom.m */; };
		85E105861731A597001071A3 /* WPWalkthroughOverlayView.m in Sources */ = {isa = PBXBuildFile; fileRef = 85E105851731A597001071A3 /* WPWalkthroughOverlayView.m */; };
		85EC44D41739826A00686604 /* CreateAccountAndBlogViewController.m in Sources */ = {isa = PBXBuildFile; fileRef = 85EC44D31739826A00686604 /* CreateAccountAndBlogViewController.m */; };
		85ED988817DFA00000090D0B /* Images.xcassets in Resources */ = {isa = PBXBuildFile; fileRef = 85ED988717DFA00000090D0B /* Images.xcassets */; };
		930FD0A619882742000CC81D /* BlogServiceTest.m in Sources */ = {isa = PBXBuildFile; fileRef = 930FD0A519882742000CC81D /* BlogServiceTest.m */; };
		931DF4D618D09A2F00540BDD /* InfoPlist.strings in Resources */ = {isa = PBXBuildFile; fileRef = 931DF4D818D09A2F00540BDD /* InfoPlist.strings */; };
		93594BD5191D2F5A0079E6B2 /* stats-batch.json in Resources */ = {isa = PBXBuildFile; fileRef = 93594BD4191D2F5A0079E6B2 /* stats-batch.json */; };
		93740DC917D8F85600C41B2F /* WPAlertView.h in Resources */ = {isa = PBXBuildFile; fileRef = 93740DC817D8F85600C41B2F /* WPAlertView.h */; };
		93740DCB17D8F86700C41B2F /* WPAlertView.m in Sources */ = {isa = PBXBuildFile; fileRef = 93740DCA17D8F86700C41B2F /* WPAlertView.m */; };
		93A3F7DE1843F6F00082FEEA /* CoreTelephony.framework in Frameworks */ = {isa = PBXBuildFile; fileRef = 93A3F7DD1843F6F00082FEEA /* CoreTelephony.framework */; };
		93C1147F18EC5DD500DAC95C /* AccountService.m in Sources */ = {isa = PBXBuildFile; fileRef = 93C1147E18EC5DD500DAC95C /* AccountService.m */; };
		93C1148518EDF6E100DAC95C /* BlogService.m in Sources */ = {isa = PBXBuildFile; fileRef = 93C1148418EDF6E100DAC95C /* BlogService.m */; };
		93C4864F181043D700A24725 /* ActivityLogDetailViewController.m in Sources */ = {isa = PBXBuildFile; fileRef = 93069F581762410B000C966D /* ActivityLogDetailViewController.m */; };
		93C486501810442200A24725 /* SupportViewController.m in Sources */ = {isa = PBXBuildFile; fileRef = 93027BB71758332300483FFD /* SupportViewController.m */; };
		93C486511810445D00A24725 /* ActivityLogViewController.m in Sources */ = {isa = PBXBuildFile; fileRef = 93069F55176237A4000C966D /* ActivityLogViewController.m */; };
		93CD939319099BE70049096E /* authtoken.json in Resources */ = {isa = PBXBuildFile; fileRef = 93CD939219099BE70049096E /* authtoken.json */; };
		93D6D64A1924FDAD00A4F44A /* CategoryServiceRemote.m in Sources */ = {isa = PBXBuildFile; fileRef = 93D6D6471924FDAD00A4F44A /* CategoryServiceRemote.m */; };
		93FA59DD18D88C1C001446BC /* CategoryService.m in Sources */ = {isa = PBXBuildFile; fileRef = 93FA59DC18D88C1C001446BC /* CategoryService.m */; };
		A01C542E0E24E88400D411F2 /* SystemConfiguration.framework in Frameworks */ = {isa = PBXBuildFile; fileRef = A01C542D0E24E88400D411F2 /* SystemConfiguration.framework */; };
		A01C55480E25E0D000D411F2 /* defaultPostTemplate.html in Resources */ = {isa = PBXBuildFile; fileRef = A01C55470E25E0D000D411F2 /* defaultPostTemplate.html */; };
		A0E293F10E21027E00C6919C /* WPAddCategoryViewController.m in Sources */ = {isa = PBXBuildFile; fileRef = A0E293F00E21027E00C6919C /* WPAddCategoryViewController.m */; };
		A25EBD87156E330600530E3D /* WPTableViewController.m in Sources */ = {isa = PBXBuildFile; fileRef = A25EBD86156E330600530E3D /* WPTableViewController.m */; };
		A2787D0219002AB1000D6CA6 /* HelpshiftConfig.plist in Resources */ = {isa = PBXBuildFile; fileRef = A2787D0119002AB1000D6CA6 /* HelpshiftConfig.plist */; };
		A2DC5B1A1953451B009584C3 /* WPNUXHelpBadgeLabel.m in Sources */ = {isa = PBXBuildFile; fileRef = A2DC5B191953451B009584C3 /* WPNUXHelpBadgeLabel.m */; };
		ACBAB5FE0E121C7300F38795 /* PostSettingsViewController.m in Sources */ = {isa = PBXBuildFile; fileRef = ACBAB5FD0E121C7300F38795 /* PostSettingsViewController.m */; };
		ACBAB6860E1247F700F38795 /* PostPreviewViewController.m in Sources */ = {isa = PBXBuildFile; fileRef = ACBAB6850E1247F700F38795 /* PostPreviewViewController.m */; };
		ACC156CC0E10E67600D6E1A0 /* EditPostViewController.m in Sources */ = {isa = PBXBuildFile; fileRef = ACC156CB0E10E67600D6E1A0 /* EditPostViewController.m */; };
		ADF544C2195A0F620092213D /* CustomHighlightButton.m in Sources */ = {isa = PBXBuildFile; fileRef = ADF544C1195A0F620092213D /* CustomHighlightButton.m */; };
		B51D9A7E19634D4400CA857B /* Noticons-Regular.otf in Resources */ = {isa = PBXBuildFile; fileRef = B55853F419630AF900FAF6C3 /* Noticons-Regular.otf */; };
		B52C4C7D199D4CD3009FD823 /* NoteBlockUserTableViewCell.swift in Sources */ = {isa = PBXBuildFile; fileRef = B52C4C7C199D4CD3009FD823 /* NoteBlockUserTableViewCell.swift */; };
		B52C4C7F199D74AE009FD823 /* NoteTableViewCell.swift in Sources */ = {isa = PBXBuildFile; fileRef = B52C4C7E199D74AE009FD823 /* NoteTableViewCell.swift */; };
		B52C4C83199D8EA0009FD823 /* UIDevice+Helpers.swift in Sources */ = {isa = PBXBuildFile; fileRef = B52C4C82199D8EA0009FD823 /* UIDevice+Helpers.swift */; };
		B52C4C89199DB1DD009FD823 /* NSParagraphStyle+Helpers.swift in Sources */ = {isa = PBXBuildFile; fileRef = B52C4C88199DB1DD009FD823 /* NSParagraphStyle+Helpers.swift */; };
		B532D4E9199D4357006E4DF6 /* NoteBlockCommentTableViewCell.swift in Sources */ = {isa = PBXBuildFile; fileRef = B532D4E5199D4357006E4DF6 /* NoteBlockCommentTableViewCell.swift */; };
		B532D4EA199D4357006E4DF6 /* NoteBlockQuoteTableViewCell.swift in Sources */ = {isa = PBXBuildFile; fileRef = B532D4E6199D4357006E4DF6 /* NoteBlockQuoteTableViewCell.swift */; };
		B532D4EB199D4357006E4DF6 /* NoteBlockTableViewCell.swift in Sources */ = {isa = PBXBuildFile; fileRef = B532D4E7199D4357006E4DF6 /* NoteBlockTableViewCell.swift */; };
		B532D4EC199D4357006E4DF6 /* NoteBlockTextTableViewCell.swift in Sources */ = {isa = PBXBuildFile; fileRef = B532D4E8199D4357006E4DF6 /* NoteBlockTextTableViewCell.swift */; };
		B532D4EE199D4418006E4DF6 /* NoteBlockImageTableViewCell.swift in Sources */ = {isa = PBXBuildFile; fileRef = B532D4ED199D4418006E4DF6 /* NoteBlockImageTableViewCell.swift */; };
		B548458219A258890077E7A5 /* UIActionSheet+Helpers.m in Sources */ = {isa = PBXBuildFile; fileRef = B548458119A258890077E7A5 /* UIActionSheet+Helpers.m */; };
		B54D257619A017E000C6FDA2 /* UIImageView+Helpers.swift in Sources */ = {isa = PBXBuildFile; fileRef = B54D257519A017E000C6FDA2 /* UIImageView+Helpers.swift */; };
		B54D257A19A1084F00C6FDA2 /* NoteTableViewCell.xib in Resources */ = {isa = PBXBuildFile; fileRef = B54D257919A1084F00C6FDA2 /* NoteTableViewCell.xib */; };
		B55853F31962337500FAF6C3 /* NSScanner+Helpers.m in Sources */ = {isa = PBXBuildFile; fileRef = B55853F21962337500FAF6C3 /* NSScanner+Helpers.m */; };
		B55853F719630D5400FAF6C3 /* NSAttributedString+Util.m in Sources */ = {isa = PBXBuildFile; fileRef = B55853F619630D5400FAF6C3 /* NSAttributedString+Util.m */; };
		B55853FC19630E7900FAF6C3 /* Notification.m in Sources */ = {isa = PBXBuildFile; fileRef = B55853F919630E7900FAF6C3 /* Notification.m */; };
		B558541419631A1000FAF6C3 /* Notifications.storyboard in Resources */ = {isa = PBXBuildFile; fileRef = B558541019631A1000FAF6C3 /* Notifications.storyboard */; };
		B57B99D519A2C20200506504 /* NoteTableHeaderView.swift in Sources */ = {isa = PBXBuildFile; fileRef = B57B99D419A2C20200506504 /* NoteTableHeaderView.swift */; };
		B57B99DE19A2DBF200506504 /* NSObject+Helpers.m in Sources */ = {isa = PBXBuildFile; fileRef = B57B99DD19A2DBF200506504 /* NSObject+Helpers.m */; };
		B586593F197EE15900F67E57 /* Merriweather-Bold.ttf in Resources */ = {isa = PBXBuildFile; fileRef = 462F4E0F183867AE0028D2F8 /* Merriweather-Bold.ttf */; };
		B5A88A36199DC0090038ABD4 /* UITableViewCell+Helpers.swift in Sources */ = {isa = PBXBuildFile; fileRef = B5A88A35199DC0090038ABD4 /* UITableViewCell+Helpers.swift */; };
		B5A88A3C199DCB720038ABD4 /* UITableView+Helpers.swift in Sources */ = {isa = PBXBuildFile; fileRef = B5A88A3B199DCB720038ABD4 /* UITableView+Helpers.swift */; };
		B5A88A3E199DCCE80038ABD4 /* NSDate+Helpers.swift in Sources */ = {isa = PBXBuildFile; fileRef = B5A88A3D199DCCE80038ABD4 /* NSDate+Helpers.swift */; };
		B5A88A40199E5E300038ABD4 /* Notification+Interface.swift in Sources */ = {isa = PBXBuildFile; fileRef = B5A88A3F199E5E300038ABD4 /* Notification+Interface.swift */; };
		B5A88A42199E5E750038ABD4 /* NotificationBlock+Interface.swift in Sources */ = {isa = PBXBuildFile; fileRef = B5A88A41199E5E750038ABD4 /* NotificationBlock+Interface.swift */; };
		B5AB733D19901F85005F5044 /* WPNoResultsView+AnimatedBox.m in Sources */ = {isa = PBXBuildFile; fileRef = B5AB733C19901F85005F5044 /* WPNoResultsView+AnimatedBox.m */; };
		B5CC05F61962150600975CAC /* Constants.m in Sources */ = {isa = PBXBuildFile; fileRef = B5CC05F51962150600975CAC /* Constants.m */; };
		B5CC05F91962186D00975CAC /* Meta.m in Sources */ = {isa = PBXBuildFile; fileRef = B5CC05F81962186D00975CAC /* Meta.m */; };
		B5CC05FC196218E100975CAC /* XMLParserCollecter.m in Sources */ = {isa = PBXBuildFile; fileRef = B5CC05FB196218E100975CAC /* XMLParserCollecter.m */; };
		B5F015CB195DFD7600F6ECF2 /* WordPressActivity.m in Sources */ = {isa = PBXBuildFile; fileRef = B5F015CA195DFD7600F6ECF2 /* WordPressActivity.m */; };
		B5FD4543199D0F2800286FBB /* NotificationDetailsViewController.m in Sources */ = {isa = PBXBuildFile; fileRef = B5FD4540199D0F2800286FBB /* NotificationDetailsViewController.m */; };
		B5FD4544199D0F2800286FBB /* NotificationsViewController.m in Sources */ = {isa = PBXBuildFile; fileRef = B5FD4542199D0F2800286FBB /* NotificationsViewController.m */; };
		C533CF350E6D3ADA000C3DE8 /* CommentsViewController.m in Sources */ = {isa = PBXBuildFile; fileRef = C533CF340E6D3ADA000C3DE8 /* CommentsViewController.m */; };
		C545E0A21811B9880020844C /* ContextManager.m in Sources */ = {isa = PBXBuildFile; fileRef = C545E0A11811B9880020844C /* ContextManager.m */; };
		C56636E91868D0CE00226AAB /* StatsViewController.m in Sources */ = {isa = PBXBuildFile; fileRef = C56636E71868D0CE00226AAB /* StatsViewController.m */; };
		C57A31A4183D2111007745B9 /* NotificationsManager.m in Sources */ = {isa = PBXBuildFile; fileRef = C57A31A3183D2111007745B9 /* NotificationsManager.m */; };
		C58349C51806F95100B64089 /* IOS7CorrectedTextView.m in Sources */ = {isa = PBXBuildFile; fileRef = C58349C41806F95100B64089 /* IOS7CorrectedTextView.m */; };
		C5CFDC2A184F962B00097B05 /* CoreDataConcurrencyTest.m in Sources */ = {isa = PBXBuildFile; fileRef = C5CFDC29184F962B00097B05 /* CoreDataConcurrencyTest.m */; };
		CC0E20AE15B87DA100D3468B /* WPWebBridge.m in Sources */ = {isa = PBXBuildFile; fileRef = CC0E20AD15B87DA100D3468B /* WPWebBridge.m */; };
		CC24E5EF1577D1EA00A6D5B5 /* WPFriendFinderViewController.m in Sources */ = {isa = PBXBuildFile; fileRef = CC24E5EE1577D1EA00A6D5B5 /* WPFriendFinderViewController.m */; };
		CC24E5F11577DBC300A6D5B5 /* AddressBook.framework in Frameworks */ = {isa = PBXBuildFile; fileRef = CC24E5F01577DBC300A6D5B5 /* AddressBook.framework */; };
		CC24E5F51577E16B00A6D5B5 /* Accounts.framework in Frameworks */ = {isa = PBXBuildFile; fileRef = CC24E5F41577E16B00A6D5B5 /* Accounts.framework */; settings = {ATTRIBUTES = (Weak, ); }; };
		CC701658185A7513007B37DB /* InlineComposeToolbarView.m in Sources */ = {isa = PBXBuildFile; fileRef = CC701655185A7513007B37DB /* InlineComposeToolbarView.m */; };
		CC701659185A7513007B37DB /* InlineComposeView.m in Sources */ = {isa = PBXBuildFile; fileRef = CC701657185A7513007B37DB /* InlineComposeView.m */; };
		CC70165B185A7536007B37DB /* InlineComposeView.xib in Resources */ = {isa = PBXBuildFile; fileRef = CC70165A185A7536007B37DB /* InlineComposeView.xib */; };
		CC70165E185BB97A007B37DB /* ReaderCommentPublisher.m in Sources */ = {isa = PBXBuildFile; fileRef = CC70165D185BB97A007B37DB /* ReaderCommentPublisher.m */; };
		CCEF153114C9EA050001176D /* WPWebAppViewController.m in Sources */ = {isa = PBXBuildFile; fileRef = CCEF153014C9EA050001176D /* WPWebAppViewController.m */; };
		CEBD3EAB0FF1BA3B00C1396E /* Blog.m in Sources */ = {isa = PBXBuildFile; fileRef = CEBD3EAA0FF1BA3B00C1396E /* Blog.m */; };
		E100C6BB1741473000AE48D8 /* WordPress-11-12.xcmappingmodel in Sources */ = {isa = PBXBuildFile; fileRef = E100C6BA1741472F00AE48D8 /* WordPress-11-12.xcmappingmodel */; };
		E10675C8183F82E900E5CE5C /* SettingsViewControllerTest.m in Sources */ = {isa = PBXBuildFile; fileRef = E10675C7183F82E900E5CE5C /* SettingsViewControllerTest.m */; };
		E10A2E9B134E8AD3007643F9 /* PostAnnotation.m in Sources */ = {isa = PBXBuildFile; fileRef = 833AF25A114575A50016DE8F /* PostAnnotation.m */; };
		E10B3652158F2D3F00419A93 /* QuartzCore.framework in Frameworks */ = {isa = PBXBuildFile; fileRef = E10B3651158F2D3F00419A93 /* QuartzCore.framework */; };
		E10B3654158F2D4500419A93 /* UIKit.framework in Frameworks */ = {isa = PBXBuildFile; fileRef = E10B3653158F2D4500419A93 /* UIKit.framework */; };
		E10B3655158F2D7800419A93 /* CoreGraphics.framework in Frameworks */ = {isa = PBXBuildFile; fileRef = 834CE7371256D0F60046A4A3 /* CoreGraphics.framework */; };
		E10DB0081771926D00B7A0A3 /* GooglePlusActivity.m in Sources */ = {isa = PBXBuildFile; fileRef = E10DB0071771926D00B7A0A3 /* GooglePlusActivity.m */; };
		E114D79A153D85A800984182 /* WPError.m in Sources */ = {isa = PBXBuildFile; fileRef = E114D799153D85A800984182 /* WPError.m */; };
		E1249B4319408C910035E895 /* RemoteComment.m in Sources */ = {isa = PBXBuildFile; fileRef = E1249B4219408C910035E895 /* RemoteComment.m */; };
		E1249B4619408D0F0035E895 /* CommentServiceRemoteXMLRPC.m in Sources */ = {isa = PBXBuildFile; fileRef = E1249B4519408D0F0035E895 /* CommentServiceRemoteXMLRPC.m */; };
		E1249B4B1940AECC0035E895 /* CommentServiceRemoteREST.m in Sources */ = {isa = PBXBuildFile; fileRef = E1249B4A1940AECC0035E895 /* CommentServiceRemoteREST.m */; };
		E125443C12BF5A7200D87A0A /* WordPress.xcdatamodeld in Sources */ = {isa = PBXBuildFile; fileRef = E125443B12BF5A7200D87A0A /* WordPress.xcdatamodeld */; };
		E125445612BF5B3900D87A0A /* Category.m in Sources */ = {isa = PBXBuildFile; fileRef = E125445512BF5B3900D87A0A /* Category.m */; };
		E125451812BF68F900D87A0A /* Page.m in Sources */ = {isa = PBXBuildFile; fileRef = E125451712BF68F900D87A0A /* Page.m */; };
		E131CB5216CACA6B004B0314 /* CoreText.framework in Frameworks */ = {isa = PBXBuildFile; fileRef = E131CB5116CACA6B004B0314 /* CoreText.framework */; };
		E131CB5416CACB05004B0314 /* libxml2.dylib in Frameworks */ = {isa = PBXBuildFile; fileRef = E131CB5316CACB05004B0314 /* libxml2.dylib */; };
		E131CB5616CACF1E004B0314 /* get-user-blogs_has-blog.json in Resources */ = {isa = PBXBuildFile; fileRef = E131CB5516CACF1E004B0314 /* get-user-blogs_has-blog.json */; };
		E131CB5816CACFB4004B0314 /* get-user-blogs_doesnt-have-blog.json in Resources */ = {isa = PBXBuildFile; fileRef = E131CB5716CACFB4004B0314 /* get-user-blogs_doesnt-have-blog.json */; };
		E13EB7A5157D230000885780 /* WordPressComApi.m in Sources */ = {isa = PBXBuildFile; fileRef = E13EB7A4157D230000885780 /* WordPressComApi.m */; };
		E13F23C314FE84600081D9CC /* NSMutableDictionary+Helpers.m in Sources */ = {isa = PBXBuildFile; fileRef = E13F23C214FE84600081D9CC /* NSMutableDictionary+Helpers.m */; };
		E149D64E19349E69006A843D /* AccountServiceRemoteREST.m in Sources */ = {isa = PBXBuildFile; fileRef = E149D64619349E69006A843D /* AccountServiceRemoteREST.m */; };
		E149D64F19349E69006A843D /* AccountServiceRemoteXMLRPC.m in Sources */ = {isa = PBXBuildFile; fileRef = E149D64819349E69006A843D /* AccountServiceRemoteXMLRPC.m */; };
		E149D65019349E69006A843D /* MediaServiceRemoteREST.m in Sources */ = {isa = PBXBuildFile; fileRef = E149D64B19349E69006A843D /* MediaServiceRemoteREST.m */; };
		E149D65119349E69006A843D /* MediaServiceRemoteXMLRPC.m in Sources */ = {isa = PBXBuildFile; fileRef = E149D64D19349E69006A843D /* MediaServiceRemoteXMLRPC.m */; };
		E14D65C817E09664007E3EA4 /* Social.framework in Frameworks */ = {isa = PBXBuildFile; fileRef = E14D65C717E09663007E3EA4 /* Social.framework */; };
		E15051CB16CA5DDB00D3DDDC /* Blog+Jetpack.m in Sources */ = {isa = PBXBuildFile; fileRef = E15051CA16CA5DDB00D3DDDC /* Blog+Jetpack.m */; };
		E150520C16CAC5C400D3DDDC /* BlogJetpackTest.m in Sources */ = {isa = PBXBuildFile; fileRef = E150520B16CAC5C400D3DDDC /* BlogJetpackTest.m */; };
		E150520F16CAC75A00D3DDDC /* CoreDataTestHelper.m in Sources */ = {isa = PBXBuildFile; fileRef = E150520E16CAC75A00D3DDDC /* CoreDataTestHelper.m */; };
		E1523EB516D3B305002C5A36 /* InstapaperActivity.m in Sources */ = {isa = PBXBuildFile; fileRef = E1523EB416D3B305002C5A36 /* InstapaperActivity.m */; };
		E1556CF2193F6FE900FC52EA /* CommentService.m in Sources */ = {isa = PBXBuildFile; fileRef = E1556CF1193F6FE900FC52EA /* CommentService.m */; };
		E15618FD16DB8677006532C4 /* UIKitTestHelper.m in Sources */ = {isa = PBXBuildFile; fileRef = E15618FC16DB8677006532C4 /* UIKitTestHelper.m */; };
		E15618FF16DBA983006532C4 /* xmlrpc-response-newpost.xml in Resources */ = {isa = PBXBuildFile; fileRef = E15618FE16DBA983006532C4 /* xmlrpc-response-newpost.xml */; };
		E156190116DBABDE006532C4 /* xmlrpc-response-getpost.xml in Resources */ = {isa = PBXBuildFile; fileRef = E156190016DBABDE006532C4 /* xmlrpc-response-getpost.xml */; };
		E16AB92E14D978240047A2E5 /* Foundation.framework in Frameworks */ = {isa = PBXBuildFile; fileRef = 1D30AB110D05D00D00671497 /* Foundation.framework */; };
		E16AB93414D978240047A2E5 /* InfoPlist.strings in Resources */ = {isa = PBXBuildFile; fileRef = E16AB93214D978240047A2E5 /* InfoPlist.strings */; };
		E174F6E6172A73960004F23A /* WPAccount.m in Sources */ = {isa = PBXBuildFile; fileRef = E105E9CE1726955600C0D9E7 /* WPAccount.m */; };
		E1756E651694A99400D9EC00 /* WordPressComApiCredentials.m in Sources */ = {isa = PBXBuildFile; fileRef = E1756E641694A99400D9EC00 /* WordPressComApiCredentials.m */; };
		E18165FD14E4428B006CE885 /* loader.html in Resources */ = {isa = PBXBuildFile; fileRef = E18165FC14E4428B006CE885 /* loader.html */; };
		E183BD7417621D87000B0822 /* WPCookie.m in Sources */ = {isa = PBXBuildFile; fileRef = E183BD7317621D86000B0822 /* WPCookie.m */; };
		E183EC9C16B215FE00C2EB11 /* SystemConfiguration.framework in Frameworks */ = {isa = PBXBuildFile; fileRef = A01C542D0E24E88400D411F2 /* SystemConfiguration.framework */; };
		E183EC9D16B2160200C2EB11 /* MobileCoreServices.framework in Frameworks */ = {isa = PBXBuildFile; fileRef = 8355D67D11D13EAD00A61362 /* MobileCoreServices.framework */; };
		E183ECA216B2179B00C2EB11 /* Accounts.framework in Frameworks */ = {isa = PBXBuildFile; fileRef = CC24E5F41577E16B00A6D5B5 /* Accounts.framework */; };
		E183ECA316B2179B00C2EB11 /* AddressBook.framework in Frameworks */ = {isa = PBXBuildFile; fileRef = CC24E5F01577DBC300A6D5B5 /* AddressBook.framework */; };
		E183ECA416B2179B00C2EB11 /* AssetsLibrary.framework in Frameworks */ = {isa = PBXBuildFile; fileRef = 835E2402126E66E50085940B /* AssetsLibrary.framework */; };
		E183ECA516B2179B00C2EB11 /* AudioToolbox.framework in Frameworks */ = {isa = PBXBuildFile; fileRef = 374CB16115B93C0800DD0EBC /* AudioToolbox.framework */; };
		E183ECA616B2179B00C2EB11 /* AVFoundation.framework in Frameworks */ = {isa = PBXBuildFile; fileRef = E1A386C714DB05C300954CF8 /* AVFoundation.framework */; };
		E183ECA716B2179B00C2EB11 /* CFNetwork.framework in Frameworks */ = {isa = PBXBuildFile; fileRef = 834CE7331256D0DE0046A4A3 /* CFNetwork.framework */; };
		E183ECA816B2179B00C2EB11 /* CoreData.framework in Frameworks */ = {isa = PBXBuildFile; fileRef = 8355D7D811D260AA00A61362 /* CoreData.framework */; };
		E183ECA916B2179B00C2EB11 /* CoreLocation.framework in Frameworks */ = {isa = PBXBuildFile; fileRef = 83F3E2D211276371004CD686 /* CoreLocation.framework */; };
		E183ECAA16B2179B00C2EB11 /* CoreMedia.framework in Frameworks */ = {isa = PBXBuildFile; fileRef = E1A386C914DB05F700954CF8 /* CoreMedia.framework */; };
		E183ECAB16B2179B00C2EB11 /* ImageIO.framework in Frameworks */ = {isa = PBXBuildFile; fileRef = FD3D6D2B1349F5D30061136A /* ImageIO.framework */; };
		E183ECAC16B2179B00C2EB11 /* libiconv.dylib in Frameworks */ = {isa = PBXBuildFile; fileRef = FD21397E13128C5300099582 /* libiconv.dylib */; };
		E183ECAD16B2179B00C2EB11 /* libz.dylib in Frameworks */ = {isa = PBXBuildFile; fileRef = E19DF740141F7BDD000002F3 /* libz.dylib */; };
		E183ECAE16B2179B00C2EB11 /* MapKit.framework in Frameworks */ = {isa = PBXBuildFile; fileRef = 83F3E25F11275E07004CD686 /* MapKit.framework */; };
		E183ECAF16B2179B00C2EB11 /* MediaPlayer.framework in Frameworks */ = {isa = PBXBuildFile; fileRef = 83FB4D3E122C38F700DB9506 /* MediaPlayer.framework */; };
		E183ECB016B2179B00C2EB11 /* MessageUI.framework in Frameworks */ = {isa = PBXBuildFile; fileRef = 83043E54126FA31400EC9953 /* MessageUI.framework */; };
		E183ECB116B2179B00C2EB11 /* Security.framework in Frameworks */ = {isa = PBXBuildFile; fileRef = 296890770FE971DC00770264 /* Security.framework */; };
		E183ECB216B2179B00C2EB11 /* Twitter.framework in Frameworks */ = {isa = PBXBuildFile; fileRef = CC24E5F21577DFF400A6D5B5 /* Twitter.framework */; };
		E18EE94B19349EAE00B0A40C /* AccountServiceRemote.m in Sources */ = {isa = PBXBuildFile; fileRef = E18EE94A19349EAE00B0A40C /* AccountServiceRemote.m */; };
		E18EE94E19349EBA00B0A40C /* BlogServiceRemote.m in Sources */ = {isa = PBXBuildFile; fileRef = E18EE94D19349EBA00B0A40C /* BlogServiceRemote.m */; };
		E18EE95119349EC300B0A40C /* ReaderTopicServiceRemote.m in Sources */ = {isa = PBXBuildFile; fileRef = E18EE95019349EC300B0A40C /* ReaderTopicServiceRemote.m */; };
		E19DF741141F7BDD000002F3 /* libz.dylib in Frameworks */ = {isa = PBXBuildFile; fileRef = E19DF740141F7BDD000002F3 /* libz.dylib */; };
		E1A03EE217422DCF0085D192 /* BlogToAccount.m in Sources */ = {isa = PBXBuildFile; fileRef = E1A03EE117422DCE0085D192 /* BlogToAccount.m */; };
		E1A03F48174283E10085D192 /* BlogToJetpackAccount.m in Sources */ = {isa = PBXBuildFile; fileRef = E1A03F47174283E00085D192 /* BlogToJetpackAccount.m */; };
		E1A0FAE7162F11CF0063B098 /* UIDevice+WordPressIdentifier.m in Sources */ = {isa = PBXBuildFile; fileRef = E1A0FAE6162F11CE0063B098 /* UIDevice+WordPressIdentifier.m */; };
		E1A386C814DB05C300954CF8 /* AVFoundation.framework in Frameworks */ = {isa = PBXBuildFile; fileRef = E1A386C714DB05C300954CF8 /* AVFoundation.framework */; };
		E1A386CA14DB05F700954CF8 /* CoreMedia.framework in Frameworks */ = {isa = PBXBuildFile; fileRef = E1A386C914DB05F700954CF8 /* CoreMedia.framework */; };
		E1A386CB14DB063800954CF8 /* MediaPlayer.framework in Frameworks */ = {isa = PBXBuildFile; fileRef = 83FB4D3E122C38F700DB9506 /* MediaPlayer.framework */; };
		E1AB07AD1578D34300D6AD64 /* SettingsViewController.m in Sources */ = {isa = PBXBuildFile; fileRef = E1AB07AC1578D34300D6AD64 /* SettingsViewController.m */; };
		E1AC282D18282423004D394C /* SFHFKeychainUtils.m in Sources */ = {isa = PBXBuildFile; fileRef = 292CECFF1027259000BD407D /* SFHFKeychainUtils.m */; settings = {COMPILER_FLAGS = "-fno-objc-arc"; }; };
		E1B4A9E112FC8B1000EB3F67 /* EGORefreshTableHeaderView.m in Sources */ = {isa = PBXBuildFile; fileRef = E1B4A9E012FC8B1000EB3F67 /* EGORefreshTableHeaderView.m */; };
		E1B62A7B13AA61A100A6FCA4 /* WPWebViewController.m in Sources */ = {isa = PBXBuildFile; fileRef = E1B62A7A13AA61A100A6FCA4 /* WPWebViewController.m */; };
		E1CCFB33175D62500016BD8A /* Crashlytics.framework in Frameworks */ = {isa = PBXBuildFile; fileRef = E1CCFB32175D624F0016BD8A /* Crashlytics.framework */; };
		E1D04D7E19374CFE002FADD7 /* BlogServiceRemoteXMLRPC.m in Sources */ = {isa = PBXBuildFile; fileRef = E1D04D7D19374CFE002FADD7 /* BlogServiceRemoteXMLRPC.m */; };
		E1D04D8119374EAF002FADD7 /* BlogServiceRemoteProxy.m in Sources */ = {isa = PBXBuildFile; fileRef = E1D04D8019374EAF002FADD7 /* BlogServiceRemoteProxy.m */; };
		E1D04D8419374F2C002FADD7 /* BlogServiceRemoteREST.m in Sources */ = {isa = PBXBuildFile; fileRef = E1D04D8319374F2C002FADD7 /* BlogServiceRemoteREST.m */; };
		E1D062D4177C685C00644185 /* ContentActionButton.m in Sources */ = {isa = PBXBuildFile; fileRef = E1D062D3177C685700644185 /* ContentActionButton.m */; };
		E1D086E2194214C600F0CC19 /* NSDate+WordPressJSON.m in Sources */ = {isa = PBXBuildFile; fileRef = E1D086E1194214C600F0CC19 /* NSDate+WordPressJSON.m */; };
		E1D0D81616D3B86800E33F4C /* SafariActivity.m in Sources */ = {isa = PBXBuildFile; fileRef = E1D0D81516D3B86800E33F4C /* SafariActivity.m */; };
		E1D0D82916D3D19200E33F4C /* PocketAPI.m in Sources */ = {isa = PBXBuildFile; fileRef = E1D0D82116D3D19200E33F4C /* PocketAPI.m */; settings = {COMPILER_FLAGS = "-fno-objc-arc"; }; };
		E1D0D82A16D3D19200E33F4C /* PocketAPILogin.m in Sources */ = {isa = PBXBuildFile; fileRef = E1D0D82316D3D19200E33F4C /* PocketAPILogin.m */; settings = {COMPILER_FLAGS = "-fno-objc-arc"; }; };
		E1D0D82B16D3D19200E33F4C /* PocketAPIOperation.m in Sources */ = {isa = PBXBuildFile; fileRef = E1D0D82516D3D19200E33F4C /* PocketAPIOperation.m */; settings = {COMPILER_FLAGS = "-fno-objc-arc"; }; };
		E1D0D84716D3D2EA00E33F4C /* PocketActivity.m in Sources */ = {isa = PBXBuildFile; fileRef = E1D0D84616D3D2EA00E33F4C /* PocketActivity.m */; };
		E1D458691309589C00BF0235 /* Coordinate.m in Sources */ = {isa = PBXBuildFile; fileRef = E14932B5130427B300154804 /* Coordinate.m */; };
		E1D91456134A853D0089019C /* Localizable.strings in Resources */ = {isa = PBXBuildFile; fileRef = E1D91454134A853D0089019C /* Localizable.strings */; };
		E1D95EB817A28F5E00A3E9F3 /* WPActivityDefaults.m in Sources */ = {isa = PBXBuildFile; fileRef = E1D95EB717A28F5E00A3E9F3 /* WPActivityDefaults.m */; };
		E1E4CE0617739FAB00430844 /* test-image.jpg in Resources */ = {isa = PBXBuildFile; fileRef = E1E4CE0517739FAB00430844 /* test-image.jpg */; };
		E1E4CE0B1773C59B00430844 /* WPAvatarSource.m in Sources */ = {isa = PBXBuildFile; fileRef = E1E4CE0A1773C59B00430844 /* WPAvatarSource.m */; };
		E1E4CE0D177439D100430844 /* WPAvatarSourceTest.m in Sources */ = {isa = PBXBuildFile; fileRef = E1E4CE0C177439D100430844 /* WPAvatarSourceTest.m */; };
		E1E4CE0F1774563F00430844 /* misteryman.jpg in Resources */ = {isa = PBXBuildFile; fileRef = E1E4CE0E1774531500430844 /* misteryman.jpg */; };
		E1F5A1BC1771C90A00E0495F /* WPTableImageSource.m in Sources */ = {isa = PBXBuildFile; fileRef = E1F5A1BB1771C90A00E0495F /* WPTableImageSource.m */; };
		E1F80825146420B000726BC7 /* UIImageView+Gravatar.m in Sources */ = {isa = PBXBuildFile; fileRef = E1F80824146420B000726BC7 /* UIImageView+Gravatar.m */; };
		E1FC3DB413C7788700F6B60F /* WPWebViewController~ipad.xib in Resources */ = {isa = PBXBuildFile; fileRef = E1FC3DB313C7788700F6B60F /* WPWebViewController~ipad.xib */; };
		E23EEC5E185A72C100F4DE2A /* WPContentCell.m in Sources */ = {isa = PBXBuildFile; fileRef = E23EEC5D185A72C100F4DE2A /* WPContentCell.m */; };
		E240859C183D82AE002EB0EF /* WPAnimatedBox.m in Sources */ = {isa = PBXBuildFile; fileRef = E240859B183D82AE002EB0EF /* WPAnimatedBox.m */; };
		E2AA87A518523E5300886693 /* UIView+Subviews.m in Sources */ = {isa = PBXBuildFile; fileRef = E2AA87A418523E5300886693 /* UIView+Subviews.m */; };
		E2DA78061864B11E007BA447 /* WPFixedWidthScrollView.m in Sources */ = {isa = PBXBuildFile; fileRef = E2DA78051864B11E007BA447 /* WPFixedWidthScrollView.m */; };
		E2E7EB46185FB140004F5E72 /* WPBlogSelectorButton.m in Sources */ = {isa = PBXBuildFile; fileRef = E2E7EB45185FB140004F5E72 /* WPBlogSelectorButton.m */; };
		EC4696FF0EA75D460040EE8E /* PagesViewController.m in Sources */ = {isa = PBXBuildFile; fileRef = EC4696FE0EA75D460040EE8E /* PagesViewController.m */; };
		F1564E5B18946087009F8F97 /* NSStringHelpersTest.m in Sources */ = {isa = PBXBuildFile; fileRef = F1564E5A18946087009F8F97 /* NSStringHelpersTest.m */; };
		FD21397F13128C5300099582 /* libiconv.dylib in Frameworks */ = {isa = PBXBuildFile; fileRef = FD21397E13128C5300099582 /* libiconv.dylib */; };
		FD3D6D2C1349F5D30061136A /* ImageIO.framework in Frameworks */ = {isa = PBXBuildFile; fileRef = FD3D6D2B1349F5D30061136A /* ImageIO.framework */; };
		FD75DDAD15B021C80043F12C /* UIViewController+Rotation.m in Sources */ = {isa = PBXBuildFile; fileRef = FD75DDAC15B021C80043F12C /* UIViewController+Rotation.m */; };
		FD9A948C12FAEA2300438F94 /* DateUtils.m in Sources */ = {isa = PBXBuildFile; fileRef = FD9A948B12FAEA2300438F94 /* DateUtils.m */; };
		FEA64EDF0F7E4616BA835081 /* libPods.a in Frameworks */ = {isa = PBXBuildFile; fileRef = 69187343EC8F435684EFFAF1 /* libPods.a */; };
/* End PBXBuildFile section */

/* Begin PBXContainerItemProxy section */
		E16AB93E14D978520047A2E5 /* PBXContainerItemProxy */ = {
			isa = PBXContainerItemProxy;
			containerPortal = 29B97313FDCFA39411CA2CEA /* Project object */;
			proxyType = 1;
			remoteGlobalIDString = 1D6058900D05DD3D006BFB54;
			remoteInfo = WordPress;
		};
/* End PBXContainerItemProxy section */

/* Begin PBXCopyFilesBuildPhase section */
		832D4F01120A6F7C001708D4 /* CopyFiles */ = {
			isa = PBXCopyFilesBuildPhase;
			buildActionMask = 2147483647;
			dstPath = "";
			dstSubfolderSpec = 10;
			files = (
			);
			runOnlyForDeploymentPostprocessing = 0;
		};
/* End PBXCopyFilesBuildPhase section */

/* Begin PBXFileReference section */
		03958060100D6CFC00850742 /* WPLabel.h */ = {isa = PBXFileReference; fileEncoding = 4; lastKnownFileType = sourcecode.c.h; path = WPLabel.h; sourceTree = "<group>"; };
		03958061100D6CFC00850742 /* WPLabel.m */ = {isa = PBXFileReference; fileEncoding = 4; lastKnownFileType = sourcecode.c.objc; path = WPLabel.m; sourceTree = "<group>"; };
		1D30AB110D05D00D00671497 /* Foundation.framework */ = {isa = PBXFileReference; includeInIndex = 1; lastKnownFileType = wrapper.framework; name = Foundation.framework; path = System/Library/Frameworks/Foundation.framework; sourceTree = SDKROOT; };
		1D3623240D0F684500981E51 /* WordPressAppDelegate.h */ = {isa = PBXFileReference; fileEncoding = 4; lastKnownFileType = sourcecode.c.h; path = WordPressAppDelegate.h; sourceTree = "<group>"; };
		1D3623250D0F684500981E51 /* WordPressAppDelegate.m */ = {isa = PBXFileReference; fileEncoding = 4; lastKnownFileType = sourcecode.c.objc; lineEnding = 0; path = WordPressAppDelegate.m; sourceTree = "<group>"; xcLanguageSpecificationIdentifier = xcode.lang.objc; };
		1D6058910D05DD3D006BFB54 /* WordPress.app */ = {isa = PBXFileReference; explicitFileType = wrapper.application; includeInIndex = 0; path = WordPress.app; sourceTree = BUILT_PRODUCTS_DIR; };
		28A0AAE50D9B0CCF005BE974 /* WordPress_Prefix.pch */ = {isa = PBXFileReference; fileEncoding = 4; lastKnownFileType = sourcecode.c.h; path = WordPress_Prefix.pch; sourceTree = "<group>"; };
		28AD735F0D9D9599002E5188 /* MainWindow.xib */ = {isa = PBXFileReference; lastKnownFileType = file.xib; name = MainWindow.xib; path = Resources/MainWindow.xib; sourceTree = "<group>"; };
		2906F80F110CDA8900169D56 /* EditCommentViewController.h */ = {isa = PBXFileReference; fileEncoding = 4; lastKnownFileType = sourcecode.c.h; path = EditCommentViewController.h; sourceTree = "<group>"; };
		2906F810110CDA8900169D56 /* EditCommentViewController.m */ = {isa = PBXFileReference; fileEncoding = 4; lastKnownFileType = sourcecode.c.objc; path = EditCommentViewController.m; sourceTree = "<group>"; };
		2906F811110CDA8900169D56 /* EditCommentViewController.xib */ = {isa = PBXFileReference; lastKnownFileType = file.xib; name = EditCommentViewController.xib; path = Resources/EditCommentViewController.xib; sourceTree = "<group>"; };
		292CECFE1027259000BD407D /* SFHFKeychainUtils.h */ = {isa = PBXFileReference; fileEncoding = 4; lastKnownFileType = sourcecode.c.h; path = SFHFKeychainUtils.h; sourceTree = "<group>"; };
		292CECFF1027259000BD407D /* SFHFKeychainUtils.m */ = {isa = PBXFileReference; fileEncoding = 4; lastKnownFileType = sourcecode.c.objc; path = SFHFKeychainUtils.m; sourceTree = "<group>"; };
		296526FC105810E100597FA3 /* NSString+Helpers.h */ = {isa = PBXFileReference; fileEncoding = 4; lastKnownFileType = sourcecode.c.h; path = "NSString+Helpers.h"; sourceTree = "<group>"; };
		296526FD105810E100597FA3 /* NSString+Helpers.m */ = {isa = PBXFileReference; fileEncoding = 4; lastKnownFileType = sourcecode.c.objc; path = "NSString+Helpers.m"; sourceTree = "<group>"; };
		296890770FE971DC00770264 /* Security.framework */ = {isa = PBXFileReference; includeInIndex = 1; lastKnownFileType = wrapper.framework; name = Security.framework; path = System/Library/Frameworks/Security.framework; sourceTree = SDKROOT; };
		29B97316FDCFA39411CA2CEA /* main.m */ = {isa = PBXFileReference; fileEncoding = 4; lastKnownFileType = sourcecode.c.objc; path = main.m; sourceTree = "<group>"; };
		2F970F720DF92274006BD934 /* PostsViewController.h */ = {isa = PBXFileReference; fileEncoding = 4; lastKnownFileType = sourcecode.c.h; path = PostsViewController.h; sourceTree = "<group>"; };
		2F970F730DF92274006BD934 /* PostsViewController.m */ = {isa = PBXFileReference; fileEncoding = 4; lastKnownFileType = sourcecode.c.objc; lineEnding = 0; path = PostsViewController.m; sourceTree = "<group>"; xcLanguageSpecificationIdentifier = xcode.lang.objc; };
		2F970F970DF929B8006BD934 /* Constants.h */ = {isa = PBXFileReference; fileEncoding = 4; lastKnownFileType = sourcecode.c.h; path = Constants.h; sourceTree = "<group>"; };
		2FAE97040E33B21600CA8540 /* defaultPostTemplate_old.html */ = {isa = PBXFileReference; fileEncoding = 4; lastKnownFileType = text.html; name = defaultPostTemplate_old.html; path = Resources/HTML/defaultPostTemplate_old.html; sourceTree = "<group>"; };
		2FAE97070E33B21600CA8540 /* xhtml1-transitional.dtd */ = {isa = PBXFileReference; fileEncoding = 4; lastKnownFileType = text.xml; name = "xhtml1-transitional.dtd"; path = "Resources/HTML/xhtml1-transitional.dtd"; sourceTree = "<group>"; };
		2FAE97080E33B21600CA8540 /* xhtmlValidatorTemplate.xhtml */ = {isa = PBXFileReference; fileEncoding = 4; lastKnownFileType = text.xml; name = xhtmlValidatorTemplate.xhtml; path = Resources/HTML/xhtmlValidatorTemplate.xhtml; sourceTree = "<group>"; };
		30AF6CF413C2289600A29C00 /* AboutViewController.xib */ = {isa = PBXFileReference; lastKnownFileType = file.xib; name = AboutViewController.xib; path = Resources/AboutViewController.xib; sourceTree = "<group>"; };
		30AF6CFB13C230C600A29C00 /* AboutViewController.h */ = {isa = PBXFileReference; fileEncoding = 4; lastKnownFileType = sourcecode.c.h; name = AboutViewController.h; path = ../System/AboutViewController.h; sourceTree = "<group>"; };
		30AF6CFC13C230C600A29C00 /* AboutViewController.m */ = {isa = PBXFileReference; fileEncoding = 4; lastKnownFileType = sourcecode.c.objc; name = AboutViewController.m; path = ../System/AboutViewController.m; sourceTree = "<group>"; };
		30EABE0718A5903400B73A9C /* WPBlogTableViewCell.h */ = {isa = PBXFileReference; fileEncoding = 4; lastKnownFileType = sourcecode.c.h; path = WPBlogTableViewCell.h; sourceTree = "<group>"; };
		30EABE0818A5903400B73A9C /* WPBlogTableViewCell.m */ = {isa = PBXFileReference; fileEncoding = 4; lastKnownFileType = sourcecode.c.objc; path = WPBlogTableViewCell.m; sourceTree = "<group>"; };
		37022D8F1981BF9200F322B7 /* VerticallyStackedButton.h */ = {isa = PBXFileReference; fileEncoding = 4; lastKnownFileType = sourcecode.c.h; path = VerticallyStackedButton.h; sourceTree = "<group>"; };
		37022D901981BF9200F322B7 /* VerticallyStackedButton.m */ = {isa = PBXFileReference; fileEncoding = 4; lastKnownFileType = sourcecode.c.objc; path = VerticallyStackedButton.m; sourceTree = "<group>"; };
		3716E400167296D30035F8C4 /* ToastView.xib */ = {isa = PBXFileReference; fileEncoding = 4; lastKnownFileType = file.xib; name = ToastView.xib; path = Resources/ToastView.xib; sourceTree = "<group>"; };
		37245ADB13FC23FF006CDBE3 /* WPWebViewController.xib */ = {isa = PBXFileReference; fileEncoding = 4; lastKnownFileType = file.xib; name = WPWebViewController.xib; path = Resources/WPWebViewController.xib; sourceTree = "<group>"; };
		374CB16115B93C0800DD0EBC /* AudioToolbox.framework */ = {isa = PBXFileReference; includeInIndex = 1; lastKnownFileType = wrapper.framework; name = AudioToolbox.framework; path = System/Library/Frameworks/AudioToolbox.framework; sourceTree = SDKROOT; };
		375D090B133B94C3000CC9CD /* BlogsTableViewCell.h */ = {isa = PBXFileReference; fileEncoding = 4; lastKnownFileType = sourcecode.c.h; path = BlogsTableViewCell.h; sourceTree = "<group>"; };
		375D090C133B94C3000CC9CD /* BlogsTableViewCell.m */ = {isa = PBXFileReference; fileEncoding = 4; lastKnownFileType = sourcecode.c.objc; path = BlogsTableViewCell.m; sourceTree = "<group>"; };
		3768BEF013041E7900E7C9A9 /* BetaFeedbackViewController.xib */ = {isa = PBXFileReference; lastKnownFileType = file.xib; name = BetaFeedbackViewController.xib; path = Resources/BetaFeedbackViewController.xib; sourceTree = "<group>"; };
		37B7924B16768FCB0021B3A4 /* NotificationSettingsViewController.h */ = {isa = PBXFileReference; fileEncoding = 4; lastKnownFileType = sourcecode.c.h; path = NotificationSettingsViewController.h; sourceTree = "<group>"; };
		37B7924C16768FCB0021B3A4 /* NotificationSettingsViewController.m */ = {isa = PBXFileReference; fileEncoding = 4; lastKnownFileType = sourcecode.c.objc; path = NotificationSettingsViewController.m; sourceTree = "<group>"; };
		45B71DE4113EDAA100D0A33C /* Entitlements.plist */ = {isa = PBXFileReference; fileEncoding = 4; lastKnownFileType = text.plist.xml; path = Entitlements.plist; sourceTree = "<group>"; };
		45C73C24113C36F70024D0D2 /* MainWindow-iPad.xib */ = {isa = PBXFileReference; lastKnownFileType = file.xib; name = "MainWindow-iPad.xib"; path = "Resources-iPad/MainWindow-iPad.xib"; sourceTree = "<group>"; };
		462F4E0618369F0B0028D2F8 /* BlogDetailsViewController.h */ = {isa = PBXFileReference; fileEncoding = 4; lastKnownFileType = sourcecode.c.h; path = BlogDetailsViewController.h; sourceTree = "<group>"; };
		462F4E0718369F0B0028D2F8 /* BlogDetailsViewController.m */ = {isa = PBXFileReference; fileEncoding = 4; lastKnownFileType = sourcecode.c.objc; lineEnding = 0; path = BlogDetailsViewController.m; sourceTree = "<group>"; xcLanguageSpecificationIdentifier = xcode.lang.objc; };
		462F4E0818369F0B0028D2F8 /* BlogListViewController.h */ = {isa = PBXFileReference; fileEncoding = 4; lastKnownFileType = sourcecode.c.h; path = BlogListViewController.h; sourceTree = "<group>"; };
		462F4E0918369F0B0028D2F8 /* BlogListViewController.m */ = {isa = PBXFileReference; fileEncoding = 4; lastKnownFileType = sourcecode.c.objc; path = BlogListViewController.m; sourceTree = "<group>"; };
		462F4E0F183867AE0028D2F8 /* Merriweather-Bold.ttf */ = {isa = PBXFileReference; lastKnownFileType = file; path = "Merriweather-Bold.ttf"; sourceTree = "<group>"; };
		4645AFC41961E1FB005F7509 /* AppImages.xcassets */ = {isa = PBXFileReference; lastKnownFileType = folder.assetcatalog; name = AppImages.xcassets; path = Resources/AppImages.xcassets; sourceTree = "<group>"; };
		46E4792A185BD2B8007AA76F /* CommentView.h */ = {isa = PBXFileReference; fileEncoding = 4; lastKnownFileType = sourcecode.c.h; path = CommentView.h; sourceTree = "<group>"; };
		46E4792B185BD2B8007AA76F /* CommentView.m */ = {isa = PBXFileReference; fileEncoding = 4; lastKnownFileType = sourcecode.c.objc; path = CommentView.m; sourceTree = "<group>"; };
		46F8460F185A6E98009D0DA5 /* WPContentView.h */ = {isa = PBXFileReference; fileEncoding = 4; lastKnownFileType = sourcecode.c.h; path = WPContentView.h; sourceTree = "<group>"; };
		46F84610185A6E98009D0DA5 /* WPContentView.m */ = {isa = PBXFileReference; fileEncoding = 4; lastKnownFileType = sourcecode.c.objc; path = WPContentView.m; sourceTree = "<group>"; };
		46F84612185A8B7E009D0DA5 /* WPContentViewProvider.h */ = {isa = PBXFileReference; fileEncoding = 4; lastKnownFileType = sourcecode.c.h; path = WPContentViewProvider.h; sourceTree = "<group>"; };
		46F84613185AEB38009D0DA5 /* WPContentViewSubclass.h */ = {isa = PBXFileReference; fileEncoding = 4; lastKnownFileType = sourcecode.c.h; path = WPContentViewSubclass.h; sourceTree = "<group>"; };
		46F8714D1838C41600BC149B /* NSDate+StringFormatting.h */ = {isa = PBXFileReference; fileEncoding = 4; lastKnownFileType = sourcecode.c.h; path = "NSDate+StringFormatting.h"; sourceTree = "<group>"; };
		46F8714E1838C41600BC149B /* NSDate+StringFormatting.m */ = {isa = PBXFileReference; fileEncoding = 4; lastKnownFileType = sourcecode.c.objc; path = "NSDate+StringFormatting.m"; sourceTree = "<group>"; };
		59379AA2191904C200B49251 /* AnimatedGIFImageSerialization.h */ = {isa = PBXFileReference; fileEncoding = 4; lastKnownFileType = sourcecode.c.h; path = AnimatedGIFImageSerialization.h; sourceTree = "<group>"; };
		59379AA3191904C200B49251 /* AnimatedGIFImageSerialization.m */ = {isa = PBXFileReference; fileEncoding = 4; lastKnownFileType = sourcecode.c.objc; path = AnimatedGIFImageSerialization.m; sourceTree = "<group>"; };
		5D0077A5182AE9DF00F865DB /* ReaderMediaQueue.h */ = {isa = PBXFileReference; fileEncoding = 4; lastKnownFileType = sourcecode.c.h; path = ReaderMediaQueue.h; sourceTree = "<group>"; };
		5D0077A6182AE9DF00F865DB /* ReaderMediaQueue.m */ = {isa = PBXFileReference; fileEncoding = 4; lastKnownFileType = sourcecode.c.objc; path = ReaderMediaQueue.m; sourceTree = "<group>"; };
		5D08B90219648C3400D5B381 /* ReaderSubscriptionViewController.h */ = {isa = PBXFileReference; fileEncoding = 4; lastKnownFileType = sourcecode.c.h; path = ReaderSubscriptionViewController.h; sourceTree = "<group>"; };
		5D08B90319648C3400D5B381 /* ReaderSubscriptionViewController.m */ = {isa = PBXFileReference; fileEncoding = 4; lastKnownFileType = sourcecode.c.objc; path = ReaderSubscriptionViewController.m; sourceTree = "<group>"; };
		5D119DA1176FBE040073D83A /* UIImageView+AFNetworkingExtra.h */ = {isa = PBXFileReference; fileEncoding = 4; lastKnownFileType = sourcecode.c.h; path = "UIImageView+AFNetworkingExtra.h"; sourceTree = "<group>"; };
		5D119DA2176FBE040073D83A /* UIImageView+AFNetworkingExtra.m */ = {isa = PBXFileReference; fileEncoding = 4; lastKnownFileType = sourcecode.c.objc; path = "UIImageView+AFNetworkingExtra.m"; sourceTree = "<group>"; };
		5D11E3241979E76D00E70992 /* VideoThumbnailServiceRemote.h */ = {isa = PBXFileReference; fileEncoding = 4; lastKnownFileType = sourcecode.c.h; path = VideoThumbnailServiceRemote.h; sourceTree = "<group>"; };
		5D11E3251979E76D00E70992 /* VideoThumbnailServiceRemote.m */ = {isa = PBXFileReference; fileEncoding = 4; lastKnownFileType = sourcecode.c.objc; path = VideoThumbnailServiceRemote.m; sourceTree = "<group>"; };
		5D12FE171987FE4100378BD6 /* ReaderSite.h */ = {isa = PBXFileReference; fileEncoding = 4; lastKnownFileType = sourcecode.c.h; path = ReaderSite.h; sourceTree = "<group>"; };
		5D12FE181987FE4100378BD6 /* ReaderSite.m */ = {isa = PBXFileReference; fileEncoding = 4; lastKnownFileType = sourcecode.c.objc; path = ReaderSite.m; sourceTree = "<group>"; };
		5D12FE1A1988243700378BD6 /* RemoteReaderPost.h */ = {isa = PBXFileReference; fileEncoding = 4; lastKnownFileType = sourcecode.c.h; name = RemoteReaderPost.h; path = "Remote Objects/RemoteReaderPost.h"; sourceTree = "<group>"; };
		5D12FE1B1988243700378BD6 /* RemoteReaderPost.m */ = {isa = PBXFileReference; fileEncoding = 4; lastKnownFileType = sourcecode.c.objc; name = RemoteReaderPost.m; path = "Remote Objects/RemoteReaderPost.m"; sourceTree = "<group>"; };
		5D12FE1C1988243700378BD6 /* RemoteReaderTopic.h */ = {isa = PBXFileReference; fileEncoding = 4; lastKnownFileType = sourcecode.c.h; name = RemoteReaderTopic.h; path = "Remote Objects/RemoteReaderTopic.h"; sourceTree = "<group>"; };
		5D12FE1D1988243700378BD6 /* RemoteReaderTopic.m */ = {isa = PBXFileReference; fileEncoding = 4; lastKnownFileType = sourcecode.c.objc; name = RemoteReaderTopic.m; path = "Remote Objects/RemoteReaderTopic.m"; sourceTree = "<group>"; };
		5D12FE201988245B00378BD6 /* RemoteReaderSite.h */ = {isa = PBXFileReference; fileEncoding = 4; lastKnownFileType = sourcecode.c.h; name = RemoteReaderSite.h; path = "Remote Objects/RemoteReaderSite.h"; sourceTree = "<group>"; };
		5D12FE211988245B00378BD6 /* RemoteReaderSite.m */ = {isa = PBXFileReference; fileEncoding = 4; lastKnownFileType = sourcecode.c.objc; name = RemoteReaderSite.m; path = "Remote Objects/RemoteReaderSite.m"; sourceTree = "<group>"; };
		5D146EB9189857ED0068FDC6 /* FeaturedImageViewController.h */ = {isa = PBXFileReference; fileEncoding = 4; lastKnownFileType = sourcecode.c.h; path = FeaturedImageViewController.h; sourceTree = "<group>"; };
		5D146EBA189857ED0068FDC6 /* FeaturedImageViewController.m */ = {isa = PBXFileReference; fileEncoding = 4; lastKnownFileType = sourcecode.c.objc; path = FeaturedImageViewController.m; sourceTree = "<group>"; };
		5D1945601979C3D5003EDDAD /* WPRichTextImageControl.h */ = {isa = PBXFileReference; fileEncoding = 4; lastKnownFileType = sourcecode.c.h; path = WPRichTextImageControl.h; sourceTree = "<group>"; };
		5D1945611979C3D5003EDDAD /* WPRichTextImageControl.m */ = {isa = PBXFileReference; fileEncoding = 4; lastKnownFileType = sourcecode.c.objc; path = WPRichTextImageControl.m; sourceTree = "<group>"; };
		5D1945631979E091003EDDAD /* WPRichTextVideoControl.h */ = {isa = PBXFileReference; fileEncoding = 4; lastKnownFileType = sourcecode.c.h; path = WPRichTextVideoControl.h; sourceTree = "<group>"; };
		5D1945641979E091003EDDAD /* WPRichTextVideoControl.m */ = {isa = PBXFileReference; fileEncoding = 4; lastKnownFileType = sourcecode.c.objc; path = WPRichTextVideoControl.m; sourceTree = "<group>"; };
		5D1D9C5319885B01009D13B7 /* ReaderEditableSubscriptionPage.h */ = {isa = PBXFileReference; lastKnownFileType = sourcecode.c.h; path = ReaderEditableSubscriptionPage.h; sourceTree = "<group>"; };
		5D1EE7FF15E7AF3E007F1F02 /* JetpackSettingsViewController.h */ = {isa = PBXFileReference; fileEncoding = 4; lastKnownFileType = sourcecode.c.h; path = JetpackSettingsViewController.h; sourceTree = "<group>"; };
		5D1EE80015E7AF3E007F1F02 /* JetpackSettingsViewController.m */ = {isa = PBXFileReference; fileEncoding = 4; lastKnownFileType = sourcecode.c.objc; path = JetpackSettingsViewController.m; sourceTree = "<group>"; };
		5D20A6511982D56600463A91 /* FollowedSitesViewController.h */ = {isa = PBXFileReference; fileEncoding = 4; lastKnownFileType = sourcecode.c.h; path = FollowedSitesViewController.h; sourceTree = "<group>"; };
		5D20A6521982D56600463A91 /* FollowedSitesViewController.m */ = {isa = PBXFileReference; fileEncoding = 4; lastKnownFileType = sourcecode.c.objc; path = FollowedSitesViewController.m; sourceTree = "<group>"; };
		5D229A78199AB74F00685123 /* WordPress 21.xcdatamodel */ = {isa = PBXFileReference; lastKnownFileType = wrapper.xcdatamodel; path = "WordPress 21.xcdatamodel"; sourceTree = "<group>"; };
		5D2B043515E83800007E3422 /* SettingsViewControllerDelegate.h */ = {isa = PBXFileReference; fileEncoding = 4; lastKnownFileType = sourcecode.c.h; path = SettingsViewControllerDelegate.h; sourceTree = "<group>"; };
		5D2BEB4819758102005425F7 /* WPTableImageSourceTest.m */ = {isa = PBXFileReference; fileEncoding = 4; lastKnownFileType = sourcecode.c.objc; path = WPTableImageSourceTest.m; sourceTree = "<group>"; };
		5D37941919216B1300E26CA4 /* RebloggingViewController.h */ = {isa = PBXFileReference; fileEncoding = 4; lastKnownFileType = sourcecode.c.h; path = RebloggingViewController.h; sourceTree = "<group>"; };
		5D37941A19216B1300E26CA4 /* RebloggingViewController.m */ = {isa = PBXFileReference; fileEncoding = 4; lastKnownFileType = sourcecode.c.objc; path = RebloggingViewController.m; sourceTree = "<group>"; };
		5D3D559518F88C3500782892 /* ReaderPostService.h */ = {isa = PBXFileReference; fileEncoding = 4; lastKnownFileType = sourcecode.c.h; path = ReaderPostService.h; sourceTree = "<group>"; };
		5D3D559618F88C3500782892 /* ReaderPostService.m */ = {isa = PBXFileReference; fileEncoding = 4; lastKnownFileType = sourcecode.c.objc; path = ReaderPostService.m; sourceTree = "<group>"; };
		5D3D559818F88C5E00782892 /* ReaderPostServiceRemote.h */ = {isa = PBXFileReference; fileEncoding = 4; lastKnownFileType = sourcecode.c.h; path = ReaderPostServiceRemote.h; sourceTree = "<group>"; };
		5D3D559918F88C5E00782892 /* ReaderPostServiceRemote.m */ = {isa = PBXFileReference; fileEncoding = 4; lastKnownFileType = sourcecode.c.objc; path = ReaderPostServiceRemote.m; sourceTree = "<group>"; };
		5D3E334C15EEBB6B005FC6F2 /* ReachabilityUtils.h */ = {isa = PBXFileReference; fileEncoding = 4; lastKnownFileType = sourcecode.c.h; path = ReachabilityUtils.h; sourceTree = "<group>"; };
		5D3E334D15EEBB6B005FC6F2 /* ReachabilityUtils.m */ = {isa = PBXFileReference; fileEncoding = 4; lastKnownFileType = sourcecode.c.objc; path = ReachabilityUtils.m; sourceTree = "<group>"; };
		5D42A3BB175E686F005CFF05 /* WordPress 12.xcdatamodel */ = {isa = PBXFileReference; lastKnownFileType = wrapper.xcdatamodel; path = "WordPress 12.xcdatamodel"; sourceTree = "<group>"; };
		5D42A3D4175E7452005CFF05 /* AbstractComment.h */ = {isa = PBXFileReference; fileEncoding = 4; lastKnownFileType = sourcecode.c.h; path = AbstractComment.h; sourceTree = "<group>"; };
		5D42A3D5175E7452005CFF05 /* AbstractComment.m */ = {isa = PBXFileReference; fileEncoding = 4; lastKnownFileType = sourcecode.c.objc; path = AbstractComment.m; sourceTree = "<group>"; };
		5D42A3D6175E7452005CFF05 /* AbstractPost.h */ = {isa = PBXFileReference; fileEncoding = 4; lastKnownFileType = sourcecode.c.h; path = AbstractPost.h; sourceTree = "<group>"; };
		5D42A3D7175E7452005CFF05 /* AbstractPost.m */ = {isa = PBXFileReference; fileEncoding = 4; lastKnownFileType = sourcecode.c.objc; path = AbstractPost.m; sourceTree = "<group>"; };
		5D42A3D8175E7452005CFF05 /* BasePost.h */ = {isa = PBXFileReference; fileEncoding = 4; lastKnownFileType = sourcecode.c.h; path = BasePost.h; sourceTree = "<group>"; };
		5D42A3D9175E7452005CFF05 /* BasePost.m */ = {isa = PBXFileReference; fileEncoding = 4; lastKnownFileType = sourcecode.c.objc; path = BasePost.m; sourceTree = "<group>"; };
		5D42A3DA175E7452005CFF05 /* ReaderComment.h */ = {isa = PBXFileReference; fileEncoding = 4; lastKnownFileType = sourcecode.c.h; path = ReaderComment.h; sourceTree = "<group>"; };
		5D42A3DB175E7452005CFF05 /* ReaderComment.m */ = {isa = PBXFileReference; fileEncoding = 4; lastKnownFileType = sourcecode.c.objc; path = ReaderComment.m; sourceTree = "<group>"; };
		5D42A3DC175E7452005CFF05 /* ReaderPost.h */ = {isa = PBXFileReference; fileEncoding = 4; lastKnownFileType = sourcecode.c.h; path = ReaderPost.h; sourceTree = "<group>"; };
		5D42A3DD175E7452005CFF05 /* ReaderPost.m */ = {isa = PBXFileReference; fileEncoding = 4; lastKnownFileType = sourcecode.c.objc; path = ReaderPost.m; sourceTree = "<group>"; };
		5D42A3E3175E75EE005CFF05 /* ReaderCommentTableViewCell.h */ = {isa = PBXFileReference; fileEncoding = 4; lastKnownFileType = sourcecode.c.h; path = ReaderCommentTableViewCell.h; sourceTree = "<group>"; };
		5D42A3E4175E75EE005CFF05 /* ReaderCommentTableViewCell.m */ = {isa = PBXFileReference; fileEncoding = 4; lastKnownFileType = sourcecode.c.objc; path = ReaderCommentTableViewCell.m; sourceTree = "<group>"; };
		5D42A3E5175E75EE005CFF05 /* ReaderImageView.h */ = {isa = PBXFileReference; fileEncoding = 4; lastKnownFileType = sourcecode.c.h; path = ReaderImageView.h; sourceTree = "<group>"; };
		5D42A3E6175E75EE005CFF05 /* ReaderImageView.m */ = {isa = PBXFileReference; fileEncoding = 4; lastKnownFileType = sourcecode.c.objc; path = ReaderImageView.m; sourceTree = "<group>"; };
		5D42A3E7175E75EE005CFF05 /* ReaderMediaView.h */ = {isa = PBXFileReference; fileEncoding = 4; lastKnownFileType = sourcecode.c.h; path = ReaderMediaView.h; sourceTree = "<group>"; };
		5D42A3E8175E75EE005CFF05 /* ReaderMediaView.m */ = {isa = PBXFileReference; fileEncoding = 4; lastKnownFileType = sourcecode.c.objc; path = ReaderMediaView.m; sourceTree = "<group>"; };
		5D42A3EB175E75EE005CFF05 /* ReaderPostDetailViewController.h */ = {isa = PBXFileReference; fileEncoding = 4; lastKnownFileType = sourcecode.c.h; path = ReaderPostDetailViewController.h; sourceTree = "<group>"; };
		5D42A3EC175E75EE005CFF05 /* ReaderPostDetailViewController.m */ = {isa = PBXFileReference; fileEncoding = 4; lastKnownFileType = sourcecode.c.objc; path = ReaderPostDetailViewController.m; sourceTree = "<group>"; };
		5D42A3ED175E75EE005CFF05 /* ReaderPostsViewController.h */ = {isa = PBXFileReference; fileEncoding = 4; lastKnownFileType = sourcecode.c.h; path = ReaderPostsViewController.h; sourceTree = "<group>"; };
		5D42A3EE175E75EE005CFF05 /* ReaderPostsViewController.m */ = {isa = PBXFileReference; fileEncoding = 4; lastKnownFileType = sourcecode.c.objc; path = ReaderPostsViewController.m; sourceTree = "<group>"; };
		5D42A3EF175E75EE005CFF05 /* ReaderPostTableViewCell.h */ = {isa = PBXFileReference; fileEncoding = 4; lastKnownFileType = sourcecode.c.h; path = ReaderPostTableViewCell.h; sourceTree = "<group>"; };
		5D42A3F0175E75EE005CFF05 /* ReaderPostTableViewCell.m */ = {isa = PBXFileReference; fileEncoding = 4; lastKnownFileType = sourcecode.c.objc; path = ReaderPostTableViewCell.m; sourceTree = "<group>"; };
		5D42A3F5175E75EE005CFF05 /* ReaderVideoView.h */ = {isa = PBXFileReference; fileEncoding = 4; lastKnownFileType = sourcecode.c.h; path = ReaderVideoView.h; sourceTree = "<group>"; };
		5D42A3F6175E75EE005CFF05 /* ReaderVideoView.m */ = {isa = PBXFileReference; fileEncoding = 4; lastKnownFileType = sourcecode.c.objc; path = ReaderVideoView.m; sourceTree = "<group>"; };
		5D42A401175E76A1005CFF05 /* WPImageViewController.h */ = {isa = PBXFileReference; fileEncoding = 4; lastKnownFileType = sourcecode.c.h; path = WPImageViewController.h; sourceTree = "<group>"; };
		5D42A402175E76A2005CFF05 /* WPImageViewController.m */ = {isa = PBXFileReference; fileEncoding = 4; lastKnownFileType = sourcecode.c.objc; path = WPImageViewController.m; sourceTree = "<group>"; };
		5D42A403175E76A4005CFF05 /* WPWebVideoViewController.h */ = {isa = PBXFileReference; fileEncoding = 4; lastKnownFileType = sourcecode.c.h; path = WPWebVideoViewController.h; sourceTree = "<group>"; };
		5D42A404175E76A5005CFF05 /* WPWebVideoViewController.m */ = {isa = PBXFileReference; fileEncoding = 4; lastKnownFileType = sourcecode.c.objc; path = WPWebVideoViewController.m; sourceTree = "<group>"; };
		5D44EB331986D695008B7175 /* ReaderSiteServiceRemote.h */ = {isa = PBXFileReference; fileEncoding = 4; lastKnownFileType = sourcecode.c.h; path = ReaderSiteServiceRemote.h; sourceTree = "<group>"; };
		5D44EB341986D695008B7175 /* ReaderSiteServiceRemote.m */ = {isa = PBXFileReference; fileEncoding = 4; lastKnownFileType = sourcecode.c.objc; path = ReaderSiteServiceRemote.m; sourceTree = "<group>"; };
		5D44EB361986D8BA008B7175 /* ReaderSiteService.h */ = {isa = PBXFileReference; fileEncoding = 4; lastKnownFileType = sourcecode.c.h; path = ReaderSiteService.h; sourceTree = "<group>"; };
		5D44EB371986D8BA008B7175 /* ReaderSiteService.m */ = {isa = PBXFileReference; fileEncoding = 4; lastKnownFileType = sourcecode.c.objc; path = ReaderSiteService.m; sourceTree = "<group>"; };
		5D4AD40D185FE64C00CDEE17 /* WPMainTabBarController.h */ = {isa = PBXFileReference; fileEncoding = 4; lastKnownFileType = sourcecode.c.h; path = WPMainTabBarController.h; sourceTree = "<group>"; };
		5D4AD40E185FE64C00CDEE17 /* WPMainTabBarController.m */ = {isa = PBXFileReference; fileEncoding = 4; lastKnownFileType = sourcecode.c.objc; path = WPMainTabBarController.m; sourceTree = "<group>"; };
		5D577D31189127BE00B964C3 /* PostGeolocationViewController.h */ = {isa = PBXFileReference; fileEncoding = 4; lastKnownFileType = sourcecode.c.h; path = PostGeolocationViewController.h; sourceTree = "<group>"; };
		5D577D32189127BE00B964C3 /* PostGeolocationViewController.m */ = {isa = PBXFileReference; fileEncoding = 4; lastKnownFileType = sourcecode.c.objc; path = PostGeolocationViewController.m; sourceTree = "<group>"; };
		5D577D341891360900B964C3 /* PostGeolocationView.h */ = {isa = PBXFileReference; fileEncoding = 4; lastKnownFileType = sourcecode.c.h; path = PostGeolocationView.h; sourceTree = "<group>"; };
		5D577D351891360900B964C3 /* PostGeolocationView.m */ = {isa = PBXFileReference; fileEncoding = 4; lastKnownFileType = sourcecode.c.objc; path = PostGeolocationView.m; sourceTree = "<group>"; };
		5D5D0025187DA9D30027CEF6 /* CategoriesViewController.h */ = {isa = PBXFileReference; fileEncoding = 4; lastKnownFileType = sourcecode.c.h; path = CategoriesViewController.h; sourceTree = "<group>"; };
		5D5D0026187DA9D30027CEF6 /* CategoriesViewController.m */ = {isa = PBXFileReference; fileEncoding = 4; lastKnownFileType = sourcecode.c.objc; path = CategoriesViewController.m; sourceTree = "<group>"; };
		5D62BAD518AA88210044E5F7 /* PageSettingsViewController.h */ = {isa = PBXFileReference; fileEncoding = 4; lastKnownFileType = sourcecode.c.h; path = PageSettingsViewController.h; sourceTree = "<group>"; };
		5D62BAD618AA88210044E5F7 /* PageSettingsViewController.m */ = {isa = PBXFileReference; fileEncoding = 4; lastKnownFileType = sourcecode.c.objc; path = PageSettingsViewController.m; sourceTree = "<group>"; };
		5D62BAD818AAAE9B0044E5F7 /* PostSettingsViewController_Internal.h */ = {isa = PBXFileReference; lastKnownFileType = sourcecode.c.h; path = PostSettingsViewController_Internal.h; sourceTree = "<group>"; };
		5D69DBC3165428CA00A2D1F7 /* n.caf */ = {isa = PBXFileReference; lastKnownFileType = file; name = n.caf; path = Resources/Sounds/n.caf; sourceTree = "<group>"; };
		5D6CF8B4193BD96E0041D28F /* WordPress 18.xcdatamodel */ = {isa = PBXFileReference; lastKnownFileType = wrapper.xcdatamodel; path = "WordPress 18.xcdatamodel"; sourceTree = "<group>"; };
		5D839AA6187F0D6B00811F4A /* PostFeaturedImageCell.h */ = {isa = PBXFileReference; fileEncoding = 4; lastKnownFileType = sourcecode.c.h; path = PostFeaturedImageCell.h; sourceTree = "<group>"; };
		5D839AA7187F0D6B00811F4A /* PostFeaturedImageCell.m */ = {isa = PBXFileReference; fileEncoding = 4; lastKnownFileType = sourcecode.c.objc; path = PostFeaturedImageCell.m; sourceTree = "<group>"; };
		5D839AA9187F0D8000811F4A /* PostGeolocationCell.h */ = {isa = PBXFileReference; fileEncoding = 4; lastKnownFileType = sourcecode.c.h; path = PostGeolocationCell.h; sourceTree = "<group>"; };
		5D839AAA187F0D8000811F4A /* PostGeolocationCell.m */ = {isa = PBXFileReference; fileEncoding = 4; lastKnownFileType = sourcecode.c.objc; path = PostGeolocationCell.m; sourceTree = "<group>"; };
		5D87E10915F5120C0012C595 /* SettingsPageViewController.h */ = {isa = PBXFileReference; fileEncoding = 4; lastKnownFileType = sourcecode.c.h; path = SettingsPageViewController.h; sourceTree = "<group>"; };
		5D87E10A15F5120C0012C595 /* SettingsPageViewController.m */ = {isa = PBXFileReference; fileEncoding = 4; lastKnownFileType = sourcecode.c.objc; path = SettingsPageViewController.m; sourceTree = "<group>"; };
		5D8D53ED19250412003C8859 /* BlogSelectorViewController.h */ = {isa = PBXFileReference; fileEncoding = 4; lastKnownFileType = sourcecode.c.h; path = BlogSelectorViewController.h; sourceTree = "<group>"; };
		5D8D53EE19250412003C8859 /* BlogSelectorViewController.m */ = {isa = PBXFileReference; fileEncoding = 4; lastKnownFileType = sourcecode.c.objc; path = BlogSelectorViewController.m; sourceTree = "<group>"; };
		5D8D53EF19250412003C8859 /* WPComBlogSelectorViewController.h */ = {isa = PBXFileReference; fileEncoding = 4; lastKnownFileType = sourcecode.c.h; path = WPComBlogSelectorViewController.h; sourceTree = "<group>"; };
		5D8D53F019250412003C8859 /* WPComBlogSelectorViewController.m */ = {isa = PBXFileReference; fileEncoding = 4; lastKnownFileType = sourcecode.c.objc; path = WPComBlogSelectorViewController.m; sourceTree = "<group>"; };
		5D97C2F115CAF8D8009B44DD /* UINavigationController+KeyboardFix.h */ = {isa = PBXFileReference; fileEncoding = 4; lastKnownFileType = sourcecode.c.h; path = "UINavigationController+KeyboardFix.h"; sourceTree = "<group>"; };
		5D97C2F215CAF8D8009B44DD /* UINavigationController+KeyboardFix.m */ = {isa = PBXFileReference; fileEncoding = 4; lastKnownFileType = sourcecode.c.objc; path = "UINavigationController+KeyboardFix.m"; sourceTree = "<group>"; };
		5D9B17C319998A430047A4A2 /* ReaderBlockedTableViewCell.h */ = {isa = PBXFileReference; fileEncoding = 4; lastKnownFileType = sourcecode.c.h; path = ReaderBlockedTableViewCell.h; sourceTree = "<group>"; };
		5D9B17C419998A430047A4A2 /* ReaderBlockedTableViewCell.m */ = {isa = PBXFileReference; fileEncoding = 4; lastKnownFileType = sourcecode.c.objc; path = ReaderBlockedTableViewCell.m; sourceTree = "<group>"; };
		5DA3EE0E192508F700294E0B /* WPImageOptimizer.h */ = {isa = PBXFileReference; fileEncoding = 4; lastKnownFileType = sourcecode.c.h; path = WPImageOptimizer.h; sourceTree = "<group>"; };
		5DA3EE0F192508F700294E0B /* WPImageOptimizer.m */ = {isa = PBXFileReference; fileEncoding = 4; lastKnownFileType = sourcecode.c.objc; path = WPImageOptimizer.m; sourceTree = "<group>"; };
		5DA3EE10192508F700294E0B /* WPImageOptimizer+Private.h */ = {isa = PBXFileReference; fileEncoding = 4; lastKnownFileType = sourcecode.c.h; path = "WPImageOptimizer+Private.h"; sourceTree = "<group>"; };
		5DA3EE11192508F700294E0B /* WPImageOptimizer+Private.m */ = {isa = PBXFileReference; fileEncoding = 4; lastKnownFileType = sourcecode.c.objc; path = "WPImageOptimizer+Private.m"; sourceTree = "<group>"; };
		5DA3EE141925090A00294E0B /* MediaService.h */ = {isa = PBXFileReference; fileEncoding = 4; lastKnownFileType = sourcecode.c.h; path = MediaService.h; sourceTree = "<group>"; };
		5DA3EE151925090A00294E0B /* MediaService.m */ = {isa = PBXFileReference; fileEncoding = 4; lastKnownFileType = sourcecode.c.objc; path = MediaService.m; sourceTree = "<group>"; };
		5DA3EE191925111700294E0B /* WPImageOptimizerTest.m */ = {isa = PBXFileReference; fileEncoding = 4; lastKnownFileType = sourcecode.c.objc; path = WPImageOptimizerTest.m; sourceTree = "<group>"; };
		5DA5BF2718E32DCF005F11F9 /* EditMediaViewController.h */ = {isa = PBXFileReference; fileEncoding = 4; lastKnownFileType = sourcecode.c.h; path = EditMediaViewController.h; sourceTree = "<group>"; };
		5DA5BF2818E32DCF005F11F9 /* EditMediaViewController.m */ = {isa = PBXFileReference; fileEncoding = 4; lastKnownFileType = sourcecode.c.objc; path = EditMediaViewController.m; sourceTree = "<group>"; };
		5DA5BF2918E32DCF005F11F9 /* EditMediaViewController.xib */ = {isa = PBXFileReference; fileEncoding = 4; lastKnownFileType = file.xib; path = EditMediaViewController.xib; sourceTree = "<group>"; };
		5DA5BF2A18E32DCF005F11F9 /* InputViewButton.h */ = {isa = PBXFileReference; fileEncoding = 4; lastKnownFileType = sourcecode.c.h; path = InputViewButton.h; sourceTree = "<group>"; };
		5DA5BF2B18E32DCF005F11F9 /* InputViewButton.m */ = {isa = PBXFileReference; fileEncoding = 4; lastKnownFileType = sourcecode.c.objc; path = InputViewButton.m; sourceTree = "<group>"; };
		5DA5BF2C18E32DCF005F11F9 /* MediaBrowserCell.h */ = {isa = PBXFileReference; fileEncoding = 4; lastKnownFileType = sourcecode.c.h; path = MediaBrowserCell.h; sourceTree = "<group>"; };
		5DA5BF2D18E32DCF005F11F9 /* MediaBrowserCell.m */ = {isa = PBXFileReference; fileEncoding = 4; lastKnownFileType = sourcecode.c.objc; path = MediaBrowserCell.m; sourceTree = "<group>"; };
		5DA5BF2E18E32DCF005F11F9 /* MediaBrowserViewController.h */ = {isa = PBXFileReference; fileEncoding = 4; lastKnownFileType = sourcecode.c.h; path = MediaBrowserViewController.h; sourceTree = "<group>"; };
		5DA5BF2F18E32DCF005F11F9 /* MediaBrowserViewController.m */ = {isa = PBXFileReference; fileEncoding = 4; lastKnownFileType = sourcecode.c.objc; path = MediaBrowserViewController.m; sourceTree = "<group>"; };
		5DA5BF3018E32DCF005F11F9 /* MediaBrowserViewController.xib */ = {isa = PBXFileReference; fileEncoding = 4; lastKnownFileType = file.xib; path = MediaBrowserViewController.xib; sourceTree = "<group>"; };
		5DA5BF3118E32DCF005F11F9 /* MediaSearchFilterHeaderView.h */ = {isa = PBXFileReference; fileEncoding = 4; lastKnownFileType = sourcecode.c.h; path = MediaSearchFilterHeaderView.h; sourceTree = "<group>"; };
		5DA5BF3218E32DCF005F11F9 /* MediaSearchFilterHeaderView.m */ = {isa = PBXFileReference; fileEncoding = 4; lastKnownFileType = sourcecode.c.objc; path = MediaSearchFilterHeaderView.m; sourceTree = "<group>"; };
		5DA5BF3318E32DCF005F11F9 /* Theme.h */ = {isa = PBXFileReference; fileEncoding = 4; lastKnownFileType = sourcecode.c.h; path = Theme.h; sourceTree = "<group>"; };
		5DA5BF3418E32DCF005F11F9 /* Theme.m */ = {isa = PBXFileReference; fileEncoding = 4; lastKnownFileType = sourcecode.c.objc; path = Theme.m; sourceTree = "<group>"; };
		5DA5BF3518E32DCF005F11F9 /* ThemeBrowserCell.h */ = {isa = PBXFileReference; fileEncoding = 4; lastKnownFileType = sourcecode.c.h; path = ThemeBrowserCell.h; sourceTree = "<group>"; };
		5DA5BF3618E32DCF005F11F9 /* ThemeBrowserCell.m */ = {isa = PBXFileReference; fileEncoding = 4; lastKnownFileType = sourcecode.c.objc; path = ThemeBrowserCell.m; sourceTree = "<group>"; };
		5DA5BF3718E32DCF005F11F9 /* ThemeBrowserViewController.h */ = {isa = PBXFileReference; fileEncoding = 4; lastKnownFileType = sourcecode.c.h; path = ThemeBrowserViewController.h; sourceTree = "<group>"; };
		5DA5BF3818E32DCF005F11F9 /* ThemeBrowserViewController.m */ = {isa = PBXFileReference; fileEncoding = 4; lastKnownFileType = sourcecode.c.objc; path = ThemeBrowserViewController.m; sourceTree = "<group>"; };
		5DA5BF3918E32DCF005F11F9 /* ThemeDetailsViewController.h */ = {isa = PBXFileReference; fileEncoding = 4; lastKnownFileType = sourcecode.c.h; path = ThemeDetailsViewController.h; sourceTree = "<group>"; };
		5DA5BF3A18E32DCF005F11F9 /* ThemeDetailsViewController.m */ = {isa = PBXFileReference; fileEncoding = 4; lastKnownFileType = sourcecode.c.objc; path = ThemeDetailsViewController.m; sourceTree = "<group>"; };
		5DA5BF3B18E32DCF005F11F9 /* WPLoadingView.h */ = {isa = PBXFileReference; fileEncoding = 4; lastKnownFileType = sourcecode.c.h; path = WPLoadingView.h; sourceTree = "<group>"; };
		5DA5BF3C18E32DCF005F11F9 /* WPLoadingView.m */ = {isa = PBXFileReference; fileEncoding = 4; lastKnownFileType = sourcecode.c.objc; path = WPLoadingView.m; sourceTree = "<group>"; };
		5DA5BF4B18E331D8005F11F9 /* WordPress 16.xcdatamodel */ = {isa = PBXFileReference; lastKnownFileType = wrapper.xcdatamodel; path = "WordPress 16.xcdatamodel"; sourceTree = "<group>"; };
		5DB3BA0318D0E7B600F3F3E9 /* WPPickerView.h */ = {isa = PBXFileReference; fileEncoding = 4; lastKnownFileType = sourcecode.c.h; path = WPPickerView.h; sourceTree = "<group>"; };
		5DB3BA0418D0E7B600F3F3E9 /* WPPickerView.m */ = {isa = PBXFileReference; fileEncoding = 4; lastKnownFileType = sourcecode.c.objc; path = WPPickerView.m; sourceTree = "<group>"; };
		5DB3BA0618D11D8D00F3F3E9 /* PublishDatePickerView.h */ = {isa = PBXFileReference; fileEncoding = 4; lastKnownFileType = sourcecode.c.h; path = PublishDatePickerView.h; sourceTree = "<group>"; };
		5DB3BA0718D11D8D00F3F3E9 /* PublishDatePickerView.m */ = {isa = PBXFileReference; fileEncoding = 4; lastKnownFileType = sourcecode.c.objc; path = PublishDatePickerView.m; sourceTree = "<group>"; };
		5DB4683918A2E718004A89A9 /* LocationService.h */ = {isa = PBXFileReference; fileEncoding = 4; lastKnownFileType = sourcecode.c.h; path = LocationService.h; sourceTree = "<group>"; };
		5DB4683A18A2E718004A89A9 /* LocationService.m */ = {isa = PBXFileReference; fileEncoding = 4; lastKnownFileType = sourcecode.c.objc; path = LocationService.m; sourceTree = "<group>"; };
		5DB6D8F618F5DA6300956529 /* WordPress 17.xcdatamodel */ = {isa = PBXFileReference; lastKnownFileType = wrapper.xcdatamodel; path = "WordPress 17.xcdatamodel"; sourceTree = "<group>"; };
		5DB767401588F64D00EBE36C /* postPreview.html */ = {isa = PBXFileReference; fileEncoding = 4; lastKnownFileType = text.html; name = postPreview.html; path = Resources/HTML/postPreview.html; sourceTree = "<group>"; };
		5DBCD9D018F3569F00B32229 /* ReaderTopic.h */ = {isa = PBXFileReference; fileEncoding = 4; lastKnownFileType = sourcecode.c.h; path = ReaderTopic.h; sourceTree = "<group>"; };
		5DBCD9D118F3569F00B32229 /* ReaderTopic.m */ = {isa = PBXFileReference; fileEncoding = 4; lastKnownFileType = sourcecode.c.objc; path = ReaderTopic.m; sourceTree = "<group>"; };
		5DBCD9D318F35D7500B32229 /* ReaderTopicService.h */ = {isa = PBXFileReference; fileEncoding = 4; lastKnownFileType = sourcecode.c.h; path = ReaderTopicService.h; sourceTree = "<group>"; };
		5DBCD9D418F35D7500B32229 /* ReaderTopicService.m */ = {isa = PBXFileReference; fileEncoding = 4; lastKnownFileType = sourcecode.c.objc; path = ReaderTopicService.m; sourceTree = "<group>"; };
		5DC02A3418E4C5BD009A1765 /* ThemeBrowserViewController.xib */ = {isa = PBXFileReference; fileEncoding = 4; lastKnownFileType = file.xib; name = ThemeBrowserViewController.xib; path = Resources/ThemeBrowserViewController.xib; sourceTree = "<group>"; };
		5DC02A3518E4C5BD009A1765 /* ThemeDetailsViewController.xib */ = {isa = PBXFileReference; fileEncoding = 4; lastKnownFileType = file.xib; name = ThemeDetailsViewController.xib; path = Resources/ThemeDetailsViewController.xib; sourceTree = "<group>"; };
		5DC02A3618E4C5BD009A1765 /* ThemeDetailsViewController~ipad.xib */ = {isa = PBXFileReference; fileEncoding = 4; lastKnownFileType = file.xib; name = "ThemeDetailsViewController~ipad.xib"; path = "Resources/ThemeDetailsViewController~ipad.xib"; sourceTree = "<group>"; };
		5DC3A44B1610B9BC00A890BE /* UINavigationController+Rotation.h */ = {isa = PBXFileReference; fileEncoding = 4; lastKnownFileType = sourcecode.c.h; path = "UINavigationController+Rotation.h"; sourceTree = "<group>"; };
		5DC3A44C1610B9BC00A890BE /* UINavigationController+Rotation.m */ = {isa = PBXFileReference; fileEncoding = 4; lastKnownFileType = sourcecode.c.objc; path = "UINavigationController+Rotation.m"; sourceTree = "<group>"; };
		5DE8A0401912D95B00B2FF59 /* ReaderPostServiceTest.m */ = {isa = PBXFileReference; fileEncoding = 4; lastKnownFileType = sourcecode.c.objc; path = ReaderPostServiceTest.m; sourceTree = "<group>"; };
		5DEB61B2156FCD3400242C35 /* WPWebView.h */ = {isa = PBXFileReference; fileEncoding = 4; lastKnownFileType = sourcecode.c.h; path = WPWebView.h; sourceTree = "<group>"; };
		5DEB61B3156FCD3400242C35 /* WPWebView.m */ = {isa = PBXFileReference; fileEncoding = 4; lastKnownFileType = sourcecode.c.objc; path = WPWebView.m; sourceTree = "<group>"; };
		5DEB61B6156FCD5200242C35 /* WPChromelessWebViewController.h */ = {isa = PBXFileReference; fileEncoding = 4; lastKnownFileType = sourcecode.c.h; path = WPChromelessWebViewController.h; sourceTree = "<group>"; };
		5DEB61B7156FCD5200242C35 /* WPChromelessWebViewController.m */ = {isa = PBXFileReference; fileEncoding = 4; lastKnownFileType = sourcecode.c.objc; path = WPChromelessWebViewController.m; sourceTree = "<group>"; };
		5DF59C091770AE3A00171208 /* UILabel+SuggestSize.h */ = {isa = PBXFileReference; fileEncoding = 4; lastKnownFileType = sourcecode.c.h; path = "UILabel+SuggestSize.h"; sourceTree = "<group>"; };
		5DF59C0A1770AE3A00171208 /* UILabel+SuggestSize.m */ = {isa = PBXFileReference; fileEncoding = 4; lastKnownFileType = sourcecode.c.objc; path = "UILabel+SuggestSize.m"; sourceTree = "<group>"; };
		5DF738921965FAB900393584 /* SubscribedTopicsViewController.h */ = {isa = PBXFileReference; fileEncoding = 4; lastKnownFileType = sourcecode.c.h; path = SubscribedTopicsViewController.h; sourceTree = "<group>"; };
		5DF738931965FAB900393584 /* SubscribedTopicsViewController.m */ = {isa = PBXFileReference; fileEncoding = 4; lastKnownFileType = sourcecode.c.objc; path = SubscribedTopicsViewController.m; sourceTree = "<group>"; };
		5DF738951965FACD00393584 /* RecommendedTopicsViewController.h */ = {isa = PBXFileReference; fileEncoding = 4; lastKnownFileType = sourcecode.c.h; path = RecommendedTopicsViewController.h; sourceTree = "<group>"; };
		5DF738961965FACD00393584 /* RecommendedTopicsViewController.m */ = {isa = PBXFileReference; fileEncoding = 4; lastKnownFileType = sourcecode.c.objc; path = RecommendedTopicsViewController.m; sourceTree = "<group>"; };
		5DF738981965FB3C00393584 /* WPTableViewHandler.h */ = {isa = PBXFileReference; fileEncoding = 4; lastKnownFileType = sourcecode.c.h; path = WPTableViewHandler.h; sourceTree = "<group>"; };
		5DF738991965FB3C00393584 /* WPTableViewHandler.m */ = {isa = PBXFileReference; fileEncoding = 4; lastKnownFileType = sourcecode.c.objc; path = WPTableViewHandler.m; sourceTree = "<group>"; };
		5DF94E211962B90300359241 /* CommentsTableViewDelegate.h */ = {isa = PBXFileReference; fileEncoding = 4; lastKnownFileType = sourcecode.c.h; path = CommentsTableViewDelegate.h; sourceTree = "<group>"; };
		5DF94E221962B90300359241 /* CommentViewController.h */ = {isa = PBXFileReference; fileEncoding = 4; lastKnownFileType = sourcecode.c.h; path = CommentViewController.h; sourceTree = "<group>"; };
		5DF94E231962B90300359241 /* CommentViewController.m */ = {isa = PBXFileReference; fileEncoding = 4; lastKnownFileType = sourcecode.c.objc; path = CommentViewController.m; sourceTree = "<group>"; };
		5DF94E251962B97D00359241 /* NewCommentsTableViewCell.h */ = {isa = PBXFileReference; fileEncoding = 4; lastKnownFileType = sourcecode.c.h; path = NewCommentsTableViewCell.h; sourceTree = "<group>"; };
		5DF94E261962B97D00359241 /* NewCommentsTableViewCell.m */ = {isa = PBXFileReference; fileEncoding = 4; lastKnownFileType = sourcecode.c.objc; path = NewCommentsTableViewCell.m; sourceTree = "<group>"; };
		5DF94E291962B97D00359241 /* NewPostTableViewCell.h */ = {isa = PBXFileReference; fileEncoding = 4; lastKnownFileType = sourcecode.c.h; path = NewPostTableViewCell.h; sourceTree = "<group>"; };
		5DF94E2A1962B97D00359241 /* NewPostTableViewCell.m */ = {isa = PBXFileReference; fileEncoding = 4; lastKnownFileType = sourcecode.c.objc; path = NewPostTableViewCell.m; sourceTree = "<group>"; };
		5DF94E2E1962B99C00359241 /* PostSettingsSelectionViewController.h */ = {isa = PBXFileReference; fileEncoding = 4; lastKnownFileType = sourcecode.c.h; path = PostSettingsSelectionViewController.h; sourceTree = "<group>"; };
		5DF94E2F1962B99C00359241 /* PostSettingsSelectionViewController.m */ = {isa = PBXFileReference; fileEncoding = 4; lastKnownFileType = sourcecode.c.objc; path = PostSettingsSelectionViewController.m; sourceTree = "<group>"; };
		5DF94E311962B9D800359241 /* WPAlertView.xib */ = {isa = PBXFileReference; fileEncoding = 4; lastKnownFileType = file.xib; name = WPAlertView.xib; path = Resources/WPAlertView.xib; sourceTree = "<group>"; };
		5DF94E321962B9D800359241 /* WPAlertViewSideBySide.xib */ = {isa = PBXFileReference; fileEncoding = 4; lastKnownFileType = file.xib; name = WPAlertViewSideBySide.xib; path = Resources/WPAlertViewSideBySide.xib; sourceTree = "<group>"; };
		5DF94E361962BAA700359241 /* WPContentActionView.h */ = {isa = PBXFileReference; fileEncoding = 4; lastKnownFileType = sourcecode.c.h; path = WPContentActionView.h; sourceTree = "<group>"; };
		5DF94E371962BAA700359241 /* WPContentActionView.m */ = {isa = PBXFileReference; fileEncoding = 4; lastKnownFileType = sourcecode.c.objc; path = WPContentActionView.m; sourceTree = "<group>"; };
		5DF94E381962BAA700359241 /* WPContentAttributionView.h */ = {isa = PBXFileReference; fileEncoding = 4; lastKnownFileType = sourcecode.c.h; path = WPContentAttributionView.h; sourceTree = "<group>"; };
		5DF94E391962BAA700359241 /* WPContentAttributionView.m */ = {isa = PBXFileReference; fileEncoding = 4; lastKnownFileType = sourcecode.c.objc; path = WPContentAttributionView.m; sourceTree = "<group>"; };
		5DF94E3A1962BAA700359241 /* WPContentViewBase.h */ = {isa = PBXFileReference; fileEncoding = 4; lastKnownFileType = sourcecode.c.h; path = WPContentViewBase.h; sourceTree = "<group>"; };
		5DF94E3B1962BAA700359241 /* WPContentViewBase.m */ = {isa = PBXFileReference; fileEncoding = 4; lastKnownFileType = sourcecode.c.objc; path = WPContentViewBase.m; sourceTree = "<group>"; };
		5DF94E3C1962BAA700359241 /* WPRichContentView.h */ = {isa = PBXFileReference; fileEncoding = 4; lastKnownFileType = sourcecode.c.h; path = WPRichContentView.h; sourceTree = "<group>"; };
		5DF94E3D1962BAA700359241 /* WPRichContentView.m */ = {isa = PBXFileReference; fileEncoding = 4; lastKnownFileType = sourcecode.c.objc; path = WPRichContentView.m; sourceTree = "<group>"; };
		5DF94E3E1962BAA700359241 /* WPRichTextView.h */ = {isa = PBXFileReference; fileEncoding = 4; lastKnownFileType = sourcecode.c.h; path = WPRichTextView.h; sourceTree = "<group>"; };
		5DF94E3F1962BAA700359241 /* WPRichTextView.m */ = {isa = PBXFileReference; fileEncoding = 4; lastKnownFileType = sourcecode.c.objc; path = WPRichTextView.m; sourceTree = "<group>"; };
		5DF94E401962BAA700359241 /* WPSimpleContentAttributionView.h */ = {isa = PBXFileReference; fileEncoding = 4; lastKnownFileType = sourcecode.c.h; path = WPSimpleContentAttributionView.h; sourceTree = "<group>"; };
		5DF94E411962BAA700359241 /* WPSimpleContentAttributionView.m */ = {isa = PBXFileReference; fileEncoding = 4; lastKnownFileType = sourcecode.c.objc; path = WPSimpleContentAttributionView.m; sourceTree = "<group>"; };
		5DF94E481962BAEB00359241 /* ReaderPostAttributionView.h */ = {isa = PBXFileReference; fileEncoding = 4; lastKnownFileType = sourcecode.c.h; path = ReaderPostAttributionView.h; sourceTree = "<group>"; };
		5DF94E491962BAEB00359241 /* ReaderPostAttributionView.m */ = {isa = PBXFileReference; fileEncoding = 4; lastKnownFileType = sourcecode.c.objc; path = ReaderPostAttributionView.m; sourceTree = "<group>"; };
		5DF94E4A1962BAEB00359241 /* ReaderPostContentView.h */ = {isa = PBXFileReference; fileEncoding = 4; lastKnownFileType = sourcecode.c.h; path = ReaderPostContentView.h; sourceTree = "<group>"; };
		5DF94E4B1962BAEB00359241 /* ReaderPostContentView.m */ = {isa = PBXFileReference; fileEncoding = 4; lastKnownFileType = sourcecode.c.objc; path = ReaderPostContentView.m; sourceTree = "<group>"; };
		5DF94E4C1962BAEB00359241 /* ReaderPostRichContentView.h */ = {isa = PBXFileReference; fileEncoding = 4; lastKnownFileType = sourcecode.c.h; path = ReaderPostRichContentView.h; sourceTree = "<group>"; };
		5DF94E4D1962BAEB00359241 /* ReaderPostRichContentView.m */ = {isa = PBXFileReference; fileEncoding = 4; lastKnownFileType = sourcecode.c.objc; path = ReaderPostRichContentView.m; sourceTree = "<group>"; };
		5DF94E4E1962BAEB00359241 /* ReaderPostSimpleContentView.h */ = {isa = PBXFileReference; fileEncoding = 4; lastKnownFileType = sourcecode.c.h; path = ReaderPostSimpleContentView.h; sourceTree = "<group>"; };
		5DF94E4F1962BAEB00359241 /* ReaderPostSimpleContentView.m */ = {isa = PBXFileReference; fileEncoding = 4; lastKnownFileType = sourcecode.c.objc; path = ReaderPostSimpleContentView.m; sourceTree = "<group>"; };
		5DFA9D19196B1BA30061FF96 /* ReaderTopicServiceTest.m */ = {isa = PBXFileReference; fileEncoding = 4; lastKnownFileType = sourcecode.c.objc; path = ReaderTopicServiceTest.m; sourceTree = "<group>"; };
		69187343EC8F435684EFFAF1 /* libPods.a */ = {isa = PBXFileReference; explicitFileType = archive.ar; includeInIndex = 0; path = libPods.a; sourceTree = BUILT_PRODUCTS_DIR; };
		6EDC0E8E105881A800F68A1D /* iTunesArtwork */ = {isa = PBXFileReference; lastKnownFileType = file; path = iTunesArtwork; sourceTree = "<group>"; };
		7059CD1F0F332B6500A0660B /* WPCategoryTree.h */ = {isa = PBXFileReference; fileEncoding = 4; lastKnownFileType = sourcecode.c.h; path = WPCategoryTree.h; sourceTree = "<group>"; };
		7059CD200F332B6500A0660B /* WPCategoryTree.m */ = {isa = PBXFileReference; fileEncoding = 4; lastKnownFileType = sourcecode.c.objc; path = WPCategoryTree.m; sourceTree = "<group>"; };
		83043E54126FA31400EC9953 /* MessageUI.framework */ = {isa = PBXFileReference; includeInIndex = 1; lastKnownFileType = wrapper.framework; name = MessageUI.framework; path = System/Library/Frameworks/MessageUI.framework; sourceTree = SDKROOT; };
		8333FE0D11FF6EF200A495C1 /* EditSiteViewController.xib */ = {isa = PBXFileReference; fileEncoding = 4; lastKnownFileType = file.xib; name = EditSiteViewController.xib; path = Resources/EditSiteViewController.xib; sourceTree = "<group>"; };
		833AF259114575A50016DE8F /* PostAnnotation.h */ = {isa = PBXFileReference; fileEncoding = 4; lastKnownFileType = sourcecode.c.h; path = PostAnnotation.h; sourceTree = "<group>"; };
		833AF25A114575A50016DE8F /* PostAnnotation.m */ = {isa = PBXFileReference; fileEncoding = 4; lastKnownFileType = sourcecode.c.objc; path = PostAnnotation.m; sourceTree = "<group>"; };
		83418AA811C9FA6E00ACF00C /* Comment.h */ = {isa = PBXFileReference; fileEncoding = 4; lastKnownFileType = sourcecode.c.h; path = Comment.h; sourceTree = "<group>"; };
		83418AA911C9FA6E00ACF00C /* Comment.m */ = {isa = PBXFileReference; fileEncoding = 4; lastKnownFileType = sourcecode.c.objc; path = Comment.m; sourceTree = "<group>"; };
		834CAE7A122D528A003DDF49 /* UIImage+Resize.h */ = {isa = PBXFileReference; fileEncoding = 4; lastKnownFileType = sourcecode.c.h; path = "UIImage+Resize.h"; sourceTree = "<group>"; };
		834CAE7B122D528A003DDF49 /* UIImage+Resize.m */ = {isa = PBXFileReference; fileEncoding = 4; lastKnownFileType = sourcecode.c.objc; path = "UIImage+Resize.m"; sourceTree = "<group>"; };
		834CAE9B122D56B1003DDF49 /* UIImage+Alpha.h */ = {isa = PBXFileReference; fileEncoding = 4; lastKnownFileType = sourcecode.c.h; path = "UIImage+Alpha.h"; sourceTree = "<group>"; };
		834CAE9C122D56B1003DDF49 /* UIImage+RoundedCorner.h */ = {isa = PBXFileReference; fileEncoding = 4; lastKnownFileType = sourcecode.c.h; path = "UIImage+RoundedCorner.h"; sourceTree = "<group>"; };
		834CAE9D122D56B1003DDF49 /* UIImage+Alpha.m */ = {isa = PBXFileReference; fileEncoding = 4; lastKnownFileType = sourcecode.c.objc; path = "UIImage+Alpha.m"; sourceTree = "<group>"; };
		834CAE9E122D56B1003DDF49 /* UIImage+RoundedCorner.m */ = {isa = PBXFileReference; fileEncoding = 4; lastKnownFileType = sourcecode.c.objc; path = "UIImage+RoundedCorner.m"; sourceTree = "<group>"; };
		834CE7331256D0DE0046A4A3 /* CFNetwork.framework */ = {isa = PBXFileReference; includeInIndex = 1; lastKnownFileType = wrapper.framework; name = CFNetwork.framework; path = System/Library/Frameworks/CFNetwork.framework; sourceTree = SDKROOT; };
		834CE7371256D0F60046A4A3 /* CoreGraphics.framework */ = {isa = PBXFileReference; includeInIndex = 1; lastKnownFileType = wrapper.framework; name = CoreGraphics.framework; path = System/Library/Frameworks/CoreGraphics.framework; sourceTree = SDKROOT; };
		8350E15911D28B4A00A7B073 /* WordPress.xcdatamodel */ = {isa = PBXFileReference; fileEncoding = 4; lastKnownFileType = wrapper.xcdatamodel; path = WordPress.xcdatamodel; sourceTree = "<group>"; };
		8350E49411D2C71E00A7B073 /* Media.h */ = {isa = PBXFileReference; fileEncoding = 4; lastKnownFileType = sourcecode.c.h; path = Media.h; sourceTree = "<group>"; };
		8350E49511D2C71E00A7B073 /* Media.m */ = {isa = PBXFileReference; fileEncoding = 4; lastKnownFileType = sourcecode.c.objc; path = Media.m; sourceTree = "<group>"; };
		8355D67D11D13EAD00A61362 /* MobileCoreServices.framework */ = {isa = PBXFileReference; includeInIndex = 1; lastKnownFileType = wrapper.framework; name = MobileCoreServices.framework; path = System/Library/Frameworks/MobileCoreServices.framework; sourceTree = SDKROOT; };
		8355D7D811D260AA00A61362 /* CoreData.framework */ = {isa = PBXFileReference; includeInIndex = 1; lastKnownFileType = wrapper.framework; name = CoreData.framework; path = System/Library/Frameworks/CoreData.framework; sourceTree = SDKROOT; };
		835E2402126E66E50085940B /* AssetsLibrary.framework */ = {isa = PBXFileReference; includeInIndex = 1; lastKnownFileType = wrapper.framework; name = AssetsLibrary.framework; path = System/Library/Frameworks/AssetsLibrary.framework; sourceTree = SDKROOT; };
		83610AA711F4AD2C00421116 /* WPcomLoginViewController.h */ = {isa = PBXFileReference; fileEncoding = 4; lastKnownFileType = sourcecode.c.h; path = WPcomLoginViewController.h; sourceTree = "<group>"; };
		83610AA811F4AD2C00421116 /* WPcomLoginViewController.m */ = {isa = PBXFileReference; fileEncoding = 4; lastKnownFileType = sourcecode.c.objc; path = WPcomLoginViewController.m; sourceTree = "<group>"; };
		8362C1031201E7CE00599347 /* WebSignupViewController-iPad.xib */ = {isa = PBXFileReference; lastKnownFileType = file.xib; name = "WebSignupViewController-iPad.xib"; path = "Resources-iPad/WebSignupViewController-iPad.xib"; sourceTree = "<group>"; };
		8370D10811FA499A009D650F /* WPTableViewActivityCell.h */ = {isa = PBXFileReference; fileEncoding = 4; lastKnownFileType = sourcecode.c.h; path = WPTableViewActivityCell.h; sourceTree = "<group>"; };
		8370D10911FA499A009D650F /* WPTableViewActivityCell.m */ = {isa = PBXFileReference; fileEncoding = 4; lastKnownFileType = sourcecode.c.objc; path = WPTableViewActivityCell.m; sourceTree = "<group>"; };
		8370D10B11FA4A1B009D650F /* WPTableViewActivityCell.xib */ = {isa = PBXFileReference; lastKnownFileType = file.xib; name = WPTableViewActivityCell.xib; path = Resources/WPTableViewActivityCell.xib; sourceTree = "<group>"; };
		8370D1BC11FA6295009D650F /* AddSiteViewController.xib */ = {isa = PBXFileReference; lastKnownFileType = file.xib; name = AddSiteViewController.xib; path = Resources/AddSiteViewController.xib; sourceTree = "<group>"; };
		838C672C1210C3C300B09CA3 /* Post.h */ = {isa = PBXFileReference; fileEncoding = 4; lastKnownFileType = sourcecode.c.h; path = Post.h; sourceTree = "<group>"; };
		838C672D1210C3C300B09CA3 /* Post.m */ = {isa = PBXFileReference; fileEncoding = 4; lastKnownFileType = sourcecode.c.objc; path = Post.m; sourceTree = "<group>"; };
		8398EE9811ACE63C000FE6E0 /* WebSignupViewController.xib */ = {isa = PBXFileReference; lastKnownFileType = file.xib; name = WebSignupViewController.xib; path = Resources/WebSignupViewController.xib; sourceTree = "<group>"; };
		83CAD4201235F9F4003DFA20 /* MediaObjectView.xib */ = {isa = PBXFileReference; lastKnownFileType = file.xib; name = MediaObjectView.xib; path = Resources/MediaObjectView.xib; sourceTree = "<group>"; };
		83D180F712329B1A002DCCB0 /* EditPageViewController.h */ = {isa = PBXFileReference; fileEncoding = 4; lastKnownFileType = sourcecode.c.h; path = EditPageViewController.h; sourceTree = "<group>"; };
		83D180F812329B1A002DCCB0 /* EditPageViewController.m */ = {isa = PBXFileReference; fileEncoding = 4; lastKnownFileType = sourcecode.c.objc; path = EditPageViewController.m; sourceTree = "<group>"; };
		83F3E25F11275E07004CD686 /* MapKit.framework */ = {isa = PBXFileReference; includeInIndex = 1; lastKnownFileType = wrapper.framework; name = MapKit.framework; path = System/Library/Frameworks/MapKit.framework; sourceTree = SDKROOT; };
		83F3E2D211276371004CD686 /* CoreLocation.framework */ = {isa = PBXFileReference; includeInIndex = 1; lastKnownFileType = wrapper.framework; name = CoreLocation.framework; path = System/Library/Frameworks/CoreLocation.framework; sourceTree = SDKROOT; };
		83FB4D3E122C38F700DB9506 /* MediaPlayer.framework */ = {isa = PBXFileReference; includeInIndex = 1; lastKnownFileType = wrapper.framework; name = MediaPlayer.framework; path = System/Library/Frameworks/MediaPlayer.framework; sourceTree = SDKROOT; };
		83FEFC7311FF6C5A0078B462 /* EditSiteViewController.h */ = {isa = PBXFileReference; fileEncoding = 4; lastKnownFileType = sourcecode.c.h; path = EditSiteViewController.h; sourceTree = "<group>"; };
		83FEFC7411FF6C5A0078B462 /* EditSiteViewController.m */ = {isa = PBXFileReference; fileEncoding = 4; lastKnownFileType = sourcecode.c.objc; path = EditSiteViewController.m; sourceTree = "<group>"; };
		8514973F171E13DF00B87F3F /* WPAsyncBlockOperation.h */ = {isa = PBXFileReference; fileEncoding = 4; lastKnownFileType = sourcecode.c.h; path = WPAsyncBlockOperation.h; sourceTree = "<group>"; };
		85149740171E13DF00B87F3F /* WPAsyncBlockOperation.m */ = {isa = PBXFileReference; fileEncoding = 4; lastKnownFileType = sourcecode.c.objc; path = WPAsyncBlockOperation.m; sourceTree = "<group>"; };
		8514DDA5190E2AB3009B6421 /* WPMediaMetadataExtractor.h */ = {isa = PBXFileReference; fileEncoding = 4; lastKnownFileType = sourcecode.c.h; path = WPMediaMetadataExtractor.h; sourceTree = "<group>"; };
		8514DDA6190E2AB3009B6421 /* WPMediaMetadataExtractor.m */ = {isa = PBXFileReference; fileEncoding = 4; lastKnownFileType = sourcecode.c.objc; path = WPMediaMetadataExtractor.m; sourceTree = "<group>"; };
		8516972A169D42F4006C5DED /* WPToast.h */ = {isa = PBXFileReference; fileEncoding = 4; lastKnownFileType = sourcecode.c.h; path = WPToast.h; sourceTree = "<group>"; };
		8516972B169D42F4006C5DED /* WPToast.m */ = {isa = PBXFileReference; fileEncoding = 4; lastKnownFileType = sourcecode.c.objc; path = WPToast.m; sourceTree = "<group>"; };
		851734411798C64700A30E27 /* NSURL+Util.h */ = {isa = PBXFileReference; fileEncoding = 4; lastKnownFileType = sourcecode.c.h; path = "NSURL+Util.h"; sourceTree = "<group>"; };
		851734421798C64700A30E27 /* NSURL+Util.m */ = {isa = PBXFileReference; fileEncoding = 4; lastKnownFileType = sourcecode.c.objc; path = "NSURL+Util.m"; sourceTree = "<group>"; };
		85253989171761D9003F6B32 /* WPComLanguages.h */ = {isa = PBXFileReference; fileEncoding = 4; lastKnownFileType = sourcecode.c.h; path = WPComLanguages.h; sourceTree = "<group>"; };
		8525398A171761D9003F6B32 /* WPComLanguages.m */ = {isa = PBXFileReference; fileEncoding = 4; lastKnownFileType = sourcecode.c.objc; path = WPComLanguages.m; sourceTree = "<group>"; };
		8527B15717CE98C5001CBA2E /* Accelerate.framework */ = {isa = PBXFileReference; lastKnownFileType = wrapper.framework; name = Accelerate.framework; path = System/Library/Frameworks/Accelerate.framework; sourceTree = SDKROOT; };
		852CD8AB190E0BC4006C9AED /* WPMediaSizing.h */ = {isa = PBXFileReference; fileEncoding = 4; lastKnownFileType = sourcecode.c.h; path = WPMediaSizing.h; sourceTree = "<group>"; };
		852CD8AC190E0BC4006C9AED /* WPMediaSizing.m */ = {isa = PBXFileReference; fileEncoding = 4; lastKnownFileType = sourcecode.c.objc; path = WPMediaSizing.m; sourceTree = "<group>"; };
		85435BE8190F837500E868D0 /* WPUploadStatusView.h */ = {isa = PBXFileReference; fileEncoding = 4; lastKnownFileType = sourcecode.c.h; path = WPUploadStatusView.h; sourceTree = "<group>"; };
		85435BE9190F837500E868D0 /* WPUploadStatusView.m */ = {isa = PBXFileReference; fileEncoding = 4; lastKnownFileType = sourcecode.c.objc; path = WPUploadStatusView.m; sourceTree = "<group>"; };
		857610D418C0377300EDF406 /* StatsWebViewController.h */ = {isa = PBXFileReference; fileEncoding = 4; lastKnownFileType = sourcecode.c.h; path = StatsWebViewController.h; sourceTree = "<group>"; };
		857610D518C0377300EDF406 /* StatsWebViewController.m */ = {isa = PBXFileReference; fileEncoding = 4; lastKnownFileType = sourcecode.c.objc; path = StatsWebViewController.m; sourceTree = "<group>"; };
		858DE40D1730384F000AC628 /* LoginViewController.h */ = {isa = PBXFileReference; fileEncoding = 4; lastKnownFileType = sourcecode.c.h; path = LoginViewController.h; sourceTree = "<group>"; };
		858DE40E1730384F000AC628 /* LoginViewController.m */ = {isa = PBXFileReference; fileEncoding = 4; lastKnownFileType = sourcecode.c.objc; path = LoginViewController.m; sourceTree = "<group>"; };
		859CFD44190E3198005FB217 /* WPMediaUploader.h */ = {isa = PBXFileReference; fileEncoding = 4; lastKnownFileType = sourcecode.c.h; path = WPMediaUploader.h; sourceTree = "<group>"; };
		859CFD45190E3198005FB217 /* WPMediaUploader.m */ = {isa = PBXFileReference; fileEncoding = 4; lastKnownFileType = sourcecode.c.objc; path = WPMediaUploader.m; sourceTree = "<group>"; };
		859F761B18F2159800EF8D5D /* WPAnalyticsTrackerMixpanelInstructionsForStat.h */ = {isa = PBXFileReference; fileEncoding = 4; lastKnownFileType = sourcecode.c.h; path = WPAnalyticsTrackerMixpanelInstructionsForStat.h; sourceTree = "<group>"; };
		859F761C18F2159800EF8D5D /* WPAnalyticsTrackerMixpanelInstructionsForStat.m */ = {isa = PBXFileReference; fileEncoding = 4; lastKnownFileType = sourcecode.c.objc; path = WPAnalyticsTrackerMixpanelInstructionsForStat.m; sourceTree = "<group>"; };
		85AD6AEA173CCF9E002CB896 /* WPNUXPrimaryButton.h */ = {isa = PBXFileReference; fileEncoding = 4; lastKnownFileType = sourcecode.c.h; path = WPNUXPrimaryButton.h; sourceTree = "<group>"; };
		85AD6AEB173CCF9E002CB896 /* WPNUXPrimaryButton.m */ = {isa = PBXFileReference; fileEncoding = 4; lastKnownFileType = sourcecode.c.objc; path = WPNUXPrimaryButton.m; sourceTree = "<group>"; };
		85AD6AED173CCFDC002CB896 /* WPNUXSecondaryButton.h */ = {isa = PBXFileReference; fileEncoding = 4; lastKnownFileType = sourcecode.c.h; path = WPNUXSecondaryButton.h; sourceTree = "<group>"; };
		85AD6AEE173CCFDC002CB896 /* WPNUXSecondaryButton.m */ = {isa = PBXFileReference; fileEncoding = 4; lastKnownFileType = sourcecode.c.objc; path = WPNUXSecondaryButton.m; sourceTree = "<group>"; };
		85B6F74D1742DA1D00CE7F3A /* WPNUXMainButton.h */ = {isa = PBXFileReference; fileEncoding = 4; lastKnownFileType = sourcecode.c.h; path = WPNUXMainButton.h; sourceTree = "<group>"; };
		85B6F74E1742DA1D00CE7F3A /* WPNUXMainButton.m */ = {isa = PBXFileReference; fileEncoding = 4; lastKnownFileType = sourcecode.c.objc; path = WPNUXMainButton.m; sourceTree = "<group>"; };
		85B6F7501742DAE800CE7F3A /* WPNUXBackButton.h */ = {isa = PBXFileReference; fileEncoding = 4; lastKnownFileType = sourcecode.c.h; path = WPNUXBackButton.h; sourceTree = "<group>"; };
		85B6F7511742DAE800CE7F3A /* WPNUXBackButton.m */ = {isa = PBXFileReference; fileEncoding = 4; lastKnownFileType = sourcecode.c.objc; path = WPNUXBackButton.m; sourceTree = "<group>"; };
		85C720AF1730CEFA00460645 /* WPWalkthroughTextField.h */ = {isa = PBXFileReference; fileEncoding = 4; lastKnownFileType = sourcecode.c.h; path = WPWalkthroughTextField.h; sourceTree = "<group>"; };
		85C720B01730CEFA00460645 /* WPWalkthroughTextField.m */ = {isa = PBXFileReference; fileEncoding = 4; lastKnownFileType = sourcecode.c.objc; path = WPWalkthroughTextField.m; sourceTree = "<group>"; };
		85D08A6F17342ECE00E2BBCA /* AddUsersBlogCell.h */ = {isa = PBXFileReference; fileEncoding = 4; lastKnownFileType = sourcecode.c.h; path = AddUsersBlogCell.h; sourceTree = "<group>"; };
		85D08A7017342ECE00E2BBCA /* AddUsersBlogCell.m */ = {isa = PBXFileReference; fileEncoding = 4; lastKnownFileType = sourcecode.c.objc; path = AddUsersBlogCell.m; sourceTree = "<group>"; };
		85D2275718F1EB8A001DA8DA /* WPAnalyticsTrackerMixpanel.h */ = {isa = PBXFileReference; fileEncoding = 4; lastKnownFileType = sourcecode.c.h; path = WPAnalyticsTrackerMixpanel.h; sourceTree = "<group>"; };
		85D2275818F1EB8A001DA8DA /* WPAnalyticsTrackerMixpanel.m */ = {isa = PBXFileReference; fileEncoding = 4; lastKnownFileType = sourcecode.c.objc; lineEnding = 0; path = WPAnalyticsTrackerMixpanel.m; sourceTree = "<group>"; xcLanguageSpecificationIdentifier = xcode.lang.objc; };
		85D80557171630B30075EEAC /* DotCom-Languages.plist */ = {isa = PBXFileReference; fileEncoding = 4; lastKnownFileType = text.plist.xml; path = "DotCom-Languages.plist"; sourceTree = "<group>"; };
		85D8055B171631F10075EEAC /* SelectWPComLanguageViewController.h */ = {isa = PBXFileReference; fileEncoding = 4; lastKnownFileType = sourcecode.c.h; path = SelectWPComLanguageViewController.h; sourceTree = "<group>"; };
		85D8055C171631F10075EEAC /* SelectWPComLanguageViewController.m */ = {isa = PBXFileReference; fileEncoding = 4; lastKnownFileType = sourcecode.c.objc; path = SelectWPComLanguageViewController.m; sourceTree = "<group>"; };
		85DA8C4218F3F29A0074C8A4 /* WPAnalyticsTrackerWPCom.h */ = {isa = PBXFileReference; fileEncoding = 4; lastKnownFileType = sourcecode.c.h; path = WPAnalyticsTrackerWPCom.h; sourceTree = "<group>"; };
		85DA8C4318F3F29A0074C8A4 /* WPAnalyticsTrackerWPCom.m */ = {isa = PBXFileReference; fileEncoding = 4; lastKnownFileType = sourcecode.c.objc; path = WPAnalyticsTrackerWPCom.m; sourceTree = "<group>"; };
		85E105841731A597001071A3 /* WPWalkthroughOverlayView.h */ = {isa = PBXFileReference; fileEncoding = 4; lastKnownFileType = sourcecode.c.h; path = WPWalkthroughOverlayView.h; sourceTree = "<group>"; };
		85E105851731A597001071A3 /* WPWalkthroughOverlayView.m */ = {isa = PBXFileReference; fileEncoding = 4; lastKnownFileType = sourcecode.c.objc; path = WPWalkthroughOverlayView.m; sourceTree = "<group>"; };
		85EC44D21739826A00686604 /* CreateAccountAndBlogViewController.h */ = {isa = PBXFileReference; fileEncoding = 4; lastKnownFileType = sourcecode.c.h; path = CreateAccountAndBlogViewController.h; sourceTree = "<group>"; };
		85EC44D31739826A00686604 /* CreateAccountAndBlogViewController.m */ = {isa = PBXFileReference; fileEncoding = 4; lastKnownFileType = sourcecode.c.objc; path = CreateAccountAndBlogViewController.m; sourceTree = "<group>"; };
		85ED988717DFA00000090D0B /* Images.xcassets */ = {isa = PBXFileReference; lastKnownFileType = folder.assetcatalog; path = Images.xcassets; sourceTree = "<group>"; };
		85ED98AA17DFB17200090D0B /* iTunesArtwork@2x */ = {isa = PBXFileReference; lastKnownFileType = file; path = "iTunesArtwork@2x"; sourceTree = "<group>"; };
		8D1107310486CEB800E47090 /* Info.plist */ = {isa = PBXFileReference; fileEncoding = 4; lastKnownFileType = text.plist.xml; path = Info.plist; sourceTree = "<group>"; };
		93027BB61758332300483FFD /* SupportViewController.h */ = {isa = PBXFileReference; fileEncoding = 4; lastKnownFileType = sourcecode.c.h; path = SupportViewController.h; sourceTree = "<group>"; };
		93027BB71758332300483FFD /* SupportViewController.m */ = {isa = PBXFileReference; fileEncoding = 4; lastKnownFileType = sourcecode.c.objc; path = SupportViewController.m; sourceTree = "<group>"; };
		930284B618EAF7B600CB0BF4 /* LocalCoreDataService.h */ = {isa = PBXFileReference; lastKnownFileType = sourcecode.c.h; path = LocalCoreDataService.h; sourceTree = "<group>"; };
		93069F54176237A4000C966D /* ActivityLogViewController.h */ = {isa = PBXFileReference; fileEncoding = 4; lastKnownFileType = sourcecode.c.h; path = ActivityLogViewController.h; sourceTree = "<group>"; };
		93069F55176237A4000C966D /* ActivityLogViewController.m */ = {isa = PBXFileReference; fileEncoding = 4; lastKnownFileType = sourcecode.c.objc; path = ActivityLogViewController.m; sourceTree = "<group>"; };
		93069F571762410B000C966D /* ActivityLogDetailViewController.h */ = {isa = PBXFileReference; fileEncoding = 4; lastKnownFileType = sourcecode.c.h; path = ActivityLogDetailViewController.h; sourceTree = "<group>"; };
		93069F581762410B000C966D /* ActivityLogDetailViewController.m */ = {isa = PBXFileReference; fileEncoding = 4; lastKnownFileType = sourcecode.c.objc; path = ActivityLogDetailViewController.m; sourceTree = "<group>"; };
		930C6374182BD86400976C21 /* WordPress-Internal-Info.plist */ = {isa = PBXFileReference; lastKnownFileType = text.plist.xml; path = "WordPress-Internal-Info.plist"; sourceTree = "<group>"; };
		930FD0A519882742000CC81D /* BlogServiceTest.m */ = {isa = PBXFileReference; fileEncoding = 4; lastKnownFileType = sourcecode.c.objc; path = BlogServiceTest.m; sourceTree = "<group>"; };
		931DF4D718D09A2F00540BDD /* en */ = {isa = PBXFileReference; lastKnownFileType = text.plist.strings; name = en; path = en.lproj/InfoPlist.strings; sourceTree = "<group>"; };
		931DF4D918D09A9B00540BDD /* pt */ = {isa = PBXFileReference; lastKnownFileType = text.plist.strings; name = pt; path = pt.lproj/InfoPlist.strings; sourceTree = "<group>"; };
		931DF4DA18D09AE100540BDD /* fr */ = {isa = PBXFileReference; lastKnownFileType = text.plist.strings; name = fr; path = fr.lproj/InfoPlist.strings; sourceTree = "<group>"; };
		931DF4DB18D09AF600540BDD /* nl */ = {isa = PBXFileReference; lastKnownFileType = text.plist.strings; name = nl; path = nl.lproj/InfoPlist.strings; sourceTree = "<group>"; };
		931DF4DC18D09B0100540BDD /* it */ = {isa = PBXFileReference; lastKnownFileType = text.plist.strings; name = it; path = it.lproj/InfoPlist.strings; sourceTree = "<group>"; };
		931DF4DD18D09B1900540BDD /* th */ = {isa = PBXFileReference; lastKnownFileType = text.plist.strings; name = th; path = th.lproj/InfoPlist.strings; sourceTree = "<group>"; };
		931DF4DE18D09B2600540BDD /* de */ = {isa = PBXFileReference; lastKnownFileType = text.plist.strings; name = de; path = de.lproj/InfoPlist.strings; sourceTree = "<group>"; };
		931DF4DF18D09B3900540BDD /* id */ = {isa = PBXFileReference; lastKnownFileType = text.plist.strings; name = id; path = id.lproj/InfoPlist.strings; sourceTree = "<group>"; };
		93460A36189D5091000E26CE /* WordPress 14.xcdatamodel */ = {isa = PBXFileReference; lastKnownFileType = wrapper.xcdatamodel; path = "WordPress 14.xcdatamodel"; sourceTree = "<group>"; };
		93594BD4191D2F5A0079E6B2 /* stats-batch.json */ = {isa = PBXFileReference; fileEncoding = 4; lastKnownFileType = text.json; path = "stats-batch.json"; sourceTree = "<group>"; };
		93740DC817D8F85600C41B2F /* WPAlertView.h */ = {isa = PBXFileReference; fileEncoding = 4; lastKnownFileType = sourcecode.c.h; path = WPAlertView.h; sourceTree = "<group>"; };
		93740DCA17D8F86700C41B2F /* WPAlertView.m */ = {isa = PBXFileReference; fileEncoding = 4; lastKnownFileType = sourcecode.c.objc; path = WPAlertView.m; sourceTree = "<group>"; };
		93A3F7DD1843F6F00082FEEA /* CoreTelephony.framework */ = {isa = PBXFileReference; lastKnownFileType = wrapper.framework; name = CoreTelephony.framework; path = System/Library/Frameworks/CoreTelephony.framework; sourceTree = SDKROOT; };
		93C1147D18EC5DD500DAC95C /* AccountService.h */ = {isa = PBXFileReference; fileEncoding = 4; lastKnownFileType = sourcecode.c.h; path = AccountService.h; sourceTree = "<group>"; };
		93C1147E18EC5DD500DAC95C /* AccountService.m */ = {isa = PBXFileReference; fileEncoding = 4; lastKnownFileType = sourcecode.c.objc; path = AccountService.m; sourceTree = "<group>"; };
		93C1148318EDF6E100DAC95C /* BlogService.h */ = {isa = PBXFileReference; fileEncoding = 4; lastKnownFileType = sourcecode.c.h; path = BlogService.h; sourceTree = "<group>"; };
		93C1148418EDF6E100DAC95C /* BlogService.m */ = {isa = PBXFileReference; fileEncoding = 4; lastKnownFileType = sourcecode.c.objc; path = BlogService.m; sourceTree = "<group>"; };
		93CD939219099BE70049096E /* authtoken.json */ = {isa = PBXFileReference; fileEncoding = 4; lastKnownFileType = text.json; path = authtoken.json; sourceTree = "<group>"; };
		93D6D6461924FDAD00A4F44A /* CategoryServiceRemote.h */ = {isa = PBXFileReference; fileEncoding = 4; lastKnownFileType = sourcecode.c.h; path = CategoryServiceRemote.h; sourceTree = "<group>"; };
		93D6D6471924FDAD00A4F44A /* CategoryServiceRemote.m */ = {isa = PBXFileReference; fileEncoding = 4; lastKnownFileType = sourcecode.c.objc; path = CategoryServiceRemote.m; sourceTree = "<group>"; };
		93FA0F0118E451A80007903B /* LICENSE */ = {isa = PBXFileReference; fileEncoding = 4; lastKnownFileType = text; name = LICENSE; path = ../LICENSE; sourceTree = "<group>"; };
		93FA0F0218E451A80007903B /* README.md */ = {isa = PBXFileReference; fileEncoding = 4; lastKnownFileType = text; name = README.md; path = ../README.md; sourceTree = "<group>"; };
		93FA0F0318E451A80007903B /* update-translations.rb */ = {isa = PBXFileReference; fileEncoding = 4; lastKnownFileType = text.script.ruby; name = "update-translations.rb"; path = "../update-translations.rb"; sourceTree = "<group>"; };
		93FA0F0418E451A80007903B /* fix-translation.php */ = {isa = PBXFileReference; fileEncoding = 4; lastKnownFileType = text.script.php; name = "fix-translation.php"; path = "../fix-translation.php"; sourceTree = "<group>"; };
		93FA0F0518E451A80007903B /* localize.py */ = {isa = PBXFileReference; fileEncoding = 4; lastKnownFileType = text.script.python; name = localize.py; path = ../localize.py; sourceTree = "<group>"; };
		93FA59DB18D88C1C001446BC /* CategoryService.h */ = {isa = PBXFileReference; fileEncoding = 4; lastKnownFileType = sourcecode.c.h; path = CategoryService.h; sourceTree = "<group>"; };
		93FA59DC18D88C1C001446BC /* CategoryService.m */ = {isa = PBXFileReference; fileEncoding = 4; lastKnownFileType = sourcecode.c.objc; path = CategoryService.m; sourceTree = "<group>"; };
		A01C542D0E24E88400D411F2 /* SystemConfiguration.framework */ = {isa = PBXFileReference; includeInIndex = 1; lastKnownFileType = wrapper.framework; name = SystemConfiguration.framework; path = System/Library/Frameworks/SystemConfiguration.framework; sourceTree = SDKROOT; };
		A01C55470E25E0D000D411F2 /* defaultPostTemplate.html */ = {isa = PBXFileReference; fileEncoding = 4; lastKnownFileType = text.html; name = defaultPostTemplate.html; path = Resources/HTML/defaultPostTemplate.html; sourceTree = "<group>"; };
		A0E293EF0E21027E00C6919C /* WPAddCategoryViewController.h */ = {isa = PBXFileReference; fileEncoding = 4; lastKnownFileType = sourcecode.c.h; path = WPAddCategoryViewController.h; sourceTree = "<group>"; };
		A0E293F00E21027E00C6919C /* WPAddCategoryViewController.m */ = {isa = PBXFileReference; fileEncoding = 4; lastKnownFileType = sourcecode.c.objc; path = WPAddCategoryViewController.m; sourceTree = "<group>"; };
		A25EBD85156E330600530E3D /* WPTableViewController.h */ = {isa = PBXFileReference; fileEncoding = 4; lastKnownFileType = sourcecode.c.h; path = WPTableViewController.h; sourceTree = "<group>"; };
		A25EBD86156E330600530E3D /* WPTableViewController.m */ = {isa = PBXFileReference; fileEncoding = 4; lastKnownFileType = sourcecode.c.objc; path = WPTableViewController.m; sourceTree = "<group>"; };
		A2787D0119002AB1000D6CA6 /* HelpshiftConfig.plist */ = {isa = PBXFileReference; fileEncoding = 4; lastKnownFileType = text.plist.xml; path = HelpshiftConfig.plist; sourceTree = "<group>"; };
		A284044518BFE7F300D982B6 /* WordPress 15.xcdatamodel */ = {isa = PBXFileReference; lastKnownFileType = wrapper.xcdatamodel; path = "WordPress 15.xcdatamodel"; sourceTree = "<group>"; };
		A2DC5B181953451B009584C3 /* WPNUXHelpBadgeLabel.h */ = {isa = PBXFileReference; fileEncoding = 4; lastKnownFileType = sourcecode.c.h; path = WPNUXHelpBadgeLabel.h; sourceTree = "<group>"; };
		A2DC5B191953451B009584C3 /* WPNUXHelpBadgeLabel.m */ = {isa = PBXFileReference; fileEncoding = 4; lastKnownFileType = sourcecode.c.objc; path = WPNUXHelpBadgeLabel.m; sourceTree = "<group>"; };
		ACBAB5FC0E121C7300F38795 /* PostSettingsViewController.h */ = {isa = PBXFileReference; fileEncoding = 4; lastKnownFileType = sourcecode.c.h; path = PostSettingsViewController.h; sourceTree = "<group>"; };
		ACBAB5FD0E121C7300F38795 /* PostSettingsViewController.m */ = {isa = PBXFileReference; fileEncoding = 4; lastKnownFileType = sourcecode.c.objc; path = PostSettingsViewController.m; sourceTree = "<group>"; };
		ACBAB6840E1247F700F38795 /* PostPreviewViewController.h */ = {isa = PBXFileReference; fileEncoding = 4; lastKnownFileType = sourcecode.c.h; path = PostPreviewViewController.h; sourceTree = "<group>"; };
		ACBAB6850E1247F700F38795 /* PostPreviewViewController.m */ = {isa = PBXFileReference; fileEncoding = 4; lastKnownFileType = sourcecode.c.objc; path = PostPreviewViewController.m; sourceTree = "<group>"; };
		ACC156CA0E10E67600D6E1A0 /* EditPostViewController.h */ = {isa = PBXFileReference; fileEncoding = 4; lastKnownFileType = sourcecode.c.h; path = EditPostViewController.h; sourceTree = "<group>"; };
		ACC156CB0E10E67600D6E1A0 /* EditPostViewController.m */ = {isa = PBXFileReference; fileEncoding = 4; lastKnownFileType = sourcecode.c.objc; path = EditPostViewController.m; sourceTree = "<group>"; };
		ADF544C0195A0F620092213D /* CustomHighlightButton.h */ = {isa = PBXFileReference; fileEncoding = 4; lastKnownFileType = sourcecode.c.h; path = CustomHighlightButton.h; sourceTree = "<group>"; };
		ADF544C1195A0F620092213D /* CustomHighlightButton.m */ = {isa = PBXFileReference; fileEncoding = 4; lastKnownFileType = sourcecode.c.objc; path = CustomHighlightButton.m; sourceTree = "<group>"; };
		B52C4C7C199D4CD3009FD823 /* NoteBlockUserTableViewCell.swift */ = {isa = PBXFileReference; fileEncoding = 4; lastKnownFileType = sourcecode.swift; path = NoteBlockUserTableViewCell.swift; sourceTree = "<group>"; };
		B52C4C7E199D74AE009FD823 /* NoteTableViewCell.swift */ = {isa = PBXFileReference; fileEncoding = 4; lastKnownFileType = sourcecode.swift; path = NoteTableViewCell.swift; sourceTree = "<group>"; };
		B52C4C82199D8EA0009FD823 /* UIDevice+Helpers.swift */ = {isa = PBXFileReference; fileEncoding = 4; lastKnownFileType = sourcecode.swift; path = "UIDevice+Helpers.swift"; sourceTree = "<group>"; };
		B52C4C88199DB1DD009FD823 /* NSParagraphStyle+Helpers.swift */ = {isa = PBXFileReference; fileEncoding = 4; lastKnownFileType = sourcecode.swift; path = "NSParagraphStyle+Helpers.swift"; sourceTree = "<group>"; };
		B532D4E5199D4357006E4DF6 /* NoteBlockCommentTableViewCell.swift */ = {isa = PBXFileReference; fileEncoding = 4; lastKnownFileType = sourcecode.swift; path = NoteBlockCommentTableViewCell.swift; sourceTree = "<group>"; };
		B532D4E6199D4357006E4DF6 /* NoteBlockQuoteTableViewCell.swift */ = {isa = PBXFileReference; fileEncoding = 4; lastKnownFileType = sourcecode.swift; path = NoteBlockQuoteTableViewCell.swift; sourceTree = "<group>"; };
		B532D4E7199D4357006E4DF6 /* NoteBlockTableViewCell.swift */ = {isa = PBXFileReference; fileEncoding = 4; lastKnownFileType = sourcecode.swift; path = NoteBlockTableViewCell.swift; sourceTree = "<group>"; };
		B532D4E8199D4357006E4DF6 /* NoteBlockTextTableViewCell.swift */ = {isa = PBXFileReference; fileEncoding = 4; lastKnownFileType = sourcecode.swift; path = NoteBlockTextTableViewCell.swift; sourceTree = "<group>"; };
		B532D4ED199D4418006E4DF6 /* NoteBlockImageTableViewCell.swift */ = {isa = PBXFileReference; fileEncoding = 4; lastKnownFileType = sourcecode.swift; path = NoteBlockImageTableViewCell.swift; sourceTree = "<group>"; };
		B548458019A258890077E7A5 /* UIActionSheet+Helpers.h */ = {isa = PBXFileReference; fileEncoding = 4; lastKnownFileType = sourcecode.c.h; path = "UIActionSheet+Helpers.h"; sourceTree = "<group>"; };
		B548458119A258890077E7A5 /* UIActionSheet+Helpers.m */ = {isa = PBXFileReference; fileEncoding = 4; lastKnownFileType = sourcecode.c.objc; path = "UIActionSheet+Helpers.m"; sourceTree = "<group>"; };
		B54D257519A017E000C6FDA2 /* UIImageView+Helpers.swift */ = {isa = PBXFileReference; fileEncoding = 4; lastKnownFileType = sourcecode.swift; path = "UIImageView+Helpers.swift"; sourceTree = "<group>"; };
		B54D257919A1084F00C6FDA2 /* NoteTableViewCell.xib */ = {isa = PBXFileReference; fileEncoding = 4; lastKnownFileType = file.xib; path = NoteTableViewCell.xib; sourceTree = "<group>"; };
		B55853F11962337500FAF6C3 /* NSScanner+Helpers.h */ = {isa = PBXFileReference; fileEncoding = 4; lastKnownFileType = sourcecode.c.h; path = "NSScanner+Helpers.h"; sourceTree = "<group>"; };
		B55853F21962337500FAF6C3 /* NSScanner+Helpers.m */ = {isa = PBXFileReference; fileEncoding = 4; lastKnownFileType = sourcecode.c.objc; path = "NSScanner+Helpers.m"; sourceTree = "<group>"; };
		B55853F419630AF900FAF6C3 /* Noticons-Regular.otf */ = {isa = PBXFileReference; lastKnownFileType = file; path = "Noticons-Regular.otf"; sourceTree = "<group>"; };
		B55853F519630D5400FAF6C3 /* NSAttributedString+Util.h */ = {isa = PBXFileReference; fileEncoding = 4; lastKnownFileType = sourcecode.c.h; path = "NSAttributedString+Util.h"; sourceTree = "<group>"; };
		B55853F619630D5400FAF6C3 /* NSAttributedString+Util.m */ = {isa = PBXFileReference; fileEncoding = 4; lastKnownFileType = sourcecode.c.objc; path = "NSAttributedString+Util.m"; sourceTree = "<group>"; };
		B55853F819630E7900FAF6C3 /* Notification.h */ = {isa = PBXFileReference; fileEncoding = 4; lastKnownFileType = sourcecode.c.h; path = Notification.h; sourceTree = "<group>"; };
		B55853F919630E7900FAF6C3 /* Notification.m */ = {isa = PBXFileReference; fileEncoding = 4; lastKnownFileType = sourcecode.c.objc; path = Notification.m; sourceTree = "<group>"; };
		B558541019631A1000FAF6C3 /* Notifications.storyboard */ = {isa = PBXFileReference; fileEncoding = 4; lastKnownFileType = file.storyboard; path = Notifications.storyboard; sourceTree = "<group>"; };
		B57B99D419A2C20200506504 /* NoteTableHeaderView.swift */ = {isa = PBXFileReference; fileEncoding = 4; lastKnownFileType = sourcecode.swift; path = NoteTableHeaderView.swift; sourceTree = "<group>"; };
		B57B99DC19A2DBF200506504 /* NSObject+Helpers.h */ = {isa = PBXFileReference; fileEncoding = 4; lastKnownFileType = sourcecode.c.h; path = "NSObject+Helpers.h"; sourceTree = "<group>"; };
		B57B99DD19A2DBF200506504 /* NSObject+Helpers.m */ = {isa = PBXFileReference; fileEncoding = 4; lastKnownFileType = sourcecode.c.objc; path = "NSObject+Helpers.m"; sourceTree = "<group>"; };
		B59ED10B197413E300D17F40 /* WordPress 21.xcdatamodel */ = {isa = PBXFileReference; lastKnownFileType = wrapper.xcdatamodel; path = "WordPress 21.xcdatamodel"; sourceTree = "<group>"; };
		B5A88A35199DC0090038ABD4 /* UITableViewCell+Helpers.swift */ = {isa = PBXFileReference; fileEncoding = 4; lastKnownFileType = sourcecode.swift; path = "UITableViewCell+Helpers.swift"; sourceTree = "<group>"; };
		B5A88A3B199DCB720038ABD4 /* UITableView+Helpers.swift */ = {isa = PBXFileReference; fileEncoding = 4; lastKnownFileType = sourcecode.swift; path = "UITableView+Helpers.swift"; sourceTree = "<group>"; };
		B5A88A3D199DCCE80038ABD4 /* NSDate+Helpers.swift */ = {isa = PBXFileReference; fileEncoding = 4; lastKnownFileType = sourcecode.swift; path = "NSDate+Helpers.swift"; sourceTree = "<group>"; };
		B5A88A3F199E5E300038ABD4 /* Notification+Interface.swift */ = {isa = PBXFileReference; fileEncoding = 4; lastKnownFileType = sourcecode.swift; path = "Notification+Interface.swift"; sourceTree = "<group>"; };
		B5A88A41199E5E750038ABD4 /* NotificationBlock+Interface.swift */ = {isa = PBXFileReference; fileEncoding = 4; lastKnownFileType = sourcecode.swift; path = "NotificationBlock+Interface.swift"; sourceTree = "<group>"; };
		B5AB733B19901F85005F5044 /* WPNoResultsView+AnimatedBox.h */ = {isa = PBXFileReference; fileEncoding = 4; lastKnownFileType = sourcecode.c.h; path = "WPNoResultsView+AnimatedBox.h"; sourceTree = "<group>"; };
		B5AB733C19901F85005F5044 /* WPNoResultsView+AnimatedBox.m */ = {isa = PBXFileReference; fileEncoding = 4; lastKnownFileType = sourcecode.c.objc; path = "WPNoResultsView+AnimatedBox.m"; sourceTree = "<group>"; };
		B5B63F3F19621A9F001601C3 /* WordPress 19.xcdatamodel */ = {isa = PBXFileReference; lastKnownFileType = wrapper.xcdatamodel; path = "WordPress 19.xcdatamodel"; sourceTree = "<group>"; };
		B5CC05F51962150600975CAC /* Constants.m */ = {isa = PBXFileReference; fileEncoding = 4; lastKnownFileType = sourcecode.c.objc; path = Constants.m; sourceTree = "<group>"; };
		B5CC05F71962186D00975CAC /* Meta.h */ = {isa = PBXFileReference; fileEncoding = 4; lastKnownFileType = sourcecode.c.h; path = Meta.h; sourceTree = "<group>"; };
		B5CC05F81962186D00975CAC /* Meta.m */ = {isa = PBXFileReference; fileEncoding = 4; lastKnownFileType = sourcecode.c.objc; path = Meta.m; sourceTree = "<group>"; };
		B5CC05FA196218E100975CAC /* XMLParserCollecter.h */ = {isa = PBXFileReference; fileEncoding = 4; lastKnownFileType = sourcecode.c.h; path = XMLParserCollecter.h; sourceTree = "<group>"; };
		B5CC05FB196218E100975CAC /* XMLParserCollecter.m */ = {isa = PBXFileReference; fileEncoding = 4; lastKnownFileType = sourcecode.c.objc; path = XMLParserCollecter.m; sourceTree = "<group>"; };
		B5F015C9195DFD7600F6ECF2 /* WordPressActivity.h */ = {isa = PBXFileReference; fileEncoding = 4; lastKnownFileType = sourcecode.c.h; path = WordPressActivity.h; sourceTree = "<group>"; };
		B5F015CA195DFD7600F6ECF2 /* WordPressActivity.m */ = {isa = PBXFileReference; fileEncoding = 4; lastKnownFileType = sourcecode.c.objc; path = WordPressActivity.m; sourceTree = "<group>"; };
		B5FD4520199D0C9A00286FBB /* WordPress-Bridging-Header.h */ = {isa = PBXFileReference; lastKnownFileType = sourcecode.c.h; path = "WordPress-Bridging-Header.h"; sourceTree = "<group>"; };
		B5FD453F199D0F2800286FBB /* NotificationDetailsViewController.h */ = {isa = PBXFileReference; fileEncoding = 4; lastKnownFileType = sourcecode.c.h; path = NotificationDetailsViewController.h; sourceTree = "<group>"; };
		B5FD4540199D0F2800286FBB /* NotificationDetailsViewController.m */ = {isa = PBXFileReference; fileEncoding = 4; lastKnownFileType = sourcecode.c.objc; path = NotificationDetailsViewController.m; sourceTree = "<group>"; };
		B5FD4541199D0F2800286FBB /* NotificationsViewController.h */ = {isa = PBXFileReference; fileEncoding = 4; lastKnownFileType = sourcecode.c.h; path = NotificationsViewController.h; sourceTree = "<group>"; };
		B5FD4542199D0F2800286FBB /* NotificationsViewController.m */ = {isa = PBXFileReference; fileEncoding = 4; lastKnownFileType = sourcecode.c.objc; path = NotificationsViewController.m; sourceTree = "<group>"; };
		BB0E95DCE0724D3696D9F222 /* Pods-WordPressTest.xcconfig */ = {isa = PBXFileReference; includeInIndex = 1; lastKnownFileType = text.xcconfig; name = "Pods-WordPressTest.xcconfig"; path = "../Pods/Pods-WordPressTest.xcconfig"; sourceTree = SOURCE_ROOT; };
		C52812131832E071008931FD /* WordPress 13.xcdatamodel */ = {isa = PBXFileReference; lastKnownFileType = wrapper.xcdatamodel; path = "WordPress 13.xcdatamodel"; sourceTree = "<group>"; };
		C533CF330E6D3ADA000C3DE8 /* CommentsViewController.h */ = {isa = PBXFileReference; fileEncoding = 4; lastKnownFileType = sourcecode.c.h; path = CommentsViewController.h; sourceTree = "<group>"; };
		C533CF340E6D3ADA000C3DE8 /* CommentsViewController.m */ = {isa = PBXFileReference; fileEncoding = 4; lastKnownFileType = sourcecode.c.objc; path = CommentsViewController.m; sourceTree = "<group>"; };
		C545E0A01811B9880020844C /* ContextManager.h */ = {isa = PBXFileReference; fileEncoding = 4; lastKnownFileType = sourcecode.c.h; path = ContextManager.h; sourceTree = "<group>"; };
		C545E0A11811B9880020844C /* ContextManager.m */ = {isa = PBXFileReference; fileEncoding = 4; lastKnownFileType = sourcecode.c.objc; path = ContextManager.m; sourceTree = "<group>"; };
		C56636E61868D0CE00226AAB /* StatsViewController.h */ = {isa = PBXFileReference; fileEncoding = 4; lastKnownFileType = sourcecode.c.h; path = StatsViewController.h; sourceTree = "<group>"; };
		C56636E71868D0CE00226AAB /* StatsViewController.m */ = {isa = PBXFileReference; fileEncoding = 4; lastKnownFileType = sourcecode.c.objc; path = StatsViewController.m; sourceTree = "<group>"; };
		C57A31A2183D2111007745B9 /* NotificationsManager.h */ = {isa = PBXFileReference; fileEncoding = 4; lastKnownFileType = sourcecode.c.h; path = NotificationsManager.h; sourceTree = "<group>"; };
		C57A31A3183D2111007745B9 /* NotificationsManager.m */ = {isa = PBXFileReference; fileEncoding = 4; lastKnownFileType = sourcecode.c.objc; path = NotificationsManager.m; sourceTree = "<group>"; };
		C58349C31806F95100B64089 /* IOS7CorrectedTextView.h */ = {isa = PBXFileReference; fileEncoding = 4; lastKnownFileType = sourcecode.c.h; path = IOS7CorrectedTextView.h; sourceTree = "<group>"; };
		C58349C41806F95100B64089 /* IOS7CorrectedTextView.m */ = {isa = PBXFileReference; fileEncoding = 4; lastKnownFileType = sourcecode.c.objc; path = IOS7CorrectedTextView.m; sourceTree = "<group>"; };
		C5CFDC29184F962B00097B05 /* CoreDataConcurrencyTest.m */ = {isa = PBXFileReference; fileEncoding = 4; lastKnownFileType = sourcecode.c.objc; path = CoreDataConcurrencyTest.m; sourceTree = "<group>"; };
		CC0E20AC15B87DA100D3468B /* WPWebBridge.h */ = {isa = PBXFileReference; fileEncoding = 4; lastKnownFileType = sourcecode.c.h; path = WPWebBridge.h; sourceTree = "<group>"; };
		CC0E20AD15B87DA100D3468B /* WPWebBridge.m */ = {isa = PBXFileReference; fileEncoding = 4; lastKnownFileType = sourcecode.c.objc; path = WPWebBridge.m; sourceTree = "<group>"; };
		CC24E5ED1577D1EA00A6D5B5 /* WPFriendFinderViewController.h */ = {isa = PBXFileReference; fileEncoding = 4; lastKnownFileType = sourcecode.c.h; path = WPFriendFinderViewController.h; sourceTree = "<group>"; };
		CC24E5EE1577D1EA00A6D5B5 /* WPFriendFinderViewController.m */ = {isa = PBXFileReference; fileEncoding = 4; lastKnownFileType = sourcecode.c.objc; path = WPFriendFinderViewController.m; sourceTree = "<group>"; };
		CC24E5F01577DBC300A6D5B5 /* AddressBook.framework */ = {isa = PBXFileReference; includeInIndex = 1; lastKnownFileType = wrapper.framework; name = AddressBook.framework; path = System/Library/Frameworks/AddressBook.framework; sourceTree = SDKROOT; };
		CC24E5F21577DFF400A6D5B5 /* Twitter.framework */ = {isa = PBXFileReference; includeInIndex = 1; lastKnownFileType = wrapper.framework; name = Twitter.framework; path = System/Library/Frameworks/Twitter.framework; sourceTree = SDKROOT; };
		CC24E5F41577E16B00A6D5B5 /* Accounts.framework */ = {isa = PBXFileReference; includeInIndex = 1; lastKnownFileType = wrapper.framework; name = Accounts.framework; path = System/Library/Frameworks/Accounts.framework; sourceTree = SDKROOT; };
		CC701654185A7513007B37DB /* InlineComposeToolbarView.h */ = {isa = PBXFileReference; fileEncoding = 4; lastKnownFileType = sourcecode.c.h; path = InlineComposeToolbarView.h; sourceTree = "<group>"; };
		CC701655185A7513007B37DB /* InlineComposeToolbarView.m */ = {isa = PBXFileReference; fileEncoding = 4; lastKnownFileType = sourcecode.c.objc; path = InlineComposeToolbarView.m; sourceTree = "<group>"; };
		CC701656185A7513007B37DB /* InlineComposeView.h */ = {isa = PBXFileReference; fileEncoding = 4; lastKnownFileType = sourcecode.c.h; path = InlineComposeView.h; sourceTree = "<group>"; };
		CC701657185A7513007B37DB /* InlineComposeView.m */ = {isa = PBXFileReference; fileEncoding = 4; lastKnownFileType = sourcecode.c.objc; path = InlineComposeView.m; sourceTree = "<group>"; };
		CC70165A185A7536007B37DB /* InlineComposeView.xib */ = {isa = PBXFileReference; fileEncoding = 4; lastKnownFileType = file.xib; name = InlineComposeView.xib; path = Resources/InlineComposeView.xib; sourceTree = "<group>"; };
		CC70165C185BB97A007B37DB /* ReaderCommentPublisher.h */ = {isa = PBXFileReference; fileEncoding = 4; lastKnownFileType = sourcecode.c.h; path = ReaderCommentPublisher.h; sourceTree = "<group>"; };
		CC70165D185BB97A007B37DB /* ReaderCommentPublisher.m */ = {isa = PBXFileReference; fileEncoding = 4; lastKnownFileType = sourcecode.c.objc; path = ReaderCommentPublisher.m; sourceTree = "<group>"; };
		CCEF152F14C9EA050001176D /* WPWebAppViewController.h */ = {isa = PBXFileReference; fileEncoding = 4; lastKnownFileType = sourcecode.c.h; path = WPWebAppViewController.h; sourceTree = "<group>"; };
		CCEF153014C9EA050001176D /* WPWebAppViewController.m */ = {isa = PBXFileReference; fileEncoding = 4; lastKnownFileType = sourcecode.c.objc; path = WPWebAppViewController.m; sourceTree = "<group>"; };
		CEBD3EA90FF1BA3B00C1396E /* Blog.h */ = {isa = PBXFileReference; fileEncoding = 4; lastKnownFileType = sourcecode.c.h; path = Blog.h; sourceTree = "<group>"; };
		CEBD3EAA0FF1BA3B00C1396E /* Blog.m */ = {isa = PBXFileReference; fileEncoding = 4; lastKnownFileType = sourcecode.c.objc; path = Blog.m; sourceTree = "<group>"; };
		D4972215061A4C21AD2CD5B8 /* libPods-WordPressTest.a */ = {isa = PBXFileReference; explicitFileType = archive.ar; includeInIndex = 0; path = "libPods-WordPressTest.a"; sourceTree = BUILT_PRODUCTS_DIR; };
		DA67DF58196D8F6A005B5BC8 /* WordPress 20.xcdatamodel */ = {isa = PBXFileReference; lastKnownFileType = wrapper.xcdatamodel; path = "WordPress 20.xcdatamodel"; sourceTree = "<group>"; };
		E100C6BA1741472F00AE48D8 /* WordPress-11-12.xcmappingmodel */ = {isa = PBXFileReference; lastKnownFileType = wrapper.xcmappingmodel; path = "WordPress-11-12.xcmappingmodel"; sourceTree = "<group>"; };
		E105E9CD1726955600C0D9E7 /* WPAccount.h */ = {isa = PBXFileReference; fileEncoding = 4; lastKnownFileType = sourcecode.c.h; path = WPAccount.h; sourceTree = "<group>"; };
		E105E9CE1726955600C0D9E7 /* WPAccount.m */ = {isa = PBXFileReference; fileEncoding = 4; lastKnownFileType = sourcecode.c.objc; path = WPAccount.m; sourceTree = "<group>"; };
		E10675C7183F82E900E5CE5C /* SettingsViewControllerTest.m */ = {isa = PBXFileReference; fileEncoding = 4; lastKnownFileType = sourcecode.c.objc; path = SettingsViewControllerTest.m; sourceTree = "<group>"; };
		E10675C9183FA78E00E5CE5C /* XCTest.framework */ = {isa = PBXFileReference; lastKnownFileType = wrapper.framework; name = XCTest.framework; path = Library/Frameworks/XCTest.framework; sourceTree = DEVELOPER_DIR; };
		E10B3651158F2D3F00419A93 /* QuartzCore.framework */ = {isa = PBXFileReference; includeInIndex = 1; lastKnownFileType = wrapper.framework; name = QuartzCore.framework; path = System/Library/Frameworks/QuartzCore.framework; sourceTree = SDKROOT; };
		E10B3653158F2D4500419A93 /* UIKit.framework */ = {isa = PBXFileReference; includeInIndex = 1; lastKnownFileType = wrapper.framework; name = UIKit.framework; path = System/Library/Frameworks/UIKit.framework; sourceTree = SDKROOT; };
		E10DB0061771926D00B7A0A3 /* GooglePlusActivity.h */ = {isa = PBXFileReference; fileEncoding = 4; lastKnownFileType = sourcecode.c.h; path = GooglePlusActivity.h; sourceTree = "<group>"; };
		E10DB0071771926D00B7A0A3 /* GooglePlusActivity.m */ = {isa = PBXFileReference; fileEncoding = 4; lastKnownFileType = sourcecode.c.objc; path = GooglePlusActivity.m; sourceTree = "<group>"; };
		E114D798153D85A800984182 /* WPError.h */ = {isa = PBXFileReference; fileEncoding = 4; lastKnownFileType = sourcecode.c.h; path = WPError.h; sourceTree = "<group>"; };
		E114D799153D85A800984182 /* WPError.m */ = {isa = PBXFileReference; fileEncoding = 4; lastKnownFileType = sourcecode.c.objc; path = WPError.m; sourceTree = "<group>"; };
		E115F2D116776A2900CCF00D /* WordPress 8.xcdatamodel */ = {isa = PBXFileReference; lastKnownFileType = wrapper.xcdatamodel; path = "WordPress 8.xcdatamodel"; sourceTree = "<group>"; };
		E1225A4C147E6D2400B4F3A0 /* tr */ = {isa = PBXFileReference; lastKnownFileType = text.plist.strings; name = tr; path = tr.lproj/Localizable.strings; sourceTree = "<group>"; };
		E1225A4D147E6D2C00B4F3A0 /* id */ = {isa = PBXFileReference; lastKnownFileType = text.plist.strings; name = id; path = id.lproj/Localizable.strings; sourceTree = "<group>"; };
		E1249B3D19408C230035E895 /* CommentServiceRemote.h */ = {isa = PBXFileReference; fileEncoding = 4; lastKnownFileType = sourcecode.c.h; path = CommentServiceRemote.h; sourceTree = "<group>"; };
		E1249B4119408C910035E895 /* RemoteComment.h */ = {isa = PBXFileReference; fileEncoding = 4; lastKnownFileType = sourcecode.c.h; name = RemoteComment.h; path = "Remote Objects/RemoteComment.h"; sourceTree = "<group>"; };
		E1249B4219408C910035E895 /* RemoteComment.m */ = {isa = PBXFileReference; fileEncoding = 4; lastKnownFileType = sourcecode.c.objc; name = RemoteComment.m; path = "Remote Objects/RemoteComment.m"; sourceTree = "<group>"; };
		E1249B4419408D0F0035E895 /* CommentServiceRemoteXMLRPC.h */ = {isa = PBXFileReference; fileEncoding = 4; lastKnownFileType = sourcecode.c.h; path = CommentServiceRemoteXMLRPC.h; sourceTree = "<group>"; };
		E1249B4519408D0F0035E895 /* CommentServiceRemoteXMLRPC.m */ = {isa = PBXFileReference; fileEncoding = 4; lastKnownFileType = sourcecode.c.objc; path = CommentServiceRemoteXMLRPC.m; sourceTree = "<group>"; };
		E1249B471940AE550035E895 /* ServiceRemoteXMLRPC.h */ = {isa = PBXFileReference; lastKnownFileType = sourcecode.c.h; path = ServiceRemoteXMLRPC.h; sourceTree = "<group>"; };
		E1249B481940AE610035E895 /* ServiceRemoteREST.h */ = {isa = PBXFileReference; lastKnownFileType = sourcecode.c.h; path = ServiceRemoteREST.h; sourceTree = "<group>"; };
		E1249B491940AECC0035E895 /* CommentServiceRemoteREST.h */ = {isa = PBXFileReference; fileEncoding = 4; lastKnownFileType = sourcecode.c.h; path = CommentServiceRemoteREST.h; sourceTree = "<group>"; };
		E1249B4A1940AECC0035E895 /* CommentServiceRemoteREST.m */ = {isa = PBXFileReference; fileEncoding = 4; lastKnownFileType = sourcecode.c.objc; path = CommentServiceRemoteREST.m; sourceTree = "<group>"; };
		E125443D12BF5A7200D87A0A /* WordPress 2.xcdatamodel */ = {isa = PBXFileReference; lastKnownFileType = wrapper.xcdatamodel; path = "WordPress 2.xcdatamodel"; sourceTree = "<group>"; };
		E125445412BF5B3900D87A0A /* Category.h */ = {isa = PBXFileReference; fileEncoding = 4; lastKnownFileType = sourcecode.c.h; path = Category.h; sourceTree = "<group>"; };
		E125445512BF5B3900D87A0A /* Category.m */ = {isa = PBXFileReference; fileEncoding = 4; lastKnownFileType = sourcecode.c.objc; path = Category.m; sourceTree = "<group>"; };
		E125451612BF68F900D87A0A /* Page.h */ = {isa = PBXFileReference; fileEncoding = 4; lastKnownFileType = sourcecode.c.h; path = Page.h; sourceTree = "<group>"; };
		E125451712BF68F900D87A0A /* Page.m */ = {isa = PBXFileReference; fileEncoding = 4; lastKnownFileType = sourcecode.c.objc; path = Page.m; sourceTree = "<group>"; };
		E12963A8174654B2002E7744 /* ru */ = {isa = PBXFileReference; lastKnownFileType = text.plist.strings; name = ru; path = ru.lproj/Localizable.strings; sourceTree = "<group>"; };
		E12F95A51557C9C20067A653 /* zh-Hant */ = {isa = PBXFileReference; lastKnownFileType = text.plist.strings; name = "zh-Hant"; path = "zh-Hant.lproj/Localizable.strings"; sourceTree = "<group>"; };
		E12F95A61557CA210067A653 /* hu */ = {isa = PBXFileReference; lastKnownFileType = text.plist.strings; name = hu; path = hu.lproj/Localizable.strings; sourceTree = "<group>"; };
		E12F95A71557CA400067A653 /* pl */ = {isa = PBXFileReference; lastKnownFileType = text.plist.strings; name = pl; path = pl.lproj/Localizable.strings; sourceTree = "<group>"; };
		E131CB5116CACA6B004B0314 /* CoreText.framework */ = {isa = PBXFileReference; lastKnownFileType = wrapper.framework; name = CoreText.framework; path = System/Library/Frameworks/CoreText.framework; sourceTree = SDKROOT; };
		E131CB5316CACB05004B0314 /* libxml2.dylib */ = {isa = PBXFileReference; lastKnownFileType = "compiled.mach-o.dylib"; name = libxml2.dylib; path = usr/lib/libxml2.dylib; sourceTree = SDKROOT; };
		E131CB5516CACF1E004B0314 /* get-user-blogs_has-blog.json */ = {isa = PBXFileReference; fileEncoding = 4; lastKnownFileType = text.json; path = "get-user-blogs_has-blog.json"; sourceTree = "<group>"; };
		E131CB5716CACFB4004B0314 /* get-user-blogs_doesnt-have-blog.json */ = {isa = PBXFileReference; fileEncoding = 4; lastKnownFileType = text.json; path = "get-user-blogs_doesnt-have-blog.json"; sourceTree = "<group>"; };
		E133DB40137AE180003C0AF9 /* he */ = {isa = PBXFileReference; lastKnownFileType = text.plist.strings; name = he; path = he.lproj/Localizable.strings; sourceTree = "<group>"; };
		E13EB7A3157D230000885780 /* WordPressComApi.h */ = {isa = PBXFileReference; fileEncoding = 4; lastKnownFileType = sourcecode.c.h; path = WordPressComApi.h; sourceTree = "<group>"; };
		E13EB7A4157D230000885780 /* WordPressComApi.m */ = {isa = PBXFileReference; fileEncoding = 4; lastKnownFileType = sourcecode.c.objc; path = WordPressComApi.m; sourceTree = "<group>"; };
		E13F23C114FE84600081D9CC /* NSMutableDictionary+Helpers.h */ = {isa = PBXFileReference; fileEncoding = 4; lastKnownFileType = sourcecode.c.h; path = "NSMutableDictionary+Helpers.h"; sourceTree = "<group>"; };
		E13F23C214FE84600081D9CC /* NSMutableDictionary+Helpers.m */ = {isa = PBXFileReference; fileEncoding = 4; lastKnownFileType = sourcecode.c.objc; path = "NSMutableDictionary+Helpers.m"; sourceTree = "<group>"; };
		E1457202135EC85700C7BAD2 /* sv */ = {isa = PBXFileReference; lastKnownFileType = text.plist.strings; name = sv; path = sv.lproj/Localizable.strings; sourceTree = "<group>"; };
		E1472EF915344A2A00D08657 /* WordPress 5.xcdatamodel */ = {isa = PBXFileReference; lastKnownFileType = wrapper.xcdatamodel; path = "WordPress 5.xcdatamodel"; sourceTree = "<group>"; };
		E14932B4130427B300154804 /* Coordinate.h */ = {isa = PBXFileReference; fileEncoding = 4; lastKnownFileType = sourcecode.c.h; path = Coordinate.h; sourceTree = "<group>"; };
		E14932B5130427B300154804 /* Coordinate.m */ = {isa = PBXFileReference; fileEncoding = 4; lastKnownFileType = sourcecode.c.objc; path = Coordinate.m; sourceTree = "<group>"; };
		E149D64519349E69006A843D /* AccountServiceRemoteREST.h */ = {isa = PBXFileReference; fileEncoding = 4; lastKnownFileType = sourcecode.c.h; path = AccountServiceRemoteREST.h; sourceTree = "<group>"; };
		E149D64619349E69006A843D /* AccountServiceRemoteREST.m */ = {isa = PBXFileReference; fileEncoding = 4; lastKnownFileType = sourcecode.c.objc; path = AccountServiceRemoteREST.m; sourceTree = "<group>"; };
		E149D64719349E69006A843D /* AccountServiceRemoteXMLRPC.h */ = {isa = PBXFileReference; fileEncoding = 4; lastKnownFileType = sourcecode.c.h; path = AccountServiceRemoteXMLRPC.h; sourceTree = "<group>"; };
		E149D64819349E69006A843D /* AccountServiceRemoteXMLRPC.m */ = {isa = PBXFileReference; fileEncoding = 4; lastKnownFileType = sourcecode.c.objc; path = AccountServiceRemoteXMLRPC.m; sourceTree = "<group>"; };
		E149D64919349E69006A843D /* MediaServiceRemote.h */ = {isa = PBXFileReference; fileEncoding = 4; lastKnownFileType = sourcecode.c.h; path = MediaServiceRemote.h; sourceTree = "<group>"; };
		E149D64A19349E69006A843D /* MediaServiceRemoteREST.h */ = {isa = PBXFileReference; fileEncoding = 4; lastKnownFileType = sourcecode.c.h; path = MediaServiceRemoteREST.h; sourceTree = "<group>"; };
		E149D64B19349E69006A843D /* MediaServiceRemoteREST.m */ = {isa = PBXFileReference; fileEncoding = 4; lastKnownFileType = sourcecode.c.objc; path = MediaServiceRemoteREST.m; sourceTree = "<group>"; };
		E149D64C19349E69006A843D /* MediaServiceRemoteXMLRPC.h */ = {isa = PBXFileReference; fileEncoding = 4; lastKnownFileType = sourcecode.c.h; path = MediaServiceRemoteXMLRPC.h; sourceTree = "<group>"; };
		E149D64D19349E69006A843D /* MediaServiceRemoteXMLRPC.m */ = {isa = PBXFileReference; fileEncoding = 4; lastKnownFileType = sourcecode.c.objc; path = MediaServiceRemoteXMLRPC.m; sourceTree = "<group>"; };
		E14D65C717E09663007E3EA4 /* Social.framework */ = {isa = PBXFileReference; lastKnownFileType = wrapper.framework; name = Social.framework; path = System/Library/Frameworks/Social.framework; sourceTree = SDKROOT; };
		E15051C916CA5DDB00D3DDDC /* Blog+Jetpack.h */ = {isa = PBXFileReference; fileEncoding = 4; lastKnownFileType = sourcecode.c.h; path = "Blog+Jetpack.h"; sourceTree = "<group>"; };
		E15051CA16CA5DDB00D3DDDC /* Blog+Jetpack.m */ = {isa = PBXFileReference; fileEncoding = 4; lastKnownFileType = sourcecode.c.objc; path = "Blog+Jetpack.m"; sourceTree = "<group>"; };
		E150520B16CAC5C400D3DDDC /* BlogJetpackTest.m */ = {isa = PBXFileReference; fileEncoding = 4; lastKnownFileType = sourcecode.c.objc; path = BlogJetpackTest.m; sourceTree = "<group>"; };
		E150520D16CAC75A00D3DDDC /* CoreDataTestHelper.h */ = {isa = PBXFileReference; fileEncoding = 4; lastKnownFileType = sourcecode.c.h; path = CoreDataTestHelper.h; sourceTree = "<group>"; };
		E150520E16CAC75A00D3DDDC /* CoreDataTestHelper.m */ = {isa = PBXFileReference; fileEncoding = 4; lastKnownFileType = sourcecode.c.objc; path = CoreDataTestHelper.m; sourceTree = "<group>"; };
		E1523EB316D3B305002C5A36 /* InstapaperActivity.h */ = {isa = PBXFileReference; fileEncoding = 4; lastKnownFileType = sourcecode.c.h; path = InstapaperActivity.h; sourceTree = "<group>"; };
		E1523EB416D3B305002C5A36 /* InstapaperActivity.m */ = {isa = PBXFileReference; fileEncoding = 4; lastKnownFileType = sourcecode.c.objc; path = InstapaperActivity.m; sourceTree = "<group>"; };
		E1556CF0193F6FE900FC52EA /* CommentService.h */ = {isa = PBXFileReference; fileEncoding = 4; lastKnownFileType = sourcecode.c.h; path = CommentService.h; sourceTree = "<group>"; };
		E1556CF1193F6FE900FC52EA /* CommentService.m */ = {isa = PBXFileReference; fileEncoding = 4; lastKnownFileType = sourcecode.c.objc; path = CommentService.m; sourceTree = "<group>"; };
		E15618FB16DB8677006532C4 /* UIKitTestHelper.h */ = {isa = PBXFileReference; fileEncoding = 4; lastKnownFileType = sourcecode.c.h; path = UIKitTestHelper.h; sourceTree = "<group>"; };
		E15618FC16DB8677006532C4 /* UIKitTestHelper.m */ = {isa = PBXFileReference; fileEncoding = 4; lastKnownFileType = sourcecode.c.objc; path = UIKitTestHelper.m; sourceTree = "<group>"; };
		E15618FE16DBA983006532C4 /* xmlrpc-response-newpost.xml */ = {isa = PBXFileReference; fileEncoding = 4; lastKnownFileType = text.xml; path = "xmlrpc-response-newpost.xml"; sourceTree = "<group>"; };
		E156190016DBABDE006532C4 /* xmlrpc-response-getpost.xml */ = {isa = PBXFileReference; fileEncoding = 4; lastKnownFileType = text.xml; path = "xmlrpc-response-getpost.xml"; sourceTree = "<group>"; };
		E1634517183B733B005E967F /* WordPressComOAuthClient.h */ = {isa = PBXFileReference; fileEncoding = 4; lastKnownFileType = sourcecode.c.h; path = WordPressComOAuthClient.h; sourceTree = "<group>"; };
		E1634518183B733B005E967F /* WordPressComOAuthClient.m */ = {isa = PBXFileReference; fileEncoding = 4; lastKnownFileType = sourcecode.c.objc; path = WordPressComOAuthClient.m; sourceTree = "<group>"; };
		E167745A1377F24300EE44DD /* fr */ = {isa = PBXFileReference; lastKnownFileType = text.plist.strings; name = fr; path = fr.lproj/Localizable.strings; sourceTree = "<group>"; };
		E167745B1377F25500EE44DD /* nl */ = {isa = PBXFileReference; lastKnownFileType = text.plist.strings; name = nl; path = nl.lproj/Localizable.strings; sourceTree = "<group>"; };
		E167745C1377F26400EE44DD /* de */ = {isa = PBXFileReference; lastKnownFileType = text.plist.strings; name = de; path = de.lproj/Localizable.strings; sourceTree = "<group>"; };
		E167745D1377F26D00EE44DD /* hr */ = {isa = PBXFileReference; lastKnownFileType = text.plist.strings; name = hr; path = hr.lproj/Localizable.strings; sourceTree = "<group>"; };
		E16AB92A14D978240047A2E5 /* WordPressTest.xctest */ = {isa = PBXFileReference; explicitFileType = wrapper.cfbundle; includeInIndex = 0; path = WordPressTest.xctest; sourceTree = BUILT_PRODUCTS_DIR; };
		E16AB93114D978240047A2E5 /* WordPressTest-Info.plist */ = {isa = PBXFileReference; lastKnownFileType = text.plist.xml; path = "WordPressTest-Info.plist"; sourceTree = "<group>"; };
		E16AB93314D978240047A2E5 /* en */ = {isa = PBXFileReference; lastKnownFileType = text.plist.strings; name = en; path = en.lproj/InfoPlist.strings; sourceTree = "<group>"; };
		E16AB93814D978240047A2E5 /* WordPressTest-Prefix.pch */ = {isa = PBXFileReference; lastKnownFileType = sourcecode.c.h; path = "WordPressTest-Prefix.pch"; sourceTree = "<group>"; };
		E1756DD41694560100D9EC00 /* WordPressComApiCredentials.h */ = {isa = PBXFileReference; fileEncoding = 4; lastKnownFileType = sourcecode.c.h; path = WordPressComApiCredentials.h; sourceTree = "<group>"; };
		E1756DD51694560100D9EC00 /* WordPressComApiCredentials.m */ = {isa = PBXFileReference; fileEncoding = 4; lastKnownFileType = sourcecode.c.objc; path = WordPressComApiCredentials.m; sourceTree = "<group>"; };
		E1756E621694A08200D9EC00 /* gencredentials.rb */ = {isa = PBXFileReference; explicitFileType = text.script.ruby; path = gencredentials.rb; sourceTree = "<group>"; };
		E1756E641694A99400D9EC00 /* WordPressComApiCredentials.m */ = {isa = PBXFileReference; fileEncoding = 4; lastKnownFileType = sourcecode.c.objc; path = WordPressComApiCredentials.m; sourceTree = "<group>"; };
		E17B98E7171FFB450073E30D /* WordPress 11.xcdatamodel */ = {isa = PBXFileReference; lastKnownFileType = wrapper.xcdatamodel; path = "WordPress 11.xcdatamodel"; sourceTree = "<group>"; };
		E17BE7A9134DEC12007285FD /* ja */ = {isa = PBXFileReference; lastKnownFileType = text.plist.strings; name = ja; path = ja.lproj/Localizable.strings; sourceTree = "<group>"; };
		E18165FC14E4428B006CE885 /* loader.html */ = {isa = PBXFileReference; fileEncoding = 4; lastKnownFileType = text.html; name = loader.html; path = Resources/HTML/loader.html; sourceTree = "<group>"; };
		E183BD7217621D85000B0822 /* WPCookie.h */ = {isa = PBXFileReference; fileEncoding = 4; lastKnownFileType = sourcecode.c.h; path = WPCookie.h; sourceTree = "<group>"; };
		E183BD7317621D86000B0822 /* WPCookie.m */ = {isa = PBXFileReference; fileEncoding = 4; lastKnownFileType = sourcecode.c.objc; path = WPCookie.m; sourceTree = "<group>"; };
		E183EC9B16B1C01D00C2EB11 /* EditPostViewController_Internal.h */ = {isa = PBXFileReference; lastKnownFileType = sourcecode.c.h; path = EditPostViewController_Internal.h; sourceTree = "<group>"; };
		E1863F9A1355E0AB0031BBC8 /* pt */ = {isa = PBXFileReference; lastKnownFileType = text.plist.strings; name = pt; path = pt.lproj/Localizable.strings; sourceTree = "<group>"; };
		E1874BFE161C5DBC0058BDC4 /* WordPress 7.xcdatamodel */ = {isa = PBXFileReference; lastKnownFileType = wrapper.xcdatamodel; path = "WordPress 7.xcdatamodel"; sourceTree = "<group>"; };
		E18D8AE21397C51A00000861 /* zh-Hans */ = {isa = PBXFileReference; lastKnownFileType = text.plist.strings; name = "zh-Hans"; path = "zh-Hans.lproj/Localizable.strings"; sourceTree = "<group>"; };
		E18D8AE41397C54E00000861 /* nb */ = {isa = PBXFileReference; lastKnownFileType = text.plist.strings; name = nb; path = nb.lproj/Localizable.strings; sourceTree = "<group>"; };
		E18EE94919349EAE00B0A40C /* AccountServiceRemote.h */ = {isa = PBXFileReference; fileEncoding = 4; lastKnownFileType = sourcecode.c.h; path = AccountServiceRemote.h; sourceTree = "<group>"; };
		E18EE94A19349EAE00B0A40C /* AccountServiceRemote.m */ = {isa = PBXFileReference; fileEncoding = 4; lastKnownFileType = sourcecode.c.objc; path = AccountServiceRemote.m; sourceTree = "<group>"; };
		E18EE94C19349EBA00B0A40C /* BlogServiceRemote.h */ = {isa = PBXFileReference; fileEncoding = 4; lastKnownFileType = sourcecode.c.h; path = BlogServiceRemote.h; sourceTree = "<group>"; };
		E18EE94D19349EBA00B0A40C /* BlogServiceRemote.m */ = {isa = PBXFileReference; fileEncoding = 4; lastKnownFileType = sourcecode.c.objc; path = BlogServiceRemote.m; sourceTree = "<group>"; };
		E18EE94F19349EC300B0A40C /* ReaderTopicServiceRemote.h */ = {isa = PBXFileReference; fileEncoding = 4; lastKnownFileType = sourcecode.c.h; path = ReaderTopicServiceRemote.h; sourceTree = "<group>"; };
		E18EE95019349EC300B0A40C /* ReaderTopicServiceRemote.m */ = {isa = PBXFileReference; fileEncoding = 4; lastKnownFileType = sourcecode.c.objc; path = ReaderTopicServiceRemote.m; sourceTree = "<group>"; };
		E19853331755E461001CC6D5 /* da */ = {isa = PBXFileReference; lastKnownFileType = text.plist.strings; name = da; path = da.lproj/Localizable.strings; sourceTree = "<group>"; };
		E19853341755E4B3001CC6D5 /* ko */ = {isa = PBXFileReference; lastKnownFileType = text.plist.strings; name = ko; path = ko.lproj/Localizable.strings; sourceTree = "<group>"; };
		E19BF8F913CC69E7004753FE /* WordPress 3.xcdatamodel */ = {isa = PBXFileReference; lastKnownFileType = wrapper.xcdatamodel; path = "WordPress 3.xcdatamodel"; sourceTree = "<group>"; };
		E19DF740141F7BDD000002F3 /* libz.dylib */ = {isa = PBXFileReference; includeInIndex = 1; lastKnownFileType = "compiled.mach-o.dylib"; name = libz.dylib; path = usr/lib/libz.dylib; sourceTree = SDKROOT; };
		E1A03EE017422DCD0085D192 /* BlogToAccount.h */ = {isa = PBXFileReference; fileEncoding = 4; lastKnownFileType = sourcecode.c.h; path = BlogToAccount.h; sourceTree = "<group>"; };
		E1A03EE117422DCE0085D192 /* BlogToAccount.m */ = {isa = PBXFileReference; fileEncoding = 4; lastKnownFileType = sourcecode.c.objc; path = BlogToAccount.m; sourceTree = "<group>"; };
		E1A03F46174283DF0085D192 /* BlogToJetpackAccount.h */ = {isa = PBXFileReference; fileEncoding = 4; lastKnownFileType = sourcecode.c.h; path = BlogToJetpackAccount.h; sourceTree = "<group>"; };
		E1A03F47174283E00085D192 /* BlogToJetpackAccount.m */ = {isa = PBXFileReference; fileEncoding = 4; lastKnownFileType = sourcecode.c.objc; path = BlogToJetpackAccount.m; sourceTree = "<group>"; };
		E1A0FAE5162F11CE0063B098 /* UIDevice+WordPressIdentifier.h */ = {isa = PBXFileReference; fileEncoding = 4; lastKnownFileType = sourcecode.c.h; path = "UIDevice+WordPressIdentifier.h"; sourceTree = "<group>"; };
		E1A0FAE6162F11CE0063B098 /* UIDevice+WordPressIdentifier.m */ = {isa = PBXFileReference; fileEncoding = 4; lastKnownFileType = sourcecode.c.objc; path = "UIDevice+WordPressIdentifier.m"; sourceTree = "<group>"; };
		E1A386C714DB05C300954CF8 /* AVFoundation.framework */ = {isa = PBXFileReference; includeInIndex = 1; lastKnownFileType = wrapper.framework; name = AVFoundation.framework; path = System/Library/Frameworks/AVFoundation.framework; sourceTree = SDKROOT; };
		E1A386C914DB05F700954CF8 /* CoreMedia.framework */ = {isa = PBXFileReference; includeInIndex = 1; lastKnownFileType = wrapper.framework; name = CoreMedia.framework; path = System/Library/Frameworks/CoreMedia.framework; sourceTree = SDKROOT; };
		E1A38C921581879D00439E55 /* WPTableViewControllerSubclass.h */ = {isa = PBXFileReference; lastKnownFileType = sourcecode.c.h; path = WPTableViewControllerSubclass.h; sourceTree = "<group>"; };
		E1AB07AB1578D34300D6AD64 /* SettingsViewController.h */ = {isa = PBXFileReference; fileEncoding = 4; lastKnownFileType = sourcecode.c.h; path = SettingsViewController.h; sourceTree = "<group>"; };
		E1AB07AC1578D34300D6AD64 /* SettingsViewController.m */ = {isa = PBXFileReference; fileEncoding = 4; lastKnownFileType = sourcecode.c.objc; lineEnding = 0; path = SettingsViewController.m; sourceTree = "<group>"; xcLanguageSpecificationIdentifier = xcode.lang.objc; };
		E1B4A9DF12FC8B1000EB3F67 /* EGORefreshTableHeaderView.h */ = {isa = PBXFileReference; fileEncoding = 4; lastKnownFileType = sourcecode.c.h; path = EGORefreshTableHeaderView.h; sourceTree = "<group>"; };
		E1B4A9E012FC8B1000EB3F67 /* EGORefreshTableHeaderView.m */ = {isa = PBXFileReference; fileEncoding = 4; lastKnownFileType = sourcecode.c.objc; path = EGORefreshTableHeaderView.m; sourceTree = "<group>"; };
		E1B62A7913AA61A100A6FCA4 /* WPWebViewController.h */ = {isa = PBXFileReference; fileEncoding = 4; lastKnownFileType = sourcecode.c.h; path = WPWebViewController.h; sourceTree = "<group>"; };
		E1B62A7A13AA61A100A6FCA4 /* WPWebViewController.m */ = {isa = PBXFileReference; fileEncoding = 4; lastKnownFileType = sourcecode.c.objc; path = WPWebViewController.m; sourceTree = "<group>"; };
		E1C807471696F72E00E545A6 /* WordPress 9.xcdatamodel */ = {isa = PBXFileReference; lastKnownFileType = wrapper.xcdatamodel; path = "WordPress 9.xcdatamodel"; sourceTree = "<group>"; };
		E1CCFB32175D624F0016BD8A /* Crashlytics.framework */ = {isa = PBXFileReference; lastKnownFileType = wrapper.framework; path = Crashlytics.framework; sourceTree = "<group>"; };
		E1D04D7C19374CFE002FADD7 /* BlogServiceRemoteXMLRPC.h */ = {isa = PBXFileReference; fileEncoding = 4; lastKnownFileType = sourcecode.c.h; path = BlogServiceRemoteXMLRPC.h; sourceTree = "<group>"; };
		E1D04D7D19374CFE002FADD7 /* BlogServiceRemoteXMLRPC.m */ = {isa = PBXFileReference; fileEncoding = 4; lastKnownFileType = sourcecode.c.objc; path = BlogServiceRemoteXMLRPC.m; sourceTree = "<group>"; };
		E1D04D7F19374EAF002FADD7 /* BlogServiceRemoteProxy.h */ = {isa = PBXFileReference; fileEncoding = 4; lastKnownFileType = sourcecode.c.h; path = BlogServiceRemoteProxy.h; sourceTree = "<group>"; };
		E1D04D8019374EAF002FADD7 /* BlogServiceRemoteProxy.m */ = {isa = PBXFileReference; fileEncoding = 4; lastKnownFileType = sourcecode.c.objc; path = BlogServiceRemoteProxy.m; sourceTree = "<group>"; };
		E1D04D8219374F2C002FADD7 /* BlogServiceRemoteREST.h */ = {isa = PBXFileReference; fileEncoding = 4; lastKnownFileType = sourcecode.c.h; path = BlogServiceRemoteREST.h; sourceTree = "<group>"; };
		E1D04D8319374F2C002FADD7 /* BlogServiceRemoteREST.m */ = {isa = PBXFileReference; fileEncoding = 4; lastKnownFileType = sourcecode.c.objc; path = BlogServiceRemoteREST.m; sourceTree = "<group>"; };
		E1D062D2177C685700644185 /* ContentActionButton.h */ = {isa = PBXFileReference; lastKnownFileType = sourcecode.c.h; path = ContentActionButton.h; sourceTree = "<group>"; };
		E1D062D3177C685700644185 /* ContentActionButton.m */ = {isa = PBXFileReference; lastKnownFileType = sourcecode.c.objc; path = ContentActionButton.m; sourceTree = "<group>"; };
		E1D086E0194214C600F0CC19 /* NSDate+WordPressJSON.h */ = {isa = PBXFileReference; fileEncoding = 4; lastKnownFileType = sourcecode.c.h; path = "NSDate+WordPressJSON.h"; sourceTree = "<group>"; };
		E1D086E1194214C600F0CC19 /* NSDate+WordPressJSON.m */ = {isa = PBXFileReference; fileEncoding = 4; lastKnownFileType = sourcecode.c.objc; path = "NSDate+WordPressJSON.m"; sourceTree = "<group>"; };
		E1D0D81416D3B86800E33F4C /* SafariActivity.h */ = {isa = PBXFileReference; fileEncoding = 4; lastKnownFileType = sourcecode.c.h; path = SafariActivity.h; sourceTree = "<group>"; };
		E1D0D81516D3B86800E33F4C /* SafariActivity.m */ = {isa = PBXFileReference; fileEncoding = 4; lastKnownFileType = sourcecode.c.objc; path = SafariActivity.m; sourceTree = "<group>"; };
		E1D0D81F16D3D19200E33F4C /* PocketAPI+NSOperation.h */ = {isa = PBXFileReference; fileEncoding = 4; lastKnownFileType = sourcecode.c.h; path = "PocketAPI+NSOperation.h"; sourceTree = "<group>"; };
		E1D0D82016D3D19200E33F4C /* PocketAPI.h */ = {isa = PBXFileReference; fileEncoding = 4; lastKnownFileType = sourcecode.c.h; path = PocketAPI.h; sourceTree = "<group>"; };
		E1D0D82116D3D19200E33F4C /* PocketAPI.m */ = {isa = PBXFileReference; fileEncoding = 4; lastKnownFileType = sourcecode.c.objc; path = PocketAPI.m; sourceTree = "<group>"; };
		E1D0D82216D3D19200E33F4C /* PocketAPILogin.h */ = {isa = PBXFileReference; fileEncoding = 4; lastKnownFileType = sourcecode.c.h; path = PocketAPILogin.h; sourceTree = "<group>"; };
		E1D0D82316D3D19200E33F4C /* PocketAPILogin.m */ = {isa = PBXFileReference; fileEncoding = 4; lastKnownFileType = sourcecode.c.objc; path = PocketAPILogin.m; sourceTree = "<group>"; };
		E1D0D82416D3D19200E33F4C /* PocketAPIOperation.h */ = {isa = PBXFileReference; fileEncoding = 4; lastKnownFileType = sourcecode.c.h; path = PocketAPIOperation.h; sourceTree = "<group>"; };
		E1D0D82516D3D19200E33F4C /* PocketAPIOperation.m */ = {isa = PBXFileReference; fileEncoding = 4; lastKnownFileType = sourcecode.c.objc; path = PocketAPIOperation.m; sourceTree = "<group>"; };
		E1D0D82616D3D19200E33F4C /* PocketAPITypes.h */ = {isa = PBXFileReference; fileEncoding = 4; lastKnownFileType = sourcecode.c.h; path = PocketAPITypes.h; sourceTree = "<group>"; };
		E1D0D84516D3D2EA00E33F4C /* PocketActivity.h */ = {isa = PBXFileReference; fileEncoding = 4; lastKnownFileType = sourcecode.c.h; path = PocketActivity.h; sourceTree = "<group>"; };
		E1D0D84616D3D2EA00E33F4C /* PocketActivity.m */ = {isa = PBXFileReference; fileEncoding = 4; lastKnownFileType = sourcecode.c.objc; path = PocketActivity.m; sourceTree = "<group>"; };
		E1D91455134A853D0089019C /* en */ = {isa = PBXFileReference; lastKnownFileType = text.plist.strings; name = en; path = en.lproj/Localizable.strings; sourceTree = "<group>"; };
		E1D91457134A854A0089019C /* es */ = {isa = PBXFileReference; lastKnownFileType = text.plist.strings; name = es; path = es.lproj/Localizable.strings; sourceTree = "<group>"; };
		E1D95EB617A28F5E00A3E9F3 /* WPActivityDefaults.h */ = {isa = PBXFileReference; fileEncoding = 4; lastKnownFileType = sourcecode.c.h; path = WPActivityDefaults.h; sourceTree = "<group>"; };
		E1D95EB717A28F5E00A3E9F3 /* WPActivityDefaults.m */ = {isa = PBXFileReference; fileEncoding = 4; lastKnownFileType = sourcecode.c.objc; path = WPActivityDefaults.m; sourceTree = "<group>"; };
		E1E4CE0517739FAB00430844 /* test-image.jpg */ = {isa = PBXFileReference; lastKnownFileType = image.jpeg; path = "test-image.jpg"; sourceTree = "<group>"; };
		E1E4CE091773C59B00430844 /* WPAvatarSource.h */ = {isa = PBXFileReference; fileEncoding = 4; lastKnownFileType = sourcecode.c.h; path = WPAvatarSource.h; sourceTree = "<group>"; };
		E1E4CE0A1773C59B00430844 /* WPAvatarSource.m */ = {isa = PBXFileReference; fileEncoding = 4; lastKnownFileType = sourcecode.c.objc; path = WPAvatarSource.m; sourceTree = "<group>"; };
		E1E4CE0C177439D100430844 /* WPAvatarSourceTest.m */ = {isa = PBXFileReference; fileEncoding = 4; lastKnownFileType = sourcecode.c.objc; path = WPAvatarSourceTest.m; sourceTree = "<group>"; };
		E1E4CE0E1774531500430844 /* misteryman.jpg */ = {isa = PBXFileReference; lastKnownFileType = image.jpeg; path = misteryman.jpg; sourceTree = "<group>"; };
		E1E977BC17B0FA9A00AFB867 /* th */ = {isa = PBXFileReference; lastKnownFileType = text.plist.strings; name = th; path = th.lproj/Localizable.strings; sourceTree = "<group>"; };
		E1F5A1BA1771C90A00E0495F /* WPTableImageSource.h */ = {isa = PBXFileReference; fileEncoding = 4; lastKnownFileType = sourcecode.c.h; path = WPTableImageSource.h; sourceTree = "<group>"; };
		E1F5A1BB1771C90A00E0495F /* WPTableImageSource.m */ = {isa = PBXFileReference; fileEncoding = 4; lastKnownFileType = sourcecode.c.objc; path = WPTableImageSource.m; sourceTree = "<group>"; };
		E1F80823146420B000726BC7 /* UIImageView+Gravatar.h */ = {isa = PBXFileReference; fileEncoding = 4; lastKnownFileType = sourcecode.c.h; path = "UIImageView+Gravatar.h"; sourceTree = "<group>"; };
		E1F80824146420B000726BC7 /* UIImageView+Gravatar.m */ = {isa = PBXFileReference; fileEncoding = 4; lastKnownFileType = sourcecode.c.objc; path = "UIImageView+Gravatar.m"; sourceTree = "<group>"; };
		E1FC3DB313C7788700F6B60F /* WPWebViewController~ipad.xib */ = {isa = PBXFileReference; fileEncoding = 4; lastKnownFileType = file.xib; name = "WPWebViewController~ipad.xib"; path = "Resources-iPad/WPWebViewController~ipad.xib"; sourceTree = "<group>"; };
		E23EEC5C185A72C100F4DE2A /* WPContentCell.h */ = {isa = PBXFileReference; fileEncoding = 4; lastKnownFileType = sourcecode.c.h; path = WPContentCell.h; sourceTree = "<group>"; };
		E23EEC5D185A72C100F4DE2A /* WPContentCell.m */ = {isa = PBXFileReference; fileEncoding = 4; lastKnownFileType = sourcecode.c.objc; path = WPContentCell.m; sourceTree = "<group>"; };
		E240859A183D82AE002EB0EF /* WPAnimatedBox.h */ = {isa = PBXFileReference; fileEncoding = 4; lastKnownFileType = sourcecode.c.h; path = WPAnimatedBox.h; sourceTree = "<group>"; };
		E240859B183D82AE002EB0EF /* WPAnimatedBox.m */ = {isa = PBXFileReference; fileEncoding = 4; lastKnownFileType = sourcecode.c.objc; path = WPAnimatedBox.m; sourceTree = "<group>"; };
		E2AA87A318523E5300886693 /* UIView+Subviews.h */ = {isa = PBXFileReference; fileEncoding = 4; lastKnownFileType = sourcecode.c.h; path = "UIView+Subviews.h"; sourceTree = "<group>"; };
		E2AA87A418523E5300886693 /* UIView+Subviews.m */ = {isa = PBXFileReference; fileEncoding = 4; lastKnownFileType = sourcecode.c.objc; path = "UIView+Subviews.m"; sourceTree = "<group>"; };
		E2DA78041864B11D007BA447 /* WPFixedWidthScrollView.h */ = {isa = PBXFileReference; fileEncoding = 4; lastKnownFileType = sourcecode.c.h; path = WPFixedWidthScrollView.h; sourceTree = "<group>"; };
		E2DA78051864B11E007BA447 /* WPFixedWidthScrollView.m */ = {isa = PBXFileReference; fileEncoding = 4; lastKnownFileType = sourcecode.c.objc; path = WPFixedWidthScrollView.m; sourceTree = "<group>"; };
		E2E7EB44185FB140004F5E72 /* WPBlogSelectorButton.h */ = {isa = PBXFileReference; fileEncoding = 4; lastKnownFileType = sourcecode.c.h; path = WPBlogSelectorButton.h; sourceTree = "<group>"; };
		E2E7EB45185FB140004F5E72 /* WPBlogSelectorButton.m */ = {isa = PBXFileReference; fileEncoding = 4; lastKnownFileType = sourcecode.c.objc; path = WPBlogSelectorButton.m; sourceTree = "<group>"; };
		EBC24772E5CD4036B5AFD803 /* Pods.xcconfig */ = {isa = PBXFileReference; includeInIndex = 1; lastKnownFileType = text.xcconfig; name = Pods.xcconfig; path = ../Pods/Pods.xcconfig; sourceTree = SOURCE_ROOT; };
		EC4696FD0EA75D460040EE8E /* PagesViewController.h */ = {isa = PBXFileReference; fileEncoding = 4; lastKnownFileType = sourcecode.c.h; path = PagesViewController.h; sourceTree = "<group>"; };
		EC4696FE0EA75D460040EE8E /* PagesViewController.m */ = {isa = PBXFileReference; fileEncoding = 4; lastKnownFileType = sourcecode.c.objc; path = PagesViewController.m; sourceTree = "<group>"; };
		F1564E5A18946087009F8F97 /* NSStringHelpersTest.m */ = {isa = PBXFileReference; fileEncoding = 4; lastKnownFileType = sourcecode.c.objc; path = NSStringHelpersTest.m; sourceTree = "<group>"; };
		FD0D42C11499F31700F5E115 /* WordPress 4.xcdatamodel */ = {isa = PBXFileReference; lastKnownFileType = wrapper.xcdatamodel; path = "WordPress 4.xcdatamodel"; sourceTree = "<group>"; };
		FD21397E13128C5300099582 /* libiconv.dylib */ = {isa = PBXFileReference; includeInIndex = 1; lastKnownFileType = "compiled.mach-o.dylib"; name = libiconv.dylib; path = usr/lib/libiconv.dylib; sourceTree = SDKROOT; };
		FD374343156CF4B800BAB5B5 /* WordPress 6.xcdatamodel */ = {isa = PBXFileReference; lastKnownFileType = wrapper.xcdatamodel; path = "WordPress 6.xcdatamodel"; sourceTree = "<group>"; };
		FD3D6D2B1349F5D30061136A /* ImageIO.framework */ = {isa = PBXFileReference; includeInIndex = 1; lastKnownFileType = wrapper.framework; name = ImageIO.framework; path = System/Library/Frameworks/ImageIO.framework; sourceTree = SDKROOT; };
		FD75DDAB15B021C70043F12C /* UIViewController+Rotation.h */ = {isa = PBXFileReference; fileEncoding = 4; lastKnownFileType = sourcecode.c.h; path = "UIViewController+Rotation.h"; sourceTree = "<group>"; };
		FD75DDAC15B021C80043F12C /* UIViewController+Rotation.m */ = {isa = PBXFileReference; fileEncoding = 4; lastKnownFileType = sourcecode.c.objc; path = "UIViewController+Rotation.m"; sourceTree = "<group>"; };
		FD9A948A12FAEA2300438F94 /* DateUtils.h */ = {isa = PBXFileReference; fileEncoding = 4; lastKnownFileType = sourcecode.c.h; path = DateUtils.h; sourceTree = "<group>"; };
		FD9A948B12FAEA2300438F94 /* DateUtils.m */ = {isa = PBXFileReference; fileEncoding = 4; lastKnownFileType = sourcecode.c.objc; path = DateUtils.m; sourceTree = "<group>"; };
		FDCB9A89134B75B900E5C776 /* it */ = {isa = PBXFileReference; lastKnownFileType = text.plist.strings; name = it; path = it.lproj/Localizable.strings; sourceTree = "<group>"; };
		FDFB011916B1EA1C00F589A8 /* WordPress 10.xcdatamodel */ = {isa = PBXFileReference; lastKnownFileType = wrapper.xcdatamodel; path = "WordPress 10.xcdatamodel"; sourceTree = "<group>"; };
/* End PBXFileReference section */

/* Begin PBXFrameworksBuildPhase section */
		1D60588F0D05DD3D006BFB54 /* Frameworks */ = {
			isa = PBXFrameworksBuildPhase;
			buildActionMask = 2147483647;
			files = (
				93A3F7DE1843F6F00082FEEA /* CoreTelephony.framework in Frameworks */,
				E14D65C817E09664007E3EA4 /* Social.framework in Frameworks */,
				8355D67E11D13EAD00A61362 /* MobileCoreServices.framework in Frameworks */,
				A01C542E0E24E88400D411F2 /* SystemConfiguration.framework in Frameworks */,
				374CB16215B93C0800DD0EBC /* AudioToolbox.framework in Frameworks */,
				E10B3655158F2D7800419A93 /* CoreGraphics.framework in Frameworks */,
				E10B3654158F2D4500419A93 /* UIKit.framework in Frameworks */,
				E10B3652158F2D3F00419A93 /* QuartzCore.framework in Frameworks */,
				CC24E5F51577E16B00A6D5B5 /* Accounts.framework in Frameworks */,
				CC24E5F11577DBC300A6D5B5 /* AddressBook.framework in Frameworks */,
				E1A386CB14DB063800954CF8 /* MediaPlayer.framework in Frameworks */,
				E1A386CA14DB05F700954CF8 /* CoreMedia.framework in Frameworks */,
				E1A386C814DB05C300954CF8 /* AVFoundation.framework in Frameworks */,
				E19DF741141F7BDD000002F3 /* libz.dylib in Frameworks */,
				1D60589F0D05DD5A006BFB54 /* Foundation.framework in Frameworks */,
				296890780FE971DC00770264 /* Security.framework in Frameworks */,
				83F3E26011275E07004CD686 /* MapKit.framework in Frameworks */,
				83F3E2D311276371004CD686 /* CoreLocation.framework in Frameworks */,
				8355D7D911D260AA00A61362 /* CoreData.framework in Frameworks */,
				834CE7341256D0DE0046A4A3 /* CFNetwork.framework in Frameworks */,
				835E2403126E66E50085940B /* AssetsLibrary.framework in Frameworks */,
				83043E55126FA31400EC9953 /* MessageUI.framework in Frameworks */,
				FD21397F13128C5300099582 /* libiconv.dylib in Frameworks */,
				FD3D6D2C1349F5D30061136A /* ImageIO.framework in Frameworks */,
				FEA64EDF0F7E4616BA835081 /* libPods.a in Frameworks */,
				E1CCFB33175D62500016BD8A /* Crashlytics.framework in Frameworks */,
			);
			runOnlyForDeploymentPostprocessing = 0;
		};
		E16AB92614D978240047A2E5 /* Frameworks */ = {
			isa = PBXFrameworksBuildPhase;
			buildActionMask = 2147483647;
			files = (
				E131CB5416CACB05004B0314 /* libxml2.dylib in Frameworks */,
				E183EC9D16B2160200C2EB11 /* MobileCoreServices.framework in Frameworks */,
				E183EC9C16B215FE00C2EB11 /* SystemConfiguration.framework in Frameworks */,
				E131CB5216CACA6B004B0314 /* CoreText.framework in Frameworks */,
				E183ECA216B2179B00C2EB11 /* Accounts.framework in Frameworks */,
				E183ECA316B2179B00C2EB11 /* AddressBook.framework in Frameworks */,
				E183ECA416B2179B00C2EB11 /* AssetsLibrary.framework in Frameworks */,
				E183ECA516B2179B00C2EB11 /* AudioToolbox.framework in Frameworks */,
				E183ECA616B2179B00C2EB11 /* AVFoundation.framework in Frameworks */,
				E183ECA716B2179B00C2EB11 /* CFNetwork.framework in Frameworks */,
				E183ECA816B2179B00C2EB11 /* CoreData.framework in Frameworks */,
				00F2E3F8166EEF9800D0527C /* CoreGraphics.framework in Frameworks */,
				E183ECA916B2179B00C2EB11 /* CoreLocation.framework in Frameworks */,
				E183ECAA16B2179B00C2EB11 /* CoreMedia.framework in Frameworks */,
				E16AB92E14D978240047A2E5 /* Foundation.framework in Frameworks */,
				E183ECAB16B2179B00C2EB11 /* ImageIO.framework in Frameworks */,
				E183ECAC16B2179B00C2EB11 /* libiconv.dylib in Frameworks */,
				E183ECAD16B2179B00C2EB11 /* libz.dylib in Frameworks */,
				E183ECAE16B2179B00C2EB11 /* MapKit.framework in Frameworks */,
				E183ECAF16B2179B00C2EB11 /* MediaPlayer.framework in Frameworks */,
				E183ECB016B2179B00C2EB11 /* MessageUI.framework in Frameworks */,
				00F2E3FB166EEFE100D0527C /* QuartzCore.framework in Frameworks */,
				E183ECB116B2179B00C2EB11 /* Security.framework in Frameworks */,
				E183ECB216B2179B00C2EB11 /* Twitter.framework in Frameworks */,
				00F2E3FA166EEFBE00D0527C /* UIKit.framework in Frameworks */,
				067D911C15654CE79F0A4A29 /* libPods-WordPressTest.a in Frameworks */,
			);
			runOnlyForDeploymentPostprocessing = 0;
		};
/* End PBXFrameworksBuildPhase section */

/* Begin PBXGroup section */
		031662E60FFB14C60045D052 /* Views */ = {
			isa = PBXGroup;
			children = (
				37022D8F1981BF9200F322B7 /* VerticallyStackedButton.h */,
				37022D901981BF9200F322B7 /* VerticallyStackedButton.m */,
				5DA5BF2A18E32DCF005F11F9 /* InputViewButton.h */,
				5DA5BF2B18E32DCF005F11F9 /* InputViewButton.m */,
				5DA5BF3B18E32DCF005F11F9 /* WPLoadingView.h */,
				5DA5BF3C18E32DCF005F11F9 /* WPLoadingView.m */,
				46E4792A185BD2B8007AA76F /* CommentView.h */,
				46E4792B185BD2B8007AA76F /* CommentView.m */,
				CC701654185A7513007B37DB /* InlineComposeToolbarView.h */,
				CC701655185A7513007B37DB /* InlineComposeToolbarView.m */,
				CC701656185A7513007B37DB /* InlineComposeView.h */,
				CC701657185A7513007B37DB /* InlineComposeView.m */,
				C58349C31806F95100B64089 /* IOS7CorrectedTextView.h */,
				C58349C41806F95100B64089 /* IOS7CorrectedTextView.m */,
				93740DC817D8F85600C41B2F /* WPAlertView.h */,
				93740DCA17D8F86700C41B2F /* WPAlertView.m */,
				E240859A183D82AE002EB0EF /* WPAnimatedBox.h */,
				E240859B183D82AE002EB0EF /* WPAnimatedBox.m */,
				E2E7EB44185FB140004F5E72 /* WPBlogSelectorButton.h */,
				E2E7EB45185FB140004F5E72 /* WPBlogSelectorButton.m */,
				46F8460F185A6E98009D0DA5 /* WPContentView.h */,
				46F84610185A6E98009D0DA5 /* WPContentView.m */,
				46F84613185AEB38009D0DA5 /* WPContentViewSubclass.h */,
				5DF94E361962BAA700359241 /* WPContentActionView.h */,
				5DF94E371962BAA700359241 /* WPContentActionView.m */,
				5DF94E381962BAA700359241 /* WPContentAttributionView.h */,
				5DF94E391962BAA700359241 /* WPContentAttributionView.m */,
				5DF94E3A1962BAA700359241 /* WPContentViewBase.h */,
				5DF94E3B1962BAA700359241 /* WPContentViewBase.m */,
				E2DA78041864B11D007BA447 /* WPFixedWidthScrollView.h */,
				E2DA78051864B11E007BA447 /* WPFixedWidthScrollView.m */,
				03958060100D6CFC00850742 /* WPLabel.h */,
				03958061100D6CFC00850742 /* WPLabel.m */,
				5DF94E3C1962BAA700359241 /* WPRichContentView.h */,
				5DF94E3D1962BAA700359241 /* WPRichContentView.m */,
				5DF94E3E1962BAA700359241 /* WPRichTextView.h */,
				5DF94E3F1962BAA700359241 /* WPRichTextView.m */,
				5DF94E401962BAA700359241 /* WPSimpleContentAttributionView.h */,
				5DF94E411962BAA700359241 /* WPSimpleContentAttributionView.m */,
				5DEB61B2156FCD3400242C35 /* WPWebView.h */,
				5DEB61B3156FCD3400242C35 /* WPWebView.m */,
				ADF544C0195A0F620092213D /* CustomHighlightButton.h */,
				ADF544C1195A0F620092213D /* CustomHighlightButton.m */,
				5D1945601979C3D5003EDDAD /* WPRichTextImageControl.h */,
				5D1945611979C3D5003EDDAD /* WPRichTextImageControl.m */,
				5D1945631979E091003EDDAD /* WPRichTextVideoControl.h */,
				5D1945641979E091003EDDAD /* WPRichTextVideoControl.m */,
			);
			path = Views;
			sourceTree = "<group>";
		};
		080E96DDFE201D6D7F000001 /* Classes */ = {
			isa = PBXGroup;
			children = (
				C59D3D480E6410BC00AA591D /* Categories */,
				2F706A870DFB229B00B43086 /* Models */,
				850BD4531922F95C0032F3AD /* Networking */,
				93FA59DA18D88BDB001446BC /* Services */,
				8584FDB719243E550019C02E /* System */,
				8584FDB4192437160019C02E /* Utility */,
				8584FDB31923EF4F0019C02E /* ViewRelated */,
			);
			path = Classes;
			sourceTree = "<group>";
		};
		19C28FACFE9D520D11CA2CBB /* Products */ = {
			isa = PBXGroup;
			children = (
				1D6058910D05DD3D006BFB54 /* WordPress.app */,
				E16AB92A14D978240047A2E5 /* WordPressTest.xctest */,
			);
			name = Products;
			sourceTree = "<group>";
		};
		29B97314FDCFA39411CA2CEA /* CustomTemplate */ = {
			isa = PBXGroup;
			children = (
				E1756E661694AA1500D9EC00 /* Derived Sources */,
				E11F949814A3344300277D31 /* WordPressApi */,
				080E96DDFE201D6D7F000001 /* Classes */,
				E12F55F714A1F2640060A510 /* Vendor */,
				29B97315FDCFA39411CA2CEA /* Other Sources */,
				29B97317FDCFA39411CA2CEA /* Resources */,
				45C73C23113C36F50024D0D2 /* Resources-iPad */,
				E16AB92F14D978240047A2E5 /* WordPressTest */,
				29B97323FDCFA39411CA2CEA /* Frameworks */,
				19C28FACFE9D520D11CA2CBB /* Products */,
				45B71DE4113EDAA100D0A33C /* Entitlements.plist */,
				93FA0F0118E451A80007903B /* LICENSE */,
				EBC24772E5CD4036B5AFD803 /* Pods.xcconfig */,
				BB0E95DCE0724D3696D9F222 /* Pods-WordPressTest.xcconfig */,
				93FA0F0218E451A80007903B /* README.md */,
			);
			name = CustomTemplate;
			sourceTree = "<group>";
		};
		29B97315FDCFA39411CA2CEA /* Other Sources */ = {
			isa = PBXGroup;
			children = (
				93FA0F0418E451A80007903B /* fix-translation.php */,
				93FA0F0518E451A80007903B /* localize.py */,
				29B97316FDCFA39411CA2CEA /* main.m */,
				93FA0F0318E451A80007903B /* update-translations.rb */,
				28A0AAE50D9B0CCF005BE974 /* WordPress_Prefix.pch */,
			);
			name = "Other Sources";
			sourceTree = "<group>";
		};
		29B97317FDCFA39411CA2CEA /* Resources */ = {
			isa = PBXGroup;
			children = (
				858DE3FF172F9991000AC628 /* Fonts */,
				CC098B8116A9EB0400450976 /* HTML */,
				5D6651461637324000EBDA7D /* Sounds */,
				E19472D8134E3E4A00879F63 /* UI */,
				4645AFC41961E1FB005F7509 /* AppImages.xcassets */,
				85ED988717DFA00000090D0B /* Images.xcassets */,
				6EDC0E8E105881A800F68A1D /* iTunesArtwork */,
				85ED98AA17DFB17200090D0B /* iTunesArtwork@2x */,
				85D80557171630B30075EEAC /* DotCom-Languages.plist */,
				A2787D0119002AB1000D6CA6 /* HelpshiftConfig.plist */,
				8D1107310486CEB800E47090 /* Info.plist */,
				931DF4D818D09A2F00540BDD /* InfoPlist.strings */,
				E1D91454134A853D0089019C /* Localizable.strings */,
				930C6374182BD86400976C21 /* WordPress-Internal-Info.plist */,
				E125443B12BF5A7200D87A0A /* WordPress.xcdatamodeld */,
			);
			name = Resources;
			sourceTree = "<group>";
		};
		29B97323FDCFA39411CA2CEA /* Frameworks */ = {
			isa = PBXGroup;
			children = (
				E10675C9183FA78E00E5CE5C /* XCTest.framework */,
				93A3F7DD1843F6F00082FEEA /* CoreTelephony.framework */,
				E14D65C717E09663007E3EA4 /* Social.framework */,
				8527B15717CE98C5001CBA2E /* Accelerate.framework */,
				CC24E5F41577E16B00A6D5B5 /* Accounts.framework */,
				CC24E5F01577DBC300A6D5B5 /* AddressBook.framework */,
				835E2402126E66E50085940B /* AssetsLibrary.framework */,
				374CB16115B93C0800DD0EBC /* AudioToolbox.framework */,
				E1A386C714DB05C300954CF8 /* AVFoundation.framework */,
				834CE7331256D0DE0046A4A3 /* CFNetwork.framework */,
				8355D7D811D260AA00A61362 /* CoreData.framework */,
				834CE7371256D0F60046A4A3 /* CoreGraphics.framework */,
				83F3E2D211276371004CD686 /* CoreLocation.framework */,
				E1A386C914DB05F700954CF8 /* CoreMedia.framework */,
				E131CB5116CACA6B004B0314 /* CoreText.framework */,
				E1CCFB32175D624F0016BD8A /* Crashlytics.framework */,
				1D30AB110D05D00D00671497 /* Foundation.framework */,
				FD3D6D2B1349F5D30061136A /* ImageIO.framework */,
				FD21397E13128C5300099582 /* libiconv.dylib */,
				D4972215061A4C21AD2CD5B8 /* libPods-WordPressTest.a */,
				69187343EC8F435684EFFAF1 /* libPods.a */,
				E131CB5316CACB05004B0314 /* libxml2.dylib */,
				E19DF740141F7BDD000002F3 /* libz.dylib */,
				83F3E25F11275E07004CD686 /* MapKit.framework */,
				83FB4D3E122C38F700DB9506 /* MediaPlayer.framework */,
				83043E54126FA31400EC9953 /* MessageUI.framework */,
				8355D67D11D13EAD00A61362 /* MobileCoreServices.framework */,
				E10B3651158F2D3F00419A93 /* QuartzCore.framework */,
				296890770FE971DC00770264 /* Security.framework */,
				A01C542D0E24E88400D411F2 /* SystemConfiguration.framework */,
				CC24E5F21577DFF400A6D5B5 /* Twitter.framework */,
				E10B3653158F2D4500419A93 /* UIKit.framework */,
			);
			name = Frameworks;
			sourceTree = "<group>";
		};
		2F706A870DFB229B00B43086 /* Models */ = {
			isa = PBXGroup;
			children = (
				5D42A3D4175E7452005CFF05 /* AbstractComment.h */,
				5D42A3D5175E7452005CFF05 /* AbstractComment.m */,
				5D42A3D6175E7452005CFF05 /* AbstractPost.h */,
				5D42A3D7175E7452005CFF05 /* AbstractPost.m */,
				5D42A3D8175E7452005CFF05 /* BasePost.h */,
				5D42A3D9175E7452005CFF05 /* BasePost.m */,
				E15051C916CA5DDB00D3DDDC /* Blog+Jetpack.h */,
				E15051CA16CA5DDB00D3DDDC /* Blog+Jetpack.m */,
				CEBD3EA90FF1BA3B00C1396E /* Blog.h */,
				CEBD3EAA0FF1BA3B00C1396E /* Blog.m */,
				E125445412BF5B3900D87A0A /* Category.h */,
				E125445512BF5B3900D87A0A /* Category.m */,
				83418AA811C9FA6E00ACF00C /* Comment.h */,
				83418AA911C9FA6E00ACF00C /* Comment.m */,
				E14932B4130427B300154804 /* Coordinate.h */,
				E14932B5130427B300154804 /* Coordinate.m */,
				8350E49411D2C71E00A7B073 /* Media.h */,
				8350E49511D2C71E00A7B073 /* Media.m */,
				B545186718E9E08000AC3A54 /* Notifications */,
				E125451612BF68F900D87A0A /* Page.h */,
				E125451712BF68F900D87A0A /* Page.m */,
				838C672C1210C3C300B09CA3 /* Post.h */,
				838C672D1210C3C300B09CA3 /* Post.m */,
				833AF259114575A50016DE8F /* PostAnnotation.h */,
				833AF25A114575A50016DE8F /* PostAnnotation.m */,
				5D42A3DA175E7452005CFF05 /* ReaderComment.h */,
				5D42A3DB175E7452005CFF05 /* ReaderComment.m */,
				5D42A3DC175E7452005CFF05 /* ReaderPost.h */,
				5D42A3DD175E7452005CFF05 /* ReaderPost.m */,
				5D12FE171987FE4100378BD6 /* ReaderSite.h */,
				5D12FE181987FE4100378BD6 /* ReaderSite.m */,
				5DBCD9D018F3569F00B32229 /* ReaderTopic.h */,
				5DBCD9D118F3569F00B32229 /* ReaderTopic.m */,
				5DA5BF3318E32DCF005F11F9 /* Theme.h */,
				5DA5BF3418E32DCF005F11F9 /* Theme.m */,
				E105E9CD1726955600C0D9E7 /* WPAccount.h */,
				E105E9CE1726955600C0D9E7 /* WPAccount.m */,
				46F84612185A8B7E009D0DA5 /* WPContentViewProvider.h */,
			);
			path = Models;
			sourceTree = "<group>";
		};
		37195B7F166A5DDC005F2292 /* Notifications */ = {
			isa = PBXGroup;
			children = (
				3716E400167296D30035F8C4 /* ToastView.xib */,
			);
			name = Notifications;
			sourceTree = "<group>";
		};
		3792259E12F6DBCC00F2176A /* Stats */ = {
			isa = PBXGroup;
			children = (
				5D1EE7FF15E7AF3E007F1F02 /* JetpackSettingsViewController.h */,
				5D1EE80015E7AF3E007F1F02 /* JetpackSettingsViewController.m */,
				C56636E61868D0CE00226AAB /* StatsViewController.h */,
				C56636E71868D0CE00226AAB /* StatsViewController.m */,
				857610D418C0377300EDF406 /* StatsWebViewController.h */,
				857610D518C0377300EDF406 /* StatsWebViewController.m */,
			);
			path = Stats;
			sourceTree = "<group>";
		};
		45C73C23113C36F50024D0D2 /* Resources-iPad */ = {
			isa = PBXGroup;
			children = (
				83F1FCA7123748EF00069F99 /* Blogs */,
				E1FC3DB313C7788700F6B60F /* WPWebViewController~ipad.xib */,
				45C73C24113C36F70024D0D2 /* MainWindow-iPad.xib */,
			);
			name = "Resources-iPad";
			sourceTree = "<group>";
		};
		59379AA1191904C200B49251 /* AnimatedGIFImageSerialization */ = {
			isa = PBXGroup;
			children = (
				59379AA2191904C200B49251 /* AnimatedGIFImageSerialization.h */,
				59379AA3191904C200B49251 /* AnimatedGIFImageSerialization.m */,
			);
			name = AnimatedGIFImageSerialization;
			path = "AnimatedGIFImageSerialization-0.1.0/AnimatedGIFImageSerialization";
			sourceTree = "<group>";
		};
		5D08B8FC19647C0300D5B381 /* Views */ = {
			isa = PBXGroup;
			children = (
				5DF94E481962BAEB00359241 /* ReaderPostAttributionView.h */,
				5DF94E491962BAEB00359241 /* ReaderPostAttributionView.m */,
				5DF94E4A1962BAEB00359241 /* ReaderPostContentView.h */,
				5DF94E4B1962BAEB00359241 /* ReaderPostContentView.m */,
				5DF94E4C1962BAEB00359241 /* ReaderPostRichContentView.h */,
				5DF94E4D1962BAEB00359241 /* ReaderPostRichContentView.m */,
				5DF94E4E1962BAEB00359241 /* ReaderPostSimpleContentView.h */,
				5DF94E4F1962BAEB00359241 /* ReaderPostSimpleContentView.m */,
				5D42A3EF175E75EE005CFF05 /* ReaderPostTableViewCell.h */,
				5D42A3F0175E75EE005CFF05 /* ReaderPostTableViewCell.m */,
				5D9B17C319998A430047A4A2 /* ReaderBlockedTableViewCell.h */,
				5D9B17C419998A430047A4A2 /* ReaderBlockedTableViewCell.m */,
				5D42A3E3175E75EE005CFF05 /* ReaderCommentTableViewCell.h */,
				5D42A3E4175E75EE005CFF05 /* ReaderCommentTableViewCell.m */,
				5D42A3E7175E75EE005CFF05 /* ReaderMediaView.h */,
				5D42A3E8175E75EE005CFF05 /* ReaderMediaView.m */,
				5D42A3E5175E75EE005CFF05 /* ReaderImageView.h */,
				5D42A3E6175E75EE005CFF05 /* ReaderImageView.m */,
				5D42A3F5175E75EE005CFF05 /* ReaderVideoView.h */,
				5D42A3F6175E75EE005CFF05 /* ReaderVideoView.m */,
				E1D062D2177C685700644185 /* ContentActionButton.h */,
				E1D062D3177C685700644185 /* ContentActionButton.m */,
			);
			name = Views;
			sourceTree = "<group>";
		};
		5D08B8FD19647C0800D5B381 /* Controllers */ = {
			isa = PBXGroup;
			children = (
				5D1D9C5319885B01009D13B7 /* ReaderEditableSubscriptionPage.h */,
				5D08B90219648C3400D5B381 /* ReaderSubscriptionViewController.h */,
				5D08B90319648C3400D5B381 /* ReaderSubscriptionViewController.m */,
				5DF738921965FAB900393584 /* SubscribedTopicsViewController.h */,
				5DF738931965FAB900393584 /* SubscribedTopicsViewController.m */,
				5DF738951965FACD00393584 /* RecommendedTopicsViewController.h */,
				5DF738961965FACD00393584 /* RecommendedTopicsViewController.m */,
				5D20A6511982D56600463A91 /* FollowedSitesViewController.h */,
				5D20A6521982D56600463A91 /* FollowedSitesViewController.m */,
				5D42A3ED175E75EE005CFF05 /* ReaderPostsViewController.h */,
				5D42A3EE175E75EE005CFF05 /* ReaderPostsViewController.m */,
				5D42A3EB175E75EE005CFF05 /* ReaderPostDetailViewController.h */,
				5D42A3EC175E75EE005CFF05 /* ReaderPostDetailViewController.m */,
				5D37941919216B1300E26CA4 /* RebloggingViewController.h */,
				5D37941A19216B1300E26CA4 /* RebloggingViewController.m */,
				CC24E5ED1577D1EA00A6D5B5 /* WPFriendFinderViewController.h */,
				CC24E5EE1577D1EA00A6D5B5 /* WPFriendFinderViewController.m */,
				5D42A401175E76A1005CFF05 /* WPImageViewController.h */,
				5D42A402175E76A2005CFF05 /* WPImageViewController.m */,
				CCEF152F14C9EA050001176D /* WPWebAppViewController.h */,
				CCEF153014C9EA050001176D /* WPWebAppViewController.m */,
				5D42A403175E76A4005CFF05 /* WPWebVideoViewController.h */,
				5D42A404175E76A5005CFF05 /* WPWebVideoViewController.m */,
			);
			name = Controllers;
			sourceTree = "<group>";
		};
		5D08B8FE19647C2C00D5B381 /* Utils */ = {
			isa = PBXGroup;
			children = (
				CC70165C185BB97A007B37DB /* ReaderCommentPublisher.h */,
				CC70165D185BB97A007B37DB /* ReaderCommentPublisher.m */,
				5D0077A5182AE9DF00F865DB /* ReaderMediaQueue.h */,
				5D0077A6182AE9DF00F865DB /* ReaderMediaQueue.m */,
				5DF738981965FB3C00393584 /* WPTableViewHandler.h */,
				5DF738991965FB3C00393584 /* WPTableViewHandler.m */,
				CC0E20AC15B87DA100D3468B /* WPWebBridge.h */,
				CC0E20AD15B87DA100D3468B /* WPWebBridge.m */,
			);
			name = Utils;
			sourceTree = "<group>";
		};
		5D1EBF56187C9B95003393F8 /* Categories */ = {
			isa = PBXGroup;
			children = (
				A0E293EF0E21027E00C6919C /* WPAddCategoryViewController.h */,
				A0E293F00E21027E00C6919C /* WPAddCategoryViewController.m */,
				7059CD1F0F332B6500A0660B /* WPCategoryTree.h */,
				7059CD200F332B6500A0660B /* WPCategoryTree.m */,
				5D5D0025187DA9D30027CEF6 /* CategoriesViewController.h */,
				5D5D0026187DA9D30027CEF6 /* CategoriesViewController.m */,
			);
			path = Categories;
			sourceTree = "<group>";
		};
		5D577D301891278D00B964C3 /* Geolocation */ = {
			isa = PBXGroup;
			children = (
				5D577D31189127BE00B964C3 /* PostGeolocationViewController.h */,
				5D577D32189127BE00B964C3 /* PostGeolocationViewController.m */,
				5D577D341891360900B964C3 /* PostGeolocationView.h */,
				5D577D351891360900B964C3 /* PostGeolocationView.m */,
			);
			path = Geolocation;
			sourceTree = "<group>";
		};
		5D6651461637324000EBDA7D /* Sounds */ = {
			isa = PBXGroup;
			children = (
				5D69DBC3165428CA00A2D1F7 /* n.caf */,
			);
			name = Sounds;
			sourceTree = "<group>";
		};
		5D87E10D15F512380012C595 /* Settings */ = {
			isa = PBXGroup;
			children = (
				93069F571762410B000C966D /* ActivityLogDetailViewController.h */,
				93069F581762410B000C966D /* ActivityLogDetailViewController.m */,
				93069F54176237A4000C966D /* ActivityLogViewController.h */,
				93069F55176237A4000C966D /* ActivityLogViewController.m */,
				37B7924B16768FCB0021B3A4 /* NotificationSettingsViewController.h */,
				37B7924C16768FCB0021B3A4 /* NotificationSettingsViewController.m */,
				5D87E10915F5120C0012C595 /* SettingsPageViewController.h */,
				5D87E10A15F5120C0012C595 /* SettingsPageViewController.m */,
				E1AB07AB1578D34300D6AD64 /* SettingsViewController.h */,
				E1AB07AC1578D34300D6AD64 /* SettingsViewController.m */,
				93027BB61758332300483FFD /* SupportViewController.h */,
				93027BB71758332300483FFD /* SupportViewController.m */,
				30AF6CFB13C230C600A29C00 /* AboutViewController.h */,
				30AF6CFC13C230C600A29C00 /* AboutViewController.m */,
			);
			path = Settings;
			sourceTree = "<group>";
		};
		5DA5BF4918E32DDB005F11F9 /* Themes */ = {
			isa = PBXGroup;
			children = (
				5DA5BF3518E32DCF005F11F9 /* ThemeBrowserCell.h */,
				5DA5BF3618E32DCF005F11F9 /* ThemeBrowserCell.m */,
				5DA5BF3718E32DCF005F11F9 /* ThemeBrowserViewController.h */,
				5DA5BF3818E32DCF005F11F9 /* ThemeBrowserViewController.m */,
				5DA5BF3918E32DCF005F11F9 /* ThemeDetailsViewController.h */,
				5DA5BF3A18E32DCF005F11F9 /* ThemeDetailsViewController.m */,
			);
			path = Themes;
			sourceTree = "<group>";
		};
		5DA5BF4A18E32DE2005F11F9 /* Media */ = {
			isa = PBXGroup;
			children = (
				5DA5BF2718E32DCF005F11F9 /* EditMediaViewController.h */,
				5DA5BF2818E32DCF005F11F9 /* EditMediaViewController.m */,
				5DA5BF2918E32DCF005F11F9 /* EditMediaViewController.xib */,
				5DA5BF2C18E32DCF005F11F9 /* MediaBrowserCell.h */,
				5DA5BF2D18E32DCF005F11F9 /* MediaBrowserCell.m */,
				5DA5BF2E18E32DCF005F11F9 /* MediaBrowserViewController.h */,
				5DA5BF2F18E32DCF005F11F9 /* MediaBrowserViewController.m */,
				5DA5BF3018E32DCF005F11F9 /* MediaBrowserViewController.xib */,
				5DA5BF3118E32DCF005F11F9 /* MediaSearchFilterHeaderView.h */,
				5DA5BF3218E32DCF005F11F9 /* MediaSearchFilterHeaderView.m */,
				852CD8AB190E0BC4006C9AED /* WPMediaSizing.h */,
				852CD8AC190E0BC4006C9AED /* WPMediaSizing.m */,
				8514DDA5190E2AB3009B6421 /* WPMediaMetadataExtractor.h */,
				8514DDA6190E2AB3009B6421 /* WPMediaMetadataExtractor.m */,
				859CFD44190E3198005FB217 /* WPMediaUploader.h */,
				859CFD45190E3198005FB217 /* WPMediaUploader.m */,
			);
			path = Media;
			sourceTree = "<group>";
		};
		5DC02A3318E4C5A3009A1765 /* Themes */ = {
			isa = PBXGroup;
			children = (
				5DC02A3418E4C5BD009A1765 /* ThemeBrowserViewController.xib */,
				5DC02A3518E4C5BD009A1765 /* ThemeDetailsViewController.xib */,
				5DC02A3618E4C5BD009A1765 /* ThemeDetailsViewController~ipad.xib */,
			);
			name = Themes;
			sourceTree = "<group>";
		};
		5DF94E351962BA5F00359241 /* Reader */ = {
			isa = PBXGroup;
			children = (
				5DE8A0401912D95B00B2FF59 /* ReaderPostServiceTest.m */,
				5DFA9D19196B1BA30061FF96 /* ReaderTopicServiceTest.m */,
			);
			name = Reader;
			sourceTree = "<group>";
		};
		8320B5CF11FCA3EA00607422 /* Cells */ = {
			isa = PBXGroup;
			children = (
				5DF94E251962B97D00359241 /* NewCommentsTableViewCell.h */,
				5DF94E261962B97D00359241 /* NewCommentsTableViewCell.m */,
				5DF94E291962B97D00359241 /* NewPostTableViewCell.h */,
				5DF94E2A1962B97D00359241 /* NewPostTableViewCell.m */,
				E23EEC5C185A72C100F4DE2A /* WPContentCell.h */,
				E23EEC5D185A72C100F4DE2A /* WPContentCell.m */,
				8370D10811FA499A009D650F /* WPTableViewActivityCell.h */,
				8370D10911FA499A009D650F /* WPTableViewActivityCell.m */,
				30EABE0718A5903400B73A9C /* WPBlogTableViewCell.h */,
				30EABE0818A5903400B73A9C /* WPBlogTableViewCell.m */,
				375D090B133B94C3000CC9CD /* BlogsTableViewCell.h */,
				375D090C133B94C3000CC9CD /* BlogsTableViewCell.m */,
				5D839AA6187F0D6B00811F4A /* PostFeaturedImageCell.h */,
				5D839AA7187F0D6B00811F4A /* PostFeaturedImageCell.m */,
				5D839AA9187F0D8000811F4A /* PostGeolocationCell.h */,
				5D839AAA187F0D8000811F4A /* PostGeolocationCell.m */,
			);
			path = Cells;
			sourceTree = "<group>";
		};
		8320B5D711FCA4EE00607422 /* Cells */ = {
			isa = PBXGroup;
			children = (
				8370D10B11FA4A1B009D650F /* WPTableViewActivityCell.xib */,
			);
			name = Cells;
			sourceTree = "<group>";
		};
		83290399120CF517000A965A /* Media */ = {
			isa = PBXGroup;
			children = (
				83CAD4201235F9F4003DFA20 /* MediaObjectView.xib */,
			);
			name = Media;
			sourceTree = "<group>";
		};
		83F1FCA7123748EF00069F99 /* Blogs */ = {
			isa = PBXGroup;
			children = (
				8362C1031201E7CE00599347 /* WebSignupViewController-iPad.xib */,
			);
			name = Blogs;
			sourceTree = "<group>";
		};
		850BD4531922F95C0032F3AD /* Networking */ = {
			isa = PBXGroup;
			children = (
				E1249B4019408C6F0035E895 /* Remote Objects */,
				E18EE94919349EAE00B0A40C /* AccountServiceRemote.h */,
				E18EE94A19349EAE00B0A40C /* AccountServiceRemote.m */,
				E149D64519349E69006A843D /* AccountServiceRemoteREST.h */,
				E149D64619349E69006A843D /* AccountServiceRemoteREST.m */,
				E149D64719349E69006A843D /* AccountServiceRemoteXMLRPC.h */,
				E149D64819349E69006A843D /* AccountServiceRemoteXMLRPC.m */,
				E18EE94C19349EBA00B0A40C /* BlogServiceRemote.h */,
				E18EE94D19349EBA00B0A40C /* BlogServiceRemote.m */,
				E1D04D7F19374EAF002FADD7 /* BlogServiceRemoteProxy.h */,
				E1D04D8019374EAF002FADD7 /* BlogServiceRemoteProxy.m */,
				E1D04D8219374F2C002FADD7 /* BlogServiceRemoteREST.h */,
				E1D04D8319374F2C002FADD7 /* BlogServiceRemoteREST.m */,
				E1D04D7C19374CFE002FADD7 /* BlogServiceRemoteXMLRPC.h */,
				E1D04D7D19374CFE002FADD7 /* BlogServiceRemoteXMLRPC.m */,
				93D6D6461924FDAD00A4F44A /* CategoryServiceRemote.h */,
				93D6D6471924FDAD00A4F44A /* CategoryServiceRemote.m */,
				E1249B3D19408C230035E895 /* CommentServiceRemote.h */,
				E1249B491940AECC0035E895 /* CommentServiceRemoteREST.h */,
				E1249B4A1940AECC0035E895 /* CommentServiceRemoteREST.m */,
				E1249B4419408D0F0035E895 /* CommentServiceRemoteXMLRPC.h */,
				E1249B4519408D0F0035E895 /* CommentServiceRemoteXMLRPC.m */,
				E149D64919349E69006A843D /* MediaServiceRemote.h */,
				E149D64A19349E69006A843D /* MediaServiceRemoteREST.h */,
				E149D64B19349E69006A843D /* MediaServiceRemoteREST.m */,
				E149D64C19349E69006A843D /* MediaServiceRemoteXMLRPC.h */,
				E149D64D19349E69006A843D /* MediaServiceRemoteXMLRPC.m */,
				5D3D559818F88C5E00782892 /* ReaderPostServiceRemote.h */,
				5D3D559918F88C5E00782892 /* ReaderPostServiceRemote.m */,
				5D44EB331986D695008B7175 /* ReaderSiteServiceRemote.h */,
				5D44EB341986D695008B7175 /* ReaderSiteServiceRemote.m */,
				E18EE94F19349EC300B0A40C /* ReaderTopicServiceRemote.h */,
				E18EE95019349EC300B0A40C /* ReaderTopicServiceRemote.m */,
				E1249B481940AE610035E895 /* ServiceRemoteREST.h */,
				E1249B471940AE550035E895 /* ServiceRemoteXMLRPC.h */,
				5D11E3241979E76D00E70992 /* VideoThumbnailServiceRemote.h */,
				5D11E3251979E76D00E70992 /* VideoThumbnailServiceRemote.m */,
			);
			path = Networking;
			sourceTree = "<group>";
		};
		850D22B21729EE8600EC6A16 /* NUX */ = {
			isa = PBXGroup;
			children = (
				85D08A6F17342ECE00E2BBCA /* AddUsersBlogCell.h */,
				85D08A7017342ECE00E2BBCA /* AddUsersBlogCell.m */,
				85EC44D21739826A00686604 /* CreateAccountAndBlogViewController.h */,
				85EC44D31739826A00686604 /* CreateAccountAndBlogViewController.m */,
				858DE40D1730384F000AC628 /* LoginViewController.h */,
				858DE40E1730384F000AC628 /* LoginViewController.m */,
				85B6F7501742DAE800CE7F3A /* WPNUXBackButton.h */,
				85B6F7511742DAE800CE7F3A /* WPNUXBackButton.m */,
				85B6F74D1742DA1D00CE7F3A /* WPNUXMainButton.h */,
				85B6F74E1742DA1D00CE7F3A /* WPNUXMainButton.m */,
				85AD6AEA173CCF9E002CB896 /* WPNUXPrimaryButton.h */,
				85AD6AEB173CCF9E002CB896 /* WPNUXPrimaryButton.m */,
				85AD6AED173CCFDC002CB896 /* WPNUXSecondaryButton.h */,
				85AD6AEE173CCFDC002CB896 /* WPNUXSecondaryButton.m */,
				85E105841731A597001071A3 /* WPWalkthroughOverlayView.h */,
				85E105851731A597001071A3 /* WPWalkthroughOverlayView.m */,
				85C720AF1730CEFA00460645 /* WPWalkthroughTextField.h */,
				85C720B01730CEFA00460645 /* WPWalkthroughTextField.m */,
				A2DC5B181953451B009584C3 /* WPNUXHelpBadgeLabel.h */,
				A2DC5B191953451B009584C3 /* WPNUXHelpBadgeLabel.m */,
			);
			path = NUX;
			sourceTree = "<group>";
		};
		852CD8AE190E0D04006C9AED /* Media */ = {
			isa = PBXGroup;
			children = (
			);
			name = Media;
			sourceTree = "<group>";
		};
		8584FDB31923EF4F0019C02E /* ViewRelated */ = {
			isa = PBXGroup;
			children = (
				8584FDB619243AC40019C02E /* System */,
				850D22B21729EE8600EC6A16 /* NUX */,
				CC1D800D1656D8B2002A542F /* Notifications */,
				AC34397B0E11443300E5D79B /* Blog */,
				C533CF320E6D3AB3000C3DE8 /* Comments */,
				5DA5BF4A18E32DE2005F11F9 /* Media */,
				EC4696A80EA74DAC0040EE8E /* Pages */,
				AC3439790E11434600E5D79B /* Post */,
				CCB3A03814C8DD5100D43C3F /* Reader */,
				3792259E12F6DBCC00F2176A /* Stats */,
				5D87E10D15F512380012C595 /* Settings */,
				5DA5BF4918E32DDB005F11F9 /* Themes */,
				8320B5CF11FCA3EA00607422 /* Cells */,
				031662E60FFB14C60045D052 /* Views */,
			);
			path = ViewRelated;
			sourceTree = "<group>";
		};
		8584FDB4192437160019C02E /* Utility */ = {
			isa = PBXGroup;
			children = (
				E159D1011309AAF200F498E2 /* Migrations */,
				85A1B6721742E7DB00BA5E35 /* Analytics */,
				E1523EB216D3B2EE002C5A36 /* Sharing */,
				FD9A948A12FAEA2300438F94 /* DateUtils.h */,
				FD9A948B12FAEA2300438F94 /* DateUtils.m */,
				5DB4683918A2E718004A89A9 /* LocationService.h */,
				5DB4683A18A2E718004A89A9 /* LocationService.m */,
				5D3E334C15EEBB6B005FC6F2 /* ReachabilityUtils.h */,
				5D3E334D15EEBB6B005FC6F2 /* ReachabilityUtils.m */,
				5D2B043515E83800007E3422 /* SettingsViewControllerDelegate.h */,
				292CECFE1027259000BD407D /* SFHFKeychainUtils.h */,
				292CECFF1027259000BD407D /* SFHFKeychainUtils.m */,
				8514973F171E13DF00B87F3F /* WPAsyncBlockOperation.h */,
				85149740171E13DF00B87F3F /* WPAsyncBlockOperation.m */,
				E1E4CE091773C59B00430844 /* WPAvatarSource.h */,
				E1E4CE0A1773C59B00430844 /* WPAvatarSource.m */,
				5DEB61B6156FCD5200242C35 /* WPChromelessWebViewController.h */,
				5DEB61B7156FCD5200242C35 /* WPChromelessWebViewController.m */,
				85253989171761D9003F6B32 /* WPComLanguages.h */,
				8525398A171761D9003F6B32 /* WPComLanguages.m */,
				E183BD7217621D85000B0822 /* WPCookie.h */,
				E183BD7317621D86000B0822 /* WPCookie.m */,
				E114D798153D85A800984182 /* WPError.h */,
				E114D799153D85A800984182 /* WPError.m */,
				5DA3EE0E192508F700294E0B /* WPImageOptimizer.h */,
				5DA3EE0F192508F700294E0B /* WPImageOptimizer.m */,
				5DA3EE10192508F700294E0B /* WPImageOptimizer+Private.h */,
				5DA3EE11192508F700294E0B /* WPImageOptimizer+Private.m */,
				E1F5A1BA1771C90A00E0495F /* WPTableImageSource.h */,
				E1F5A1BB1771C90A00E0495F /* WPTableImageSource.m */,
				8516972A169D42F4006C5DED /* WPToast.h */,
				8516972B169D42F4006C5DED /* WPToast.m */,
				E1B62A7913AA61A100A6FCA4 /* WPWebViewController.h */,
				E1B62A7A13AA61A100A6FCA4 /* WPWebViewController.m */,
				C545E0A01811B9880020844C /* ContextManager.h */,
				C545E0A11811B9880020844C /* ContextManager.m */,
				C57A31A2183D2111007745B9 /* NotificationsManager.h */,
				C57A31A3183D2111007745B9 /* NotificationsManager.m */,
				B5CC05FA196218E100975CAC /* XMLParserCollecter.h */,
				B5CC05FB196218E100975CAC /* XMLParserCollecter.m */,
				B5AB733B19901F85005F5044 /* WPNoResultsView+AnimatedBox.h */,
				B5AB733C19901F85005F5044 /* WPNoResultsView+AnimatedBox.m */,
			);
			path = Utility;
			sourceTree = "<group>";
		};
		8584FDB619243AC40019C02E /* System */ = {
			isa = PBXGroup;
			children = (
				5D4AD40D185FE64C00CDEE17 /* WPMainTabBarController.h */,
				5D4AD40E185FE64C00CDEE17 /* WPMainTabBarController.m */,
				A25EBD85156E330600530E3D /* WPTableViewController.h */,
				A25EBD86156E330600530E3D /* WPTableViewController.m */,
				E1A38C921581879D00439E55 /* WPTableViewControllerSubclass.h */,
			);
			path = System;
			sourceTree = "<group>";
		};
		8584FDB719243E550019C02E /* System */ = {
			isa = PBXGroup;
			children = (
				2F970F970DF929B8006BD934 /* Constants.h */,
				B5CC05F51962150600975CAC /* Constants.m */,
				B5FD4520199D0C9A00286FBB /* WordPress-Bridging-Header.h */,
				1D3623240D0F684500981E51 /* WordPressAppDelegate.h */,
				1D3623250D0F684500981E51 /* WordPressAppDelegate.m */,
			);
			path = System;
			sourceTree = "<group>";
		};
		858DE3FF172F9991000AC628 /* Fonts */ = {
			isa = PBXGroup;
			children = (
				B55853F419630AF900FAF6C3 /* Noticons-Regular.otf */,
				462F4E0F183867AE0028D2F8 /* Merriweather-Bold.ttf */,
			);
			name = Fonts;
			sourceTree = "<group>";
		};
		85A1B6721742E7DB00BA5E35 /* Analytics */ = {
			isa = PBXGroup;
			children = (
				85D2275718F1EB8A001DA8DA /* WPAnalyticsTrackerMixpanel.h */,
				85D2275818F1EB8A001DA8DA /* WPAnalyticsTrackerMixpanel.m */,
				859F761B18F2159800EF8D5D /* WPAnalyticsTrackerMixpanelInstructionsForStat.h */,
				859F761C18F2159800EF8D5D /* WPAnalyticsTrackerMixpanelInstructionsForStat.m */,
				85DA8C4218F3F29A0074C8A4 /* WPAnalyticsTrackerWPCom.h */,
				85DA8C4318F3F29A0074C8A4 /* WPAnalyticsTrackerWPCom.m */,
			);
			path = Analytics;
			sourceTree = "<group>";
		};
		93FA59DA18D88BDB001446BC /* Services */ = {
			isa = PBXGroup;
			children = (
				93C1147D18EC5DD500DAC95C /* AccountService.h */,
				93C1147E18EC5DD500DAC95C /* AccountService.m */,
				93C1148318EDF6E100DAC95C /* BlogService.h */,
				93C1148418EDF6E100DAC95C /* BlogService.m */,
				93FA59DB18D88C1C001446BC /* CategoryService.h */,
				93FA59DC18D88C1C001446BC /* CategoryService.m */,
				E1556CF0193F6FE900FC52EA /* CommentService.h */,
				E1556CF1193F6FE900FC52EA /* CommentService.m */,
				930284B618EAF7B600CB0BF4 /* LocalCoreDataService.h */,
				5DA3EE141925090A00294E0B /* MediaService.h */,
				5DA3EE151925090A00294E0B /* MediaService.m */,
				5D3D559518F88C3500782892 /* ReaderPostService.h */,
				5D3D559618F88C3500782892 /* ReaderPostService.m */,
				5D44EB361986D8BA008B7175 /* ReaderSiteService.h */,
				5D44EB371986D8BA008B7175 /* ReaderSiteService.m */,
				5DBCD9D318F35D7500B32229 /* ReaderTopicService.h */,
				5DBCD9D418F35D7500B32229 /* ReaderTopicService.m */,
			);
			path = Services;
			sourceTree = "<group>";
		};
		AC3439790E11434600E5D79B /* Post */ = {
			isa = PBXGroup;
			children = (
				5D577D301891278D00B964C3 /* Geolocation */,
				5D1EBF56187C9B95003393F8 /* Categories */,
				ACC156CA0E10E67600D6E1A0 /* EditPostViewController.h */,
				ACC156CB0E10E67600D6E1A0 /* EditPostViewController.m */,
				E183EC9B16B1C01D00C2EB11 /* EditPostViewController_Internal.h */,
				ACBAB6840E1247F700F38795 /* PostPreviewViewController.h */,
				ACBAB6850E1247F700F38795 /* PostPreviewViewController.m */,
				ACBAB5FC0E121C7300F38795 /* PostSettingsViewController.h */,
				ACBAB5FD0E121C7300F38795 /* PostSettingsViewController.m */,
				5D62BAD818AAAE9B0044E5F7 /* PostSettingsViewController_Internal.h */,
				5DF94E2E1962B99C00359241 /* PostSettingsSelectionViewController.h */,
				5DF94E2F1962B99C00359241 /* PostSettingsSelectionViewController.m */,
				2F970F720DF92274006BD934 /* PostsViewController.h */,
				2F970F730DF92274006BD934 /* PostsViewController.m */,
				5D146EB9189857ED0068FDC6 /* FeaturedImageViewController.h */,
				5D146EBA189857ED0068FDC6 /* FeaturedImageViewController.m */,
				5DB3BA0318D0E7B600F3F3E9 /* WPPickerView.h */,
				5DB3BA0418D0E7B600F3F3E9 /* WPPickerView.m */,
				5DB3BA0618D11D8D00F3F3E9 /* PublishDatePickerView.h */,
				5DB3BA0718D11D8D00F3F3E9 /* PublishDatePickerView.m */,
				85435BE8190F837500E868D0 /* WPUploadStatusView.h */,
				85435BE9190F837500E868D0 /* WPUploadStatusView.m */,
			);
			path = Post;
			sourceTree = "<group>";
		};
		AC34397B0E11443300E5D79B /* Blog */ = {
			isa = PBXGroup;
			children = (
				5D8D53ED19250412003C8859 /* BlogSelectorViewController.h */,
				5D8D53EE19250412003C8859 /* BlogSelectorViewController.m */,
				5D8D53EF19250412003C8859 /* WPComBlogSelectorViewController.h */,
				5D8D53F019250412003C8859 /* WPComBlogSelectorViewController.m */,
				462F4E0618369F0B0028D2F8 /* BlogDetailsViewController.h */,
				462F4E0718369F0B0028D2F8 /* BlogDetailsViewController.m */,
				462F4E0818369F0B0028D2F8 /* BlogListViewController.h */,
				462F4E0918369F0B0028D2F8 /* BlogListViewController.m */,
				83610AA711F4AD2C00421116 /* WPcomLoginViewController.h */,
				83610AA811F4AD2C00421116 /* WPcomLoginViewController.m */,
				83FEFC7311FF6C5A0078B462 /* EditSiteViewController.h */,
				83FEFC7411FF6C5A0078B462 /* EditSiteViewController.m */,
				85D8055B171631F10075EEAC /* SelectWPComLanguageViewController.h */,
				85D8055C171631F10075EEAC /* SelectWPComLanguageViewController.m */,
			);
			path = Blog;
			sourceTree = "<group>";
		};
		ACFF1DC00E231EF600EC6BF5 /* Blog */ = {
			isa = PBXGroup;
			children = (
				8333FE0D11FF6EF200A495C1 /* EditSiteViewController.xib */,
				8370D1BC11FA6295009D650F /* AddSiteViewController.xib */,
				8398EE9811ACE63C000FE6E0 /* WebSignupViewController.xib */,
			);
			name = Blog;
			sourceTree = "<group>";
		};
		B545186718E9E08000AC3A54 /* Notifications */ = {
			isa = PBXGroup;
			children = (
				B5CC05F71962186D00975CAC /* Meta.h */,
				B5CC05F81962186D00975CAC /* Meta.m */,
				B55853F819630E7900FAF6C3 /* Notification.h */,
				B55853F919630E7900FAF6C3 /* Notification.m */,
			);
			path = Notifications;
			sourceTree = "<group>";
		};
		B5FD4523199D0F1100286FBB /* Views */ = {
			isa = PBXGroup;
			children = (
				B57B99D419A2C20200506504 /* NoteTableHeaderView.swift */,
				B52C4C7E199D74AE009FD823 /* NoteTableViewCell.swift */,
				B532D4E7199D4357006E4DF6 /* NoteBlockTableViewCell.swift */,
				B532D4E8199D4357006E4DF6 /* NoteBlockTextTableViewCell.swift */,
				B532D4E5199D4357006E4DF6 /* NoteBlockCommentTableViewCell.swift */,
				B532D4E6199D4357006E4DF6 /* NoteBlockQuoteTableViewCell.swift */,
				B532D4ED199D4418006E4DF6 /* NoteBlockImageTableViewCell.swift */,
				B52C4C7C199D4CD3009FD823 /* NoteBlockUserTableViewCell.swift */,
			);
			path = Views;
			sourceTree = "<group>";
		};
		B5FD453E199D0F2800286FBB /* Controllers */ = {
			isa = PBXGroup;
			children = (
				B5FD4541199D0F2800286FBB /* NotificationsViewController.h */,
				B5FD4542199D0F2800286FBB /* NotificationsViewController.m */,
				B5FD453F199D0F2800286FBB /* NotificationDetailsViewController.h */,
				B5FD4540199D0F2800286FBB /* NotificationDetailsViewController.m */,
			);
			path = Controllers;
			sourceTree = "<group>";
		};
		B5FD4545199D0F8F00286FBB /* Style */ = {
			isa = PBXGroup;
			children = (
				B5A88A3F199E5E300038ABD4 /* Notification+Interface.swift */,
				B5A88A41199E5E750038ABD4 /* NotificationBlock+Interface.swift */,
				B52C4C82199D8EA0009FD823 /* UIDevice+Helpers.swift */,
				B52C4C88199DB1DD009FD823 /* NSParagraphStyle+Helpers.swift */,
				B5A88A35199DC0090038ABD4 /* UITableViewCell+Helpers.swift */,
				B5A88A3B199DCB720038ABD4 /* UITableView+Helpers.swift */,
				B5A88A3D199DCCE80038ABD4 /* NSDate+Helpers.swift */,
				B54D257519A017E000C6FDA2 /* UIImageView+Helpers.swift */,
			);
			path = Style;
			sourceTree = "<group>";
		};
		C50E78130E71648100991509 /* Comments */ = {
			isa = PBXGroup;
			children = (
				2906F811110CDA8900169D56 /* EditCommentViewController.xib */,
			);
			name = Comments;
			sourceTree = "<group>";
		};
		C533CF320E6D3AB3000C3DE8 /* Comments */ = {
			isa = PBXGroup;
			children = (
				5DF94E211962B90300359241 /* CommentsTableViewDelegate.h */,
				5DF94E221962B90300359241 /* CommentViewController.h */,
				5DF94E231962B90300359241 /* CommentViewController.m */,
				C533CF330E6D3ADA000C3DE8 /* CommentsViewController.h */,
				C533CF340E6D3ADA000C3DE8 /* CommentsViewController.m */,
				2906F80F110CDA8900169D56 /* EditCommentViewController.h */,
				2906F810110CDA8900169D56 /* EditCommentViewController.m */,
			);
			path = Comments;
			sourceTree = "<group>";
		};
		C59D3D480E6410BC00AA591D /* Categories */ = {
			isa = PBXGroup;
			children = (
				B55853F519630D5400FAF6C3 /* NSAttributedString+Util.h */,
				B55853F619630D5400FAF6C3 /* NSAttributedString+Util.m */,
				E13F23C114FE84600081D9CC /* NSMutableDictionary+Helpers.h */,
				E13F23C214FE84600081D9CC /* NSMutableDictionary+Helpers.m */,
				B55853F11962337500FAF6C3 /* NSScanner+Helpers.h */,
				B55853F21962337500FAF6C3 /* NSScanner+Helpers.m */,
				296526FC105810E100597FA3 /* NSString+Helpers.h */,
				296526FD105810E100597FA3 /* NSString+Helpers.m */,
				E1A0FAE5162F11CE0063B098 /* UIDevice+WordPressIdentifier.h */,
				E1A0FAE6162F11CE0063B098 /* UIDevice+WordPressIdentifier.m */,
				834CAE9B122D56B1003DDF49 /* UIImage+Alpha.h */,
				834CAE9D122D56B1003DDF49 /* UIImage+Alpha.m */,
				834CAE7A122D528A003DDF49 /* UIImage+Resize.h */,
				834CAE7B122D528A003DDF49 /* UIImage+Resize.m */,
				834CAE9C122D56B1003DDF49 /* UIImage+RoundedCorner.h */,
				834CAE9E122D56B1003DDF49 /* UIImage+RoundedCorner.m */,
				E1F80823146420B000726BC7 /* UIImageView+Gravatar.h */,
				E1F80824146420B000726BC7 /* UIImageView+Gravatar.m */,
				5D97C2F115CAF8D8009B44DD /* UINavigationController+KeyboardFix.h */,
				5D97C2F215CAF8D8009B44DD /* UINavigationController+KeyboardFix.m */,
				5DC3A44B1610B9BC00A890BE /* UINavigationController+Rotation.h */,
				5DC3A44C1610B9BC00A890BE /* UINavigationController+Rotation.m */,
				FD75DDAB15B021C70043F12C /* UIViewController+Rotation.h */,
				FD75DDAC15B021C80043F12C /* UIViewController+Rotation.m */,
				5D119DA1176FBE040073D83A /* UIImageView+AFNetworkingExtra.h */,
				5D119DA2176FBE040073D83A /* UIImageView+AFNetworkingExtra.m */,
				5DF59C091770AE3A00171208 /* UILabel+SuggestSize.h */,
				5DF59C0A1770AE3A00171208 /* UILabel+SuggestSize.m */,
				851734411798C64700A30E27 /* NSURL+Util.h */,
				851734421798C64700A30E27 /* NSURL+Util.m */,
				46F8714D1838C41600BC149B /* NSDate+StringFormatting.h */,
				46F8714E1838C41600BC149B /* NSDate+StringFormatting.m */,
				E2AA87A318523E5300886693 /* UIView+Subviews.h */,
				E2AA87A418523E5300886693 /* UIView+Subviews.m */,
				B548458019A258890077E7A5 /* UIActionSheet+Helpers.h */,
				B548458119A258890077E7A5 /* UIActionSheet+Helpers.m */,
				B57B99DC19A2DBF200506504 /* NSObject+Helpers.h */,
				B57B99DD19A2DBF200506504 /* NSObject+Helpers.m */,
			);
			path = Categories;
			sourceTree = "<group>";
		};
		CC098B8116A9EB0400450976 /* HTML */ = {
			isa = PBXGroup;
			children = (
				5DB767401588F64D00EBE36C /* postPreview.html */,
				E18165FC14E4428B006CE885 /* loader.html */,
				A01C55470E25E0D000D411F2 /* defaultPostTemplate.html */,
				2FAE97040E33B21600CA8540 /* defaultPostTemplate_old.html */,
				2FAE97070E33B21600CA8540 /* xhtml1-transitional.dtd */,
				2FAE97080E33B21600CA8540 /* xhtmlValidatorTemplate.xhtml */,
			);
			name = HTML;
			sourceTree = "<group>";
		};
		CC1D800D1656D8B2002A542F /* Notifications */ = {
			isa = PBXGroup;
			children = (
				B5FD4545199D0F8F00286FBB /* Style */,
				B5FD453E199D0F2800286FBB /* Controllers */,
				B5FD4523199D0F1100286FBB /* Views */,
				B558541019631A1000FAF6C3 /* Notifications.storyboard */,
				B54D257919A1084F00C6FDA2 /* NoteTableViewCell.xib */,
			);
			path = Notifications;
			sourceTree = "<group>";
		};
		CCB3A03814C8DD5100D43C3F /* Reader */ = {
			isa = PBXGroup;
			children = (
				5D08B8FD19647C0800D5B381 /* Controllers */,
				5D08B8FE19647C2C00D5B381 /* Utils */,
				5D08B8FC19647C0300D5B381 /* Views */,
			);
			path = Reader;
			sourceTree = "<group>";
		};
		E11F949814A3344300277D31 /* WordPressApi */ = {
			isa = PBXGroup;
			children = (
				E1D086E0194214C600F0CC19 /* NSDate+WordPressJSON.h */,
				E1D086E1194214C600F0CC19 /* NSDate+WordPressJSON.m */,
				E1756E621694A08200D9EC00 /* gencredentials.rb */,
				E13EB7A3157D230000885780 /* WordPressComApi.h */,
				E13EB7A4157D230000885780 /* WordPressComApi.m */,
				E1756DD41694560100D9EC00 /* WordPressComApiCredentials.h */,
				E1756DD51694560100D9EC00 /* WordPressComApiCredentials.m */,
				E1634517183B733B005E967F /* WordPressComOAuthClient.h */,
				E1634518183B733B005E967F /* WordPressComOAuthClient.m */,
			);
			path = WordPressApi;
			sourceTree = "<group>";
		};
		E1239B7B176A2E0F00D37220 /* Tests */ = {
			isa = PBXGroup;
			children = (
				E150520B16CAC5C400D3DDDC /* BlogJetpackTest.m */,
				930FD0A519882742000CC81D /* BlogServiceTest.m */,
				C5CFDC29184F962B00097B05 /* CoreDataConcurrencyTest.m */,
				852CD8AE190E0D04006C9AED /* Media */,
				F1564E5A18946087009F8F97 /* NSStringHelpersTest.m */,
				5DF94E351962BA5F00359241 /* Reader */,
				E10675C7183F82E900E5CE5C /* SettingsViewControllerTest.m */,
				E1E4CE0C177439D100430844 /* WPAvatarSourceTest.m */,
				5DA3EE191925111700294E0B /* WPImageOptimizerTest.m */,
				5D2BEB4819758102005425F7 /* WPTableImageSourceTest.m */,
			);
			name = Tests;
			sourceTree = "<group>";
		};
		E1249B4019408C6F0035E895 /* Remote Objects */ = {
			isa = PBXGroup;
			children = (
				E1249B4119408C910035E895 /* RemoteComment.h */,
				E1249B4219408C910035E895 /* RemoteComment.m */,
				5D12FE1A1988243700378BD6 /* RemoteReaderPost.h */,
				5D12FE1B1988243700378BD6 /* RemoteReaderPost.m */,
				5D12FE201988245B00378BD6 /* RemoteReaderSite.h */,
				5D12FE211988245B00378BD6 /* RemoteReaderSite.m */,
				5D12FE1C1988243700378BD6 /* RemoteReaderTopic.h */,
				5D12FE1D1988243700378BD6 /* RemoteReaderTopic.m */,
			);
			name = "Remote Objects";
			sourceTree = "<group>";
		};
		E12F55F714A1F2640060A510 /* Vendor */ = {
			isa = PBXGroup;
			children = (
				59379AA1191904C200B49251 /* AnimatedGIFImageSerialization */,
				E1D0D81E16D3D19200E33F4C /* PocketAPI */,
				E1B4A9DE12FC8B1000EB3F67 /* EGOTableViewPullRefresh */,
			);
			path = Vendor;
			sourceTree = "<group>";
		};
		E131CB5B16CAD638004B0314 /* Test Helpers */ = {
			isa = PBXGroup;
			children = (
				E150520D16CAC75A00D3DDDC /* CoreDataTestHelper.h */,
				E150520E16CAC75A00D3DDDC /* CoreDataTestHelper.m */,
				E15618FB16DB8677006532C4 /* UIKitTestHelper.h */,
				E15618FC16DB8677006532C4 /* UIKitTestHelper.m */,
			);
			name = "Test Helpers";
			sourceTree = "<group>";
		};
		E1523EB216D3B2EE002C5A36 /* Sharing */ = {
			isa = PBXGroup;
			children = (
				E1523EB316D3B305002C5A36 /* InstapaperActivity.h */,
				E1523EB416D3B305002C5A36 /* InstapaperActivity.m */,
				E1D0D81416D3B86800E33F4C /* SafariActivity.h */,
				E1D0D81516D3B86800E33F4C /* SafariActivity.m */,
				E1D0D84516D3D2EA00E33F4C /* PocketActivity.h */,
				E1D0D84616D3D2EA00E33F4C /* PocketActivity.m */,
				E10DB0061771926D00B7A0A3 /* GooglePlusActivity.h */,
				E10DB0071771926D00B7A0A3 /* GooglePlusActivity.m */,
				B5F015C9195DFD7600F6ECF2 /* WordPressActivity.h */,
				B5F015CA195DFD7600F6ECF2 /* WordPressActivity.m */,
				E1D95EB617A28F5E00A3E9F3 /* WPActivityDefaults.h */,
				E1D95EB717A28F5E00A3E9F3 /* WPActivityDefaults.m */,
			);
			path = Sharing;
			sourceTree = "<group>";
		};
		E159D1011309AAF200F498E2 /* Migrations */ = {
			isa = PBXGroup;
			children = (
				E1A03EDF17422DBC0085D192 /* 10-11 */,
				E100C6BA1741472F00AE48D8 /* WordPress-11-12.xcmappingmodel */,
			);
			path = Migrations;
			sourceTree = "<group>";
		};
		E16AB92F14D978240047A2E5 /* WordPressTest */ = {
			isa = PBXGroup;
			children = (
				E16AB93014D978240047A2E5 /* Supporting Files */,
				E16AB94414D9A13A0047A2E5 /* Test Data */,
				E131CB5B16CAD638004B0314 /* Test Helpers */,
				E1239B7B176A2E0F00D37220 /* Tests */,
			);
			path = WordPressTest;
			sourceTree = "<group>";
		};
		E16AB93014D978240047A2E5 /* Supporting Files */ = {
			isa = PBXGroup;
			children = (
				E16AB93114D978240047A2E5 /* WordPressTest-Info.plist */,
				E16AB93214D978240047A2E5 /* InfoPlist.strings */,
				E16AB93814D978240047A2E5 /* WordPressTest-Prefix.pch */,
			);
			name = "Supporting Files";
			sourceTree = "<group>";
		};
		E16AB94414D9A13A0047A2E5 /* Test Data */ = {
			isa = PBXGroup;
			children = (
				93CD939219099BE70049096E /* authtoken.json */,
				E131CB5716CACFB4004B0314 /* get-user-blogs_doesnt-have-blog.json */,
				E131CB5516CACF1E004B0314 /* get-user-blogs_has-blog.json */,
				E1E4CE0E1774531500430844 /* misteryman.jpg */,
				E1E4CE0517739FAB00430844 /* test-image.jpg */,
				E156190016DBABDE006532C4 /* xmlrpc-response-getpost.xml */,
				E15618FE16DBA983006532C4 /* xmlrpc-response-newpost.xml */,
				93594BD4191D2F5A0079E6B2 /* stats-batch.json */,
			);
			path = "Test Data";
			sourceTree = "<group>";
		};
		E1756E661694AA1500D9EC00 /* Derived Sources */ = {
			isa = PBXGroup;
			children = (
				E1756E641694A99400D9EC00 /* WordPressComApiCredentials.m */,
			);
			name = "Derived Sources";
			path = /private/tmp/WordPress.build;
			sourceTree = "<absolute>";
		};
		E19472D8134E3E4A00879F63 /* UI */ = {
			isa = PBXGroup;
			children = (
				5DC02A3318E4C5A3009A1765 /* Themes */,
				37195B7F166A5DDC005F2292 /* Notifications */,
				ACFF1DC00E231EF600EC6BF5 /* Blog */,
				C50E78130E71648100991509 /* Comments */,
				83290399120CF517000A965A /* Media */,
				8320B5D711FCA4EE00607422 /* Cells */,
				37245ADB13FC23FF006CDBE3 /* WPWebViewController.xib */,
				28AD735F0D9D9599002E5188 /* MainWindow.xib */,
				30AF6CF413C2289600A29C00 /* AboutViewController.xib */,
				3768BEF013041E7900E7C9A9 /* BetaFeedbackViewController.xib */,
				CC70165A185A7536007B37DB /* InlineComposeView.xib */,
				5DF94E311962B9D800359241 /* WPAlertView.xib */,
				5DF94E321962B9D800359241 /* WPAlertViewSideBySide.xib */,
			);
			name = UI;
			sourceTree = "<group>";
		};
		E1A03EDF17422DBC0085D192 /* 10-11 */ = {
			isa = PBXGroup;
			children = (
				E1A03EE017422DCD0085D192 /* BlogToAccount.h */,
				E1A03EE117422DCE0085D192 /* BlogToAccount.m */,
				E1A03F46174283DF0085D192 /* BlogToJetpackAccount.h */,
				E1A03F47174283E00085D192 /* BlogToJetpackAccount.m */,
			);
			path = "10-11";
			sourceTree = "<group>";
		};
		E1B4A9DE12FC8B1000EB3F67 /* EGOTableViewPullRefresh */ = {
			isa = PBXGroup;
			children = (
				E1B4A9DF12FC8B1000EB3F67 /* EGORefreshTableHeaderView.h */,
				E1B4A9E012FC8B1000EB3F67 /* EGORefreshTableHeaderView.m */,
			);
			path = EGOTableViewPullRefresh;
			sourceTree = "<group>";
		};
		E1D0D81E16D3D19200E33F4C /* PocketAPI */ = {
			isa = PBXGroup;
			children = (
				E1D0D81F16D3D19200E33F4C /* PocketAPI+NSOperation.h */,
				E1D0D82016D3D19200E33F4C /* PocketAPI.h */,
				E1D0D82116D3D19200E33F4C /* PocketAPI.m */,
				E1D0D82216D3D19200E33F4C /* PocketAPILogin.h */,
				E1D0D82316D3D19200E33F4C /* PocketAPILogin.m */,
				E1D0D82416D3D19200E33F4C /* PocketAPIOperation.h */,
				E1D0D82516D3D19200E33F4C /* PocketAPIOperation.m */,
				E1D0D82616D3D19200E33F4C /* PocketAPITypes.h */,
			);
			path = PocketAPI;
			sourceTree = "<group>";
		};
		EC4696A80EA74DAC0040EE8E /* Pages */ = {
			isa = PBXGroup;
			children = (
				EC4696FD0EA75D460040EE8E /* PagesViewController.h */,
				EC4696FE0EA75D460040EE8E /* PagesViewController.m */,
				83D180F712329B1A002DCCB0 /* EditPageViewController.h */,
				83D180F812329B1A002DCCB0 /* EditPageViewController.m */,
				5D62BAD518AA88210044E5F7 /* PageSettingsViewController.h */,
				5D62BAD618AA88210044E5F7 /* PageSettingsViewController.m */,
			);
			path = Pages;
			sourceTree = "<group>";
		};
/* End PBXGroup section */

/* Begin PBXNativeTarget section */
		1D6058900D05DD3D006BFB54 /* WordPress */ = {
			isa = PBXNativeTarget;
			buildConfigurationList = 1D6058960D05DD3E006BFB54 /* Build configuration list for PBXNativeTarget "WordPress" */;
			buildPhases = (
				1D60588D0D05DD3D006BFB54 /* Resources */,
				832D4F01120A6F7C001708D4 /* CopyFiles */,
				E1756E61169493AD00D9EC00 /* Generate WP.com credentials */,
				1D60588E0D05DD3D006BFB54 /* Sources */,
				1D60588F0D05DD3D006BFB54 /* Frameworks */,
				79289B3ECCA2441197B8D7F6 /* Copy Pods Resources */,
				E1CCFB31175D62320016BD8A /* Run Script */,
			);
			buildRules = (
			);
			dependencies = (
			);
			name = WordPress;
			productName = WordPress;
			productReference = 1D6058910D05DD3D006BFB54 /* WordPress.app */;
			productType = "com.apple.product-type.application";
		};
		E16AB92914D978240047A2E5 /* WordPressTest */ = {
			isa = PBXNativeTarget;
			buildConfigurationList = E16AB93D14D978240047A2E5 /* Build configuration list for PBXNativeTarget "WordPressTest" */;
			buildPhases = (
				E16AB92514D978240047A2E5 /* Sources */,
				E16AB92614D978240047A2E5 /* Frameworks */,
				E16AB92714D978240047A2E5 /* Resources */,
				E16AB92814D978240047A2E5 /* ShellScript */,
				08CDD6C52F6F4CE8B478F112 /* Copy Pods Resources */,
			);
			buildRules = (
			);
			dependencies = (
				E16AB93F14D978520047A2E5 /* PBXTargetDependency */,
			);
			name = WordPressTest;
			productName = WordPressTest;
			productReference = E16AB92A14D978240047A2E5 /* WordPressTest.xctest */;
			productType = "com.apple.product-type.bundle.unit-test";
		};
/* End PBXNativeTarget section */

/* Begin PBXProject section */
		29B97313FDCFA39411CA2CEA /* Project object */ = {
			isa = PBXProject;
			attributes = {
				LastUpgradeCheck = 0510;
				ORGANIZATIONNAME = WordPress;
				TargetAttributes = {
					1D6058900D05DD3D006BFB54 = {
						DevelopmentTeam = PZYM8XX95Q;
					};
					E16AB92914D978240047A2E5 = {
						TestTargetID = 1D6058900D05DD3D006BFB54;
					};
				};
			};
			buildConfigurationList = C01FCF4E08A954540054247B /* Build configuration list for PBXProject "WordPress" */;
			compatibilityVersion = "Xcode 3.2";
			developmentRegion = English;
			hasScannedForEncodings = 1;
			knownRegions = (
				English,
				Japanese,
				French,
				German,
				en,
				es,
				it,
				ja,
				pt,
				sv,
				"zh-Hans",
				nb,
				tr,
				id,
				"zh-Hant",
				hu,
				pl,
				ru,
				da,
				ko,
				th,
				fr,
				nl,
				de,
			);
			mainGroup = 29B97314FDCFA39411CA2CEA /* CustomTemplate */;
			projectDirPath = "";
			projectRoot = "";
			targets = (
				1D6058900D05DD3D006BFB54 /* WordPress */,
				E16AB92914D978240047A2E5 /* WordPressTest */,
				A2795807198819DE0031C6A3 /* OCLint */,
			);
		};
/* End PBXProject section */

/* Begin PBXResourcesBuildPhase section */
		1D60588D0D05DD3D006BFB54 /* Resources */ = {
			isa = PBXResourcesBuildPhase;
			buildActionMask = 2147483647;
			files = (
				B586593F197EE15900F67E57 /* Merriweather-Bold.ttf in Resources */,
				28AD73600D9D9599002E5188 /* MainWindow.xib in Resources */,
				A01C55480E25E0D000D411F2 /* defaultPostTemplate.html in Resources */,
				2FAE97090E33B21600CA8540 /* defaultPostTemplate_old.html in Resources */,
				2FAE970C0E33B21600CA8540 /* xhtml1-transitional.dtd in Resources */,
				2FAE970D0E33B21600CA8540 /* xhtmlValidatorTemplate.xhtml in Resources */,
				931DF4D618D09A2F00540BDD /* InfoPlist.strings in Resources */,
				B558541419631A1000FAF6C3 /* Notifications.storyboard in Resources */,
				2906F813110CDA8900169D56 /* EditCommentViewController.xib in Resources */,
				5DF94E341962B9D800359241 /* WPAlertViewSideBySide.xib in Resources */,
				45C73C25113C36F70024D0D2 /* MainWindow-iPad.xib in Resources */,
				8398EE9A11ACE63C000FE6E0 /* WebSignupViewController.xib in Resources */,
				8370D10C11FA4A1B009D650F /* WPTableViewActivityCell.xib in Resources */,
				8370D1BE11FA6295009D650F /* AddSiteViewController.xib in Resources */,
				8333FE0E11FF6EF200A495C1 /* EditSiteViewController.xib in Resources */,
				5DF94E331962B9D800359241 /* WPAlertView.xib in Resources */,
				8362C1041201E7CE00599347 /* WebSignupViewController-iPad.xib in Resources */,
				83CAD4211235F9F4003DFA20 /* MediaObjectView.xib in Resources */,
				3768BEF213041E7900E7C9A9 /* BetaFeedbackViewController.xib in Resources */,
				E1D91456134A853D0089019C /* Localizable.strings in Resources */,
				5DC02A3918E4C5BD009A1765 /* ThemeDetailsViewController~ipad.xib in Resources */,
				30AF6CF513C2289600A29C00 /* AboutViewController.xib in Resources */,
				E1FC3DB413C7788700F6B60F /* WPWebViewController~ipad.xib in Resources */,
				B54D257A19A1084F00C6FDA2 /* NoteTableViewCell.xib in Resources */,
				37245ADC13FC23FF006CDBE3 /* WPWebViewController.xib in Resources */,
				4645AFC51961E1FB005F7509 /* AppImages.xcassets in Resources */,
				E18165FD14E4428B006CE885 /* loader.html in Resources */,
				5DB767411588F64D00EBE36C /* postPreview.html in Resources */,
				93740DC917D8F85600C41B2F /* WPAlertView.h in Resources */,
				85ED988817DFA00000090D0B /* Images.xcassets in Resources */,
				5DC02A3818E4C5BD009A1765 /* ThemeDetailsViewController.xib in Resources */,
				CC70165B185A7536007B37DB /* InlineComposeView.xib in Resources */,
				3716E401167296D30035F8C4 /* ToastView.xib in Resources */,
				5DA5BF3E18E32DCF005F11F9 /* EditMediaViewController.xib in Resources */,
				5DA5BF4218E32DCF005F11F9 /* MediaBrowserViewController.xib in Resources */,
				5D69DBC4165428CA00A2D1F7 /* n.caf in Resources */,
				85D80558171630B30075EEAC /* DotCom-Languages.plist in Resources */,
				B51D9A7E19634D4400CA857B /* Noticons-Regular.otf in Resources */,
				5DC02A3718E4C5BD009A1765 /* ThemeBrowserViewController.xib in Resources */,
				A2787D0219002AB1000D6CA6 /* HelpshiftConfig.plist in Resources */,
			);
			runOnlyForDeploymentPostprocessing = 0;
		};
		E16AB92714D978240047A2E5 /* Resources */ = {
			isa = PBXResourcesBuildPhase;
			buildActionMask = 2147483647;
			files = (
				E16AB93414D978240047A2E5 /* InfoPlist.strings in Resources */,
				93594BD5191D2F5A0079E6B2 /* stats-batch.json in Resources */,
				93CD939319099BE70049096E /* authtoken.json in Resources */,
				E1E4CE0F1774563F00430844 /* misteryman.jpg in Resources */,
				E1E4CE0617739FAB00430844 /* test-image.jpg in Resources */,
				E131CB5616CACF1E004B0314 /* get-user-blogs_has-blog.json in Resources */,
				E131CB5816CACFB4004B0314 /* get-user-blogs_doesnt-have-blog.json in Resources */,
				E15618FF16DBA983006532C4 /* xmlrpc-response-newpost.xml in Resources */,
				E156190116DBABDE006532C4 /* xmlrpc-response-getpost.xml in Resources */,
			);
			runOnlyForDeploymentPostprocessing = 0;
		};
/* End PBXResourcesBuildPhase section */

/* Begin PBXShellScriptBuildPhase section */
		08CDD6C52F6F4CE8B478F112 /* Copy Pods Resources */ = {
			isa = PBXShellScriptBuildPhase;
			buildActionMask = 2147483647;
			files = (
			);
			inputPaths = (
			);
			name = "Copy Pods Resources";
			outputPaths = (
			);
			runOnlyForDeploymentPostprocessing = 0;
			shellPath = /bin/sh;
			shellScript = "\"${SRCROOT}/../Pods/Pods-WordPressTest-resources.sh\"\n";
		};
		79289B3ECCA2441197B8D7F6 /* Copy Pods Resources */ = {
			isa = PBXShellScriptBuildPhase;
			buildActionMask = 2147483647;
			files = (
			);
			inputPaths = (
			);
			name = "Copy Pods Resources";
			outputPaths = (
			);
			runOnlyForDeploymentPostprocessing = 0;
			shellPath = /bin/sh;
			shellScript = "\"${PODS_ROOT}/Pods-resources.sh\"\n";
		};
		A279580D198819F50031C6A3 /* ShellScript */ = {
			isa = PBXShellScriptBuildPhase;
			buildActionMask = 2147483647;
			files = (
			);
			inputPaths = (
			);
			outputPaths = (
			);
			runOnlyForDeploymentPostprocessing = 0;
			shellPath = /bin/sh;
			shellScript = "# sh ../run-oclint.sh <optional: filename to lint>\nsh ../run-oclint.sh";
		};
		E16AB92814D978240047A2E5 /* ShellScript */ = {
			isa = PBXShellScriptBuildPhase;
			buildActionMask = 2147483647;
			files = (
			);
			inputPaths = (
			);
			outputPaths = (
			);
			runOnlyForDeploymentPostprocessing = 0;
			shellPath = /bin/sh;
			shellScript = "# Run the unit tests in this test bundle.\n\"${SYSTEM_DEVELOPER_DIR}/Tools/RunUnitTests\"\n";
		};
		E1756E61169493AD00D9EC00 /* Generate WP.com credentials */ = {
			isa = PBXShellScriptBuildPhase;
			buildActionMask = 2147483647;
			files = (
			);
			inputPaths = (
				"$(SRCROOT)/WordPressApi/gencredentials.rb",
			);
			name = "Generate WP.com credentials";
			outputPaths = (
				/tmp/WordPress.build/WordPressComApiCredentials.m,
			);
			runOnlyForDeploymentPostprocessing = 0;
			shellPath = /bin/sh;
			shellScript = "DERIVED_TMP_DIR=/tmp/WordPress.build\ncp ${SOURCE_ROOT}/WordPressApi/WordPressComApiCredentials.m ${DERIVED_TMP_DIR}/WordPressComApiCredentials.m\n\necho \"Checking for WordPress.com Oauth App Secret in $WPCOM_CONFIG\"\nif [ -a $WPCOM_CONFIG ]\nthen\necho \"Config found\"\nsource $WPCOM_CONFIG\nelse\necho \"No config found\"\nexit 0\nfi\n\nif [ -z $WPCOM_APP_ID ]\nthen\necho \"warning: Missing WPCOM_APP_ID\"\nexit 1\nfi\nif [ -z $WPCOM_APP_SECRET ]\nthen\necho \"warning: Missing WPCOM_APP_SECRET\"\nexit 1\nfi\n\necho \"Generating credentials file in ${DERIVED_TMP_DIR}/WordPressComApiCredentials.m\"\nruby ${SOURCE_ROOT}/WordPressApi/gencredentials.rb > ${DERIVED_TMP_DIR}/WordPressComApiCredentials.m\n";
			showEnvVarsInLog = 0;
		};
		E1CCFB31175D62320016BD8A /* Run Script */ = {
			isa = PBXShellScriptBuildPhase;
			buildActionMask = 2147483647;
			files = (
			);
			inputPaths = (
			);
			name = "Run Script";
			outputPaths = (
			);
			runOnlyForDeploymentPostprocessing = 0;
			shellPath = /bin/sh;
			shellScript = "[ -f ~/.wpcom_app_credentials ] && source ~/.wpcom_app_credentials\n \n if [ \"x$CRASHLYTICS_API_KEY\" != \"x\" ]; then\n ./Crashlytics.framework/run $CRASHLYTICS_API_KEY\n else\n echo \"warning: Crashytics API Key not found\"\n fi";
		};
/* End PBXShellScriptBuildPhase section */

/* Begin PBXSourcesBuildPhase section */
		1D60588E0D05DD3D006BFB54 /* Sources */ = {
			isa = PBXSourcesBuildPhase;
			buildActionMask = 2147483647;
			files = (
				37022D931981C19000F322B7 /* VerticallyStackedButton.m in Sources */,
				B52C4C83199D8EA0009FD823 /* UIDevice+Helpers.swift in Sources */,
				5D1D9C50198837D0009D13B7 /* RemoteReaderPost.m in Sources */,
				B5A88A40199E5E300038ABD4 /* Notification+Interface.swift in Sources */,
				5D1D9C51198837D0009D13B7 /* RemoteReaderSite.m in Sources */,
				5D1D9C52198837D0009D13B7 /* RemoteReaderTopic.m in Sources */,
				C545E0A21811B9880020844C /* ContextManager.m in Sources */,
				5D4AD40F185FE64C00CDEE17 /* WPMainTabBarController.m in Sources */,
				B5F015CB195DFD7600F6ECF2 /* WordPressActivity.m in Sources */,
				1D60589B0D05DD56006BFB54 /* main.m in Sources */,
				5D577D33189127BE00B964C3 /* PostGeolocationViewController.m in Sources */,
				1D3623260D0F684500981E51 /* WordPressAppDelegate.m in Sources */,
				5DB3BA0818D11D8D00F3F3E9 /* PublishDatePickerView.m in Sources */,
				2F970F740DF92274006BD934 /* PostsViewController.m in Sources */,
				46E4792C185BD2B8007AA76F /* CommentView.m in Sources */,
				30EABE0918A5903400B73A9C /* WPBlogTableViewCell.m in Sources */,
				E2AA87A518523E5300886693 /* UIView+Subviews.m in Sources */,
				93C486511810445D00A24725 /* ActivityLogViewController.m in Sources */,
				ACC156CC0E10E67600D6E1A0 /* EditPostViewController.m in Sources */,
				93C1148518EDF6E100DAC95C /* BlogService.m in Sources */,
				B55853F719630D5400FAF6C3 /* NSAttributedString+Util.m in Sources */,
				ACBAB5FE0E121C7300F38795 /* PostSettingsViewController.m in Sources */,
				ACBAB6860E1247F700F38795 /* PostPreviewViewController.m in Sources */,
				C58349C51806F95100B64089 /* IOS7CorrectedTextView.m in Sources */,
				C56636E91868D0CE00226AAB /* StatsViewController.m in Sources */,
				5DF94E241962B90300359241 /* CommentViewController.m in Sources */,
				A0E293F10E21027E00C6919C /* WPAddCategoryViewController.m in Sources */,
				B5AB733D19901F85005F5044 /* WPNoResultsView+AnimatedBox.m in Sources */,
				C533CF350E6D3ADA000C3DE8 /* CommentsViewController.m in Sources */,
				B532D4EC199D4357006E4DF6 /* NoteBlockTextTableViewCell.swift in Sources */,
				CC701659185A7513007B37DB /* InlineComposeView.m in Sources */,
				59379AA4191904C200B49251 /* AnimatedGIFImageSerialization.m in Sources */,
				E149D65119349E69006A843D /* MediaServiceRemoteXMLRPC.m in Sources */,
				5D3D559A18F88C5E00782892 /* ReaderPostServiceRemote.m in Sources */,
				5DF94E421962BAA700359241 /* WPContentActionView.m in Sources */,
				B52C4C7F199D74AE009FD823 /* NoteTableViewCell.swift in Sources */,
				C57A31A4183D2111007745B9 /* NotificationsManager.m in Sources */,
				5D62BAD718AA88210044E5F7 /* PageSettingsViewController.m in Sources */,
				5DF94E301962B99C00359241 /* PostSettingsSelectionViewController.m in Sources */,
				EC4696FF0EA75D460040EE8E /* PagesViewController.m in Sources */,
				7059CD210F332B6500A0660B /* WPCategoryTree.m in Sources */,
				E149D64E19349E69006A843D /* AccountServiceRemoteREST.m in Sources */,
				CEBD3EAB0FF1BA3B00C1396E /* Blog.m in Sources */,
				03958062100D6CFC00850742 /* WPLabel.m in Sources */,
				B5A88A42199E5E750038ABD4 /* NotificationBlock+Interface.swift in Sources */,
				CC701658185A7513007B37DB /* InlineComposeToolbarView.m in Sources */,
				46F8714F1838C41600BC149B /* NSDate+StringFormatting.m in Sources */,
				296526FE105810E100597FA3 /* NSString+Helpers.m in Sources */,
				5DA5BF4418E32DCF005F11F9 /* Theme.m in Sources */,
				ADF544C2195A0F620092213D /* CustomHighlightButton.m in Sources */,
				B52C4C7D199D4CD3009FD823 /* NoteBlockUserTableViewCell.swift in Sources */,
				2906F812110CDA8900169D56 /* EditCommentViewController.m in Sources */,
				B532D4EB199D4357006E4DF6 /* NoteBlockTableViewCell.swift in Sources */,
				5DA5BF4018E32DCF005F11F9 /* MediaBrowserCell.m in Sources */,
				B57B99D519A2C20200506504 /* NoteTableHeaderView.swift in Sources */,
				83418AAA11C9FA6E00ACF00C /* Comment.m in Sources */,
				E125443C12BF5A7200D87A0A /* WordPress.xcdatamodeld in Sources */,
				8350E49611D2C71E00A7B073 /* Media.m in Sources */,
				83610AAA11F4AD2C00421116 /* WPcomLoginViewController.m in Sources */,
				8370D10A11FA499A009D650F /* WPTableViewActivityCell.m in Sources */,
				5DA5BF4518E32DCF005F11F9 /* ThemeBrowserCell.m in Sources */,
				93C486501810442200A24725 /* SupportViewController.m in Sources */,
				5DA5BF3D18E32DCF005F11F9 /* EditMediaViewController.m in Sources */,
				83FEFC7611FF6C5A0078B462 /* EditSiteViewController.m in Sources */,
				B54D257619A017E000C6FDA2 /* UIImageView+Helpers.swift in Sources */,
				838C672E1210C3C300B09CA3 /* Post.m in Sources */,
				834CAE7C122D528A003DDF49 /* UIImage+Resize.m in Sources */,
				5D9B17C519998A430047A4A2 /* ReaderBlockedTableViewCell.m in Sources */,
				834CAE9F122D56B1003DDF49 /* UIImage+Alpha.m in Sources */,
				834CAEA0122D56B1003DDF49 /* UIImage+RoundedCorner.m in Sources */,
				E18EE95119349EC300B0A40C /* ReaderTopicServiceRemote.m in Sources */,
				B5FD4544199D0F2800286FBB /* NotificationsViewController.m in Sources */,
				83D180FA12329B1A002DCCB0 /* EditPageViewController.m in Sources */,
				E125445612BF5B3900D87A0A /* Category.m in Sources */,
				B5A88A3E199DCCE80038ABD4 /* NSDate+Helpers.swift in Sources */,
				E125451812BF68F900D87A0A /* Page.m in Sources */,
				FD9A948C12FAEA2300438F94 /* DateUtils.m in Sources */,
				E1B4A9E112FC8B1000EB3F67 /* EGORefreshTableHeaderView.m in Sources */,
				5DF94E521962BAEB00359241 /* ReaderPostRichContentView.m in Sources */,
				5DA3EE12192508F700294E0B /* WPImageOptimizer.m in Sources */,
				E1D458691309589C00BF0235 /* Coordinate.m in Sources */,
				375D090D133B94C3000CC9CD /* BlogsTableViewCell.m in Sources */,
				859CFD46190E3198005FB217 /* WPMediaUploader.m in Sources */,
				5DA5BF4618E32DCF005F11F9 /* ThemeBrowserViewController.m in Sources */,
				E10A2E9B134E8AD3007643F9 /* PostAnnotation.m in Sources */,
				E1B62A7B13AA61A100A6FCA4 /* WPWebViewController.m in Sources */,
				30AF6CFD13C230C600A29C00 /* AboutViewController.m in Sources */,
				E1F80825146420B000726BC7 /* UIImageView+Gravatar.m in Sources */,
				CCEF153114C9EA050001176D /* WPWebAppViewController.m in Sources */,
				462F4E0A18369F0B0028D2F8 /* BlogDetailsViewController.m in Sources */,
				B5CC05FC196218E100975CAC /* XMLParserCollecter.m in Sources */,
				85DA8C4418F3F29A0074C8A4 /* WPAnalyticsTrackerWPCom.m in Sources */,
				B55853FC19630E7900FAF6C3 /* Notification.m in Sources */,
				5DF94E431962BAA700359241 /* WPContentAttributionView.m in Sources */,
				5DF94E2D1962B97D00359241 /* NewPostTableViewCell.m in Sources */,
				5DF94E501962BAEB00359241 /* ReaderPostAttributionView.m in Sources */,
				93C1147F18EC5DD500DAC95C /* AccountService.m in Sources */,
				B548458219A258890077E7A5 /* UIActionSheet+Helpers.m in Sources */,
				85435BEA190F837500E868D0 /* WPUploadStatusView.m in Sources */,
				8514DDA7190E2AB3009B6421 /* WPMediaMetadataExtractor.m in Sources */,
				E13F23C314FE84600081D9CC /* NSMutableDictionary+Helpers.m in Sources */,
				E114D79A153D85A800984182 /* WPError.m in Sources */,
				E1D04D8419374F2C002FADD7 /* BlogServiceRemoteREST.m in Sources */,
				46F84611185A6E98009D0DA5 /* WPContentView.m in Sources */,
				A25EBD87156E330600530E3D /* WPTableViewController.m in Sources */,
				5DEB61B4156FCD3400242C35 /* WPWebView.m in Sources */,
				B55853F31962337500FAF6C3 /* NSScanner+Helpers.m in Sources */,
				5D1945651979E091003EDDAD /* WPRichTextVideoControl.m in Sources */,
				5DEB61B8156FCD5200242C35 /* WPChromelessWebViewController.m in Sources */,
				CC24E5EF1577D1EA00A6D5B5 /* WPFriendFinderViewController.m in Sources */,
				E1AB07AD1578D34300D6AD64 /* SettingsViewController.m in Sources */,
				E13EB7A5157D230000885780 /* WordPressComApi.m in Sources */,
				5D5D0027187DA9D30027CEF6 /* CategoriesViewController.m in Sources */,
				5DF7389A1965FB3C00393584 /* WPTableViewHandler.m in Sources */,
				E1E4CE0B1773C59B00430844 /* WPAvatarSource.m in Sources */,
				FD75DDAD15B021C80043F12C /* UIViewController+Rotation.m in Sources */,
				B5A88A36199DC0090038ABD4 /* UITableViewCell+Helpers.swift in Sources */,
				CC0E20AE15B87DA100D3468B /* WPWebBridge.m in Sources */,
				5D97C2F315CAF8D8009B44DD /* UINavigationController+KeyboardFix.m in Sources */,
				5D1EE80215E7AF3E007F1F02 /* JetpackSettingsViewController.m in Sources */,
				5D3E334E15EEBB6B005FC6F2 /* ReachabilityUtils.m in Sources */,
				5D87E10C15F5120C0012C595 /* SettingsPageViewController.m in Sources */,
				5DC3A44D1610B9BC00A890BE /* UINavigationController+Rotation.m in Sources */,
				B532D4E9199D4357006E4DF6 /* NoteBlockCommentTableViewCell.swift in Sources */,
				E1A0FAE7162F11CF0063B098 /* UIDevice+WordPressIdentifier.m in Sources */,
				5D44EB351986D695008B7175 /* ReaderSiteServiceRemote.m in Sources */,
				5DA5BF4318E32DCF005F11F9 /* MediaSearchFilterHeaderView.m in Sources */,
				5DF94E441962BAA700359241 /* WPContentViewBase.m in Sources */,
				5DB4683B18A2E718004A89A9 /* LocationService.m in Sources */,
				93740DCB17D8F86700C41B2F /* WPAlertView.m in Sources */,
				E1D04D7E19374CFE002FADD7 /* BlogServiceRemoteXMLRPC.m in Sources */,
				E1249B4B1940AECC0035E895 /* CommentServiceRemoteREST.m in Sources */,
				E240859C183D82AE002EB0EF /* WPAnimatedBox.m in Sources */,
				37B7924D16768FCC0021B3A4 /* NotificationSettingsViewController.m in Sources */,
				B5CC05F91962186D00975CAC /* Meta.m in Sources */,
				5D20A6531982D56600463A91 /* FollowedSitesViewController.m in Sources */,
				E1756E651694A99400D9EC00 /* WordPressComApiCredentials.m in Sources */,
				5D8D53F119250412003C8859 /* BlogSelectorViewController.m in Sources */,
				5D3D559718F88C3500782892 /* ReaderPostService.m in Sources */,
				B532D4EE199D4418006E4DF6 /* NoteBlockImageTableViewCell.swift in Sources */,
				93FA59DD18D88C1C001446BC /* CategoryService.m in Sources */,
				8516972C169D42F4006C5DED /* WPToast.m in Sources */,
				93C4864F181043D700A24725 /* ActivityLogDetailViewController.m in Sources */,
				CC70165E185BB97A007B37DB /* ReaderCommentPublisher.m in Sources */,
				5D11E3261979E76D00E70992 /* VideoThumbnailServiceRemote.m in Sources */,
				859F761D18F2159800EF8D5D /* WPAnalyticsTrackerMixpanelInstructionsForStat.m in Sources */,
				B57B99DE19A2DBF200506504 /* NSObject+Helpers.m in Sources */,
				B52C4C89199DB1DD009FD823 /* NSParagraphStyle+Helpers.swift in Sources */,
				E1523EB516D3B305002C5A36 /* InstapaperActivity.m in Sources */,
				E18EE94B19349EAE00B0A40C /* AccountServiceRemote.m in Sources */,
				E1D0D81616D3B86800E33F4C /* SafariActivity.m in Sources */,
				E1D0D82916D3D19200E33F4C /* PocketAPI.m in Sources */,
				E1D0D82A16D3D19200E33F4C /* PocketAPILogin.m in Sources */,
				E1D0D82B16D3D19200E33F4C /* PocketAPIOperation.m in Sources */,
				5DF94E471962BAA700359241 /* WPSimpleContentAttributionView.m in Sources */,
				46FE8276184FD8A200535844 /* WordPressComOAuthClient.m in Sources */,
				5DF94E531962BAEB00359241 /* ReaderPostSimpleContentView.m in Sources */,
				E1D0D84716D3D2EA00E33F4C /* PocketActivity.m in Sources */,
				E2DA78061864B11E007BA447 /* WPFixedWidthScrollView.m in Sources */,
				E15051CB16CA5DDB00D3DDDC /* Blog+Jetpack.m in Sources */,
				5DA5BF3F18E32DCF005F11F9 /* InputViewButton.m in Sources */,
				E149D65019349E69006A843D /* MediaServiceRemoteREST.m in Sources */,
				85D8055D171631F10075EEAC /* SelectWPComLanguageViewController.m in Sources */,
				E23EEC5E185A72C100F4DE2A /* WPContentCell.m in Sources */,
				8525398B171761D9003F6B32 /* WPComLanguages.m in Sources */,
				E1D04D8119374EAF002FADD7 /* BlogServiceRemoteProxy.m in Sources */,
				85149741171E13DF00B87F3F /* WPAsyncBlockOperation.m in Sources */,
				858DE40F1730384F000AC628 /* LoginViewController.m in Sources */,
				B5CC05F61962150600975CAC /* Constants.m in Sources */,
				5D146EBB189857ED0068FDC6 /* FeaturedImageViewController.m in Sources */,
				85C720B11730CEFA00460645 /* WPWalkthroughTextField.m in Sources */,
				85E105861731A597001071A3 /* WPWalkthroughOverlayView.m in Sources */,
				85D08A7117342ECE00E2BBCA /* AddUsersBlogCell.m in Sources */,
				85EC44D41739826A00686604 /* CreateAccountAndBlogViewController.m in Sources */,
				85AD6AEC173CCF9E002CB896 /* WPNUXPrimaryButton.m in Sources */,
				E1249B4619408D0F0035E895 /* CommentServiceRemoteXMLRPC.m in Sources */,
				85AD6AEF173CCFDC002CB896 /* WPNUXSecondaryButton.m in Sources */,
				5DBCD9D218F3569F00B32229 /* ReaderTopic.m in Sources */,
				5DF94E2B1962B97D00359241 /* NewCommentsTableViewCell.m in Sources */,
				85B6F74F1742DA1E00CE7F3A /* WPNUXMainButton.m in Sources */,
				85B6F7521742DAE800CE7F3A /* WPNUXBackButton.m in Sources */,
				5DF738941965FAB900393584 /* SubscribedTopicsViewController.m in Sources */,
				E2E7EB46185FB140004F5E72 /* WPBlogSelectorButton.m in Sources */,
				E183BD7417621D87000B0822 /* WPCookie.m in Sources */,
				5D8D53F219250412003C8859 /* WPComBlogSelectorViewController.m in Sources */,
				E10DB0081771926D00B7A0A3 /* GooglePlusActivity.m in Sources */,
				5D42A3DE175E7452005CFF05 /* AbstractComment.m in Sources */,
				5DF94E451962BAA700359241 /* WPRichContentView.m in Sources */,
				5DBCD9D518F35D7500B32229 /* ReaderTopicService.m in Sources */,
				5D42A3DF175E7452005CFF05 /* AbstractPost.m in Sources */,
				B5A88A3C199DCB720038ABD4 /* UITableView+Helpers.swift in Sources */,
				5D42A3E0175E7452005CFF05 /* BasePost.m in Sources */,
				E1249B4319408C910035E895 /* RemoteComment.m in Sources */,
				5D42A3E1175E7452005CFF05 /* ReaderComment.m in Sources */,
				5D42A3E2175E7452005CFF05 /* ReaderPost.m in Sources */,
				5D42A3F7175E75EE005CFF05 /* ReaderCommentTableViewCell.m in Sources */,
				5D42A3F8175E75EE005CFF05 /* ReaderImageView.m in Sources */,
				5DA5BF4718E32DCF005F11F9 /* ThemeDetailsViewController.m in Sources */,
				E1D062D4177C685C00644185 /* ContentActionButton.m in Sources */,
				5D0077A7182AE9DF00F865DB /* ReaderMediaQueue.m in Sources */,
				462F4E0B18369F0B0028D2F8 /* BlogListViewController.m in Sources */,
				5D42A3F9175E75EE005CFF05 /* ReaderMediaView.m in Sources */,
				85D2275918F1EB8A001DA8DA /* WPAnalyticsTrackerMixpanel.m in Sources */,
				E149D64F19349E69006A843D /* AccountServiceRemoteXMLRPC.m in Sources */,
				5DF94E461962BAA700359241 /* WPRichTextView.m in Sources */,
				5D42A3FB175E75EE005CFF05 /* ReaderPostDetailViewController.m in Sources */,
				E18EE94E19349EBA00B0A40C /* BlogServiceRemote.m in Sources */,
				5D42A3FC175E75EE005CFF05 /* ReaderPostsViewController.m in Sources */,
				E1556CF2193F6FE900FC52EA /* CommentService.m in Sources */,
				5D42A3FD175E75EE005CFF05 /* ReaderPostTableViewCell.m in Sources */,
				5DB3BA0518D0E7B600F3F3E9 /* WPPickerView.m in Sources */,
				5D42A400175E75EE005CFF05 /* ReaderVideoView.m in Sources */,
				5D42A405175E76A7005CFF05 /* WPImageViewController.m in Sources */,
				5DA3EE161925090A00294E0B /* MediaService.m in Sources */,
				5D42A406175E76A7005CFF05 /* WPWebVideoViewController.m in Sources */,
				5D839AA8187F0D6B00811F4A /* PostFeaturedImageCell.m in Sources */,
				5DA5BF4818E32DCF005F11F9 /* WPLoadingView.m in Sources */,
				5DF94E511962BAEB00359241 /* ReaderPostContentView.m in Sources */,
				93D6D64A1924FDAD00A4F44A /* CategoryServiceRemote.m in Sources */,
				5D577D361891360900B964C3 /* PostGeolocationView.m in Sources */,
				5DA5BF4118E32DCF005F11F9 /* MediaBrowserViewController.m in Sources */,
				B5FD4543199D0F2800286FBB /* NotificationDetailsViewController.m in Sources */,
				E174F6E6172A73960004F23A /* WPAccount.m in Sources */,
				E100C6BB1741473000AE48D8 /* WordPress-11-12.xcmappingmodel in Sources */,
				E1A03EE217422DCF0085D192 /* BlogToAccount.m in Sources */,
				5D44EB381986D8BA008B7175 /* ReaderSiteService.m in Sources */,
				5D37941B19216B1300E26CA4 /* RebloggingViewController.m in Sources */,
				E1A03F48174283E10085D192 /* BlogToJetpackAccount.m in Sources */,
				5DA3EE13192508F700294E0B /* WPImageOptimizer+Private.m in Sources */,
				5D119DA3176FBE040073D83A /* UIImageView+AFNetworkingExtra.m in Sources */,
				5DF59C0B1770AE3A00171208 /* UILabel+SuggestSize.m in Sources */,
				5D1945621979C3D5003EDDAD /* WPRichTextImageControl.m in Sources */,
				E1F5A1BC1771C90A00E0495F /* WPTableImageSource.m in Sources */,
				851734431798C64700A30E27 /* NSURL+Util.m in Sources */,
				5DF738971965FACD00393584 /* RecommendedTopicsViewController.m in Sources */,
				E1D95EB817A28F5E00A3E9F3 /* WPActivityDefaults.m in Sources */,
				857610D618C0377300EDF406 /* StatsWebViewController.m in Sources */,
				5D08B90419648C3400D5B381 /* ReaderSubscriptionViewController.m in Sources */,
				E1D086E2194214C600F0CC19 /* NSDate+WordPressJSON.m in Sources */,
				5D839AAB187F0D8000811F4A /* PostGeolocationCell.m in Sources */,
				A2DC5B1A1953451B009584C3 /* WPNUXHelpBadgeLabel.m in Sources */,
				B532D4EA199D4357006E4DF6 /* NoteBlockQuoteTableViewCell.swift in Sources */,
				E1AC282D18282423004D394C /* SFHFKeychainUtils.m in Sources */,
			);
			runOnlyForDeploymentPostprocessing = 0;
		};
		E16AB92514D978240047A2E5 /* Sources */ = {
			isa = PBXSourcesBuildPhase;
			buildActionMask = 2147483647;
			files = (
				5D12FE1E1988243700378BD6 /* RemoteReaderPost.m in Sources */,
				5D12FE221988245B00378BD6 /* RemoteReaderSite.m in Sources */,
				5DA3EE1A1925111700294E0B /* WPImageOptimizerTest.m in Sources */,
				E150520C16CAC5C400D3DDDC /* BlogJetpackTest.m in Sources */,
				5DFA9D1A196B1BA30061FF96 /* ReaderTopicServiceTest.m in Sources */,
				5D12FE1F1988243700378BD6 /* RemoteReaderTopic.m in Sources */,
				C5CFDC2A184F962B00097B05 /* CoreDataConcurrencyTest.m in Sources */,
				5DE8A0411912D95B00B2FF59 /* ReaderPostServiceTest.m in Sources */,
				5D12FE191987FE4100378BD6 /* ReaderSite.m in Sources */,
				930FD0A619882742000CC81D /* BlogServiceTest.m in Sources */,
				5D2BEB4919758102005425F7 /* WPTableImageSourceTest.m in Sources */,
				E150520F16CAC75A00D3DDDC /* CoreDataTestHelper.m in Sources */,
				E10675C8183F82E900E5CE5C /* SettingsViewControllerTest.m in Sources */,
				F1564E5B18946087009F8F97 /* NSStringHelpersTest.m in Sources */,
				E15618FD16DB8677006532C4 /* UIKitTestHelper.m in Sources */,
				E1E4CE0D177439D100430844 /* WPAvatarSourceTest.m in Sources */,
			);
			runOnlyForDeploymentPostprocessing = 0;
		};
/* End PBXSourcesBuildPhase section */

/* Begin PBXTargetDependency section */
		E16AB93F14D978520047A2E5 /* PBXTargetDependency */ = {
			isa = PBXTargetDependency;
			target = 1D6058900D05DD3D006BFB54 /* WordPress */;
			targetProxy = E16AB93E14D978520047A2E5 /* PBXContainerItemProxy */;
		};
/* End PBXTargetDependency section */

/* Begin PBXVariantGroup section */
		931DF4D818D09A2F00540BDD /* InfoPlist.strings */ = {
			isa = PBXVariantGroup;
			children = (
				931DF4D718D09A2F00540BDD /* en */,
				931DF4D918D09A9B00540BDD /* pt */,
				931DF4DA18D09AE100540BDD /* fr */,
				931DF4DB18D09AF600540BDD /* nl */,
				931DF4DC18D09B0100540BDD /* it */,
				931DF4DD18D09B1900540BDD /* th */,
				931DF4DE18D09B2600540BDD /* de */,
				931DF4DF18D09B3900540BDD /* id */,
			);
			name = InfoPlist.strings;
			sourceTree = "<group>";
		};
		E16AB93214D978240047A2E5 /* InfoPlist.strings */ = {
			isa = PBXVariantGroup;
			children = (
				E16AB93314D978240047A2E5 /* en */,
			);
			name = InfoPlist.strings;
			sourceTree = "<group>";
		};
		E1D91454134A853D0089019C /* Localizable.strings */ = {
			isa = PBXVariantGroup;
			children = (
				E1D91455134A853D0089019C /* en */,
				E1D91457134A854A0089019C /* es */,
				FDCB9A89134B75B900E5C776 /* it */,
				E17BE7A9134DEC12007285FD /* ja */,
				E1863F9A1355E0AB0031BBC8 /* pt */,
				E1457202135EC85700C7BAD2 /* sv */,
				E167745A1377F24300EE44DD /* fr */,
				E167745B1377F25500EE44DD /* nl */,
				E167745C1377F26400EE44DD /* de */,
				E167745D1377F26D00EE44DD /* hr */,
				E133DB40137AE180003C0AF9 /* he */,
				E18D8AE21397C51A00000861 /* zh-Hans */,
				E18D8AE41397C54E00000861 /* nb */,
				E1225A4C147E6D2400B4F3A0 /* tr */,
				E1225A4D147E6D2C00B4F3A0 /* id */,
				E12F95A51557C9C20067A653 /* zh-Hant */,
				E12F95A61557CA210067A653 /* hu */,
				E12F95A71557CA400067A653 /* pl */,
				E12963A8174654B2002E7744 /* ru */,
				E19853331755E461001CC6D5 /* da */,
				E19853341755E4B3001CC6D5 /* ko */,
				E1E977BC17B0FA9A00AFB867 /* th */,
			);
			name = Localizable.strings;
			path = Resources;
			sourceTree = "<group>";
		};
/* End PBXVariantGroup section */

/* Begin XCBuildConfiguration section */
		1D6058940D05DD3E006BFB54 /* Debug */ = {
			isa = XCBuildConfiguration;
			baseConfigurationReference = EBC24772E5CD4036B5AFD803 /* Pods.xcconfig */;
			buildSettings = {
				ASSETCATALOG_COMPILER_APPICON_NAME = AppIcon;
				ASSETCATALOG_COMPILER_LAUNCHIMAGE_NAME = LaunchImage;
				CLANG_ENABLE_MODULES = NO;
				CLANG_ENABLE_OBJC_ARC = YES;
				CLANG_WARN__ARC_BRIDGE_CAST_NONARC = NO;
				CODE_SIGN_IDENTITY = "";
				COPY_PHASE_STRIP = NO;
				DEFINES_MODULE = YES;
				FRAMEWORK_SEARCH_PATHS = (
					"$(inherited)",
					"\"$(SRCROOT)/Classes\"",
					"\"$(SRCROOT)\"",
				);
				GCC_OPTIMIZATION_LEVEL = 0;
				GCC_PRECOMPILE_PREFIX_HEADER = YES;
				GCC_PREFIX_HEADER = WordPress_Prefix.pch;
				GCC_SYMBOLS_PRIVATE_EXTERN = NO;
				GCC_THUMB_SUPPORT = NO;
				GCC_TREAT_WARNINGS_AS_ERRORS = NO;
				INFOPLIST_FILE = Info.plist;
				IPHONEOS_DEPLOYMENT_TARGET = 7.0;
				LD_RUNPATH_SEARCH_PATHS = "$(inherited) @executable_path/Frameworks";
				OTHER_CFLAGS = (
					"-Wno-format-security",
					"-DDEBUG",
					"-Wno-format",
				);
				PRODUCT_NAME = WordPress;
				PROVISIONING_PROFILE = "300F9801-0CAB-41AE-B4E0-DFB276E02666";
				SWIFT_OBJC_BRIDGING_HEADER = "Classes/System/WordPress-Bridging-Header.h";
				SWIFT_OPTIMIZATION_LEVEL = "-Onone";
				TARGETED_DEVICE_FAMILY = "1,2";
				USER_HEADER_SEARCH_PATHS = "";
				WPCOM_CONFIG = $HOME/.wpcom_app_credentials;
			};
			name = Debug;
		};
		1D6058950D05DD3E006BFB54 /* Release */ = {
			isa = XCBuildConfiguration;
			baseConfigurationReference = EBC24772E5CD4036B5AFD803 /* Pods.xcconfig */;
			buildSettings = {
				ASSETCATALOG_COMPILER_APPICON_NAME = AppIcon;
				ASSETCATALOG_COMPILER_LAUNCHIMAGE_NAME = LaunchImage;
				CLANG_ENABLE_MODULES = NO;
				CLANG_ENABLE_OBJC_ARC = YES;
				CLANG_WARN__ARC_BRIDGE_CAST_NONARC = NO;
				CODE_SIGN_IDENTITY = "iPhone Distribution: Automattic, Inc. (PZYM8XX95Q)";
				COPY_PHASE_STRIP = YES;
				DEFINES_MODULE = YES;
				FRAMEWORK_SEARCH_PATHS = (
					"$(inherited)",
					"\"$(SRCROOT)/Classes\"",
					"\"$(SRCROOT)\"",
				);
				GCC_PRECOMPILE_PREFIX_HEADER = YES;
				GCC_PREFIX_HEADER = WordPress_Prefix.pch;
				GCC_PREPROCESSOR_DEFINITIONS = (
					NS_BLOCK_ASSERTIONS,
					"${inherited}",
				);
				GCC_SYMBOLS_PRIVATE_EXTERN = NO;
				GCC_THUMB_SUPPORT = NO;
				GCC_TREAT_WARNINGS_AS_ERRORS = YES;
				INFOPLIST_FILE = Info.plist;
				IPHONEOS_DEPLOYMENT_TARGET = 7.0;
				LD_RUNPATH_SEARCH_PATHS = "$(inherited) @executable_path/Frameworks";
				OTHER_CFLAGS = (
					"-Wno-format-security",
					"-Wno-format",
				);
				PRODUCT_NAME = WordPress;
				PROVISIONING_PROFILE = "81B378E8-6EFF-45FD-AF75-1EC42F79B5E2";
				SWIFT_OBJC_BRIDGING_HEADER = "Classes/System/WordPress-Bridging-Header.h";
				TARGETED_DEVICE_FAMILY = "1,2";
				USER_HEADER_SEARCH_PATHS = "";
				WPCOM_CONFIG = $HOME/.wpcom_app_credentials;
			};
			name = Release;
		};
		2F30B4C10E342FDF00211B15 /* Distribution */ = {
			isa = XCBuildConfiguration;
			baseConfigurationReference = EBC24772E5CD4036B5AFD803 /* Pods.xcconfig */;
			buildSettings = {
				GCC_C_LANGUAGE_STANDARD = c99;
				GCC_THUMB_SUPPORT = NO;
				GCC_TREAT_WARNINGS_AS_ERRORS = NO;
				GCC_WARN_ABOUT_RETURN_TYPE = YES;
				GCC_WARN_UNUSED_VARIABLE = YES;
				HEADER_SEARCH_PATHS = "";
				OTHER_CFLAGS = "-Wno-format-security";
				OTHER_LDFLAGS = (
					"-lxml2",
					"-licucore",
				);
				SDKROOT = iphoneos;
				VALIDATE_PRODUCT = YES;
			};
			name = Distribution;
		};
		2F30B4C20E342FDF00211B15 /* Distribution */ = {
			isa = XCBuildConfiguration;
			baseConfigurationReference = EBC24772E5CD4036B5AFD803 /* Pods.xcconfig */;
			buildSettings = {
				ASSETCATALOG_COMPILER_APPICON_NAME = AppIcon;
				ASSETCATALOG_COMPILER_LAUNCHIMAGE_NAME = LaunchImage;
				CLANG_ENABLE_MODULES = NO;
				CLANG_ENABLE_OBJC_ARC = YES;
				CLANG_WARN__ARC_BRIDGE_CAST_NONARC = NO;
				CODE_SIGN_ENTITLEMENTS = Entitlements.plist;
				CODE_SIGN_IDENTITY = "iPhone Distribution: Automattic, Inc. (PZYM8XX95Q)";
				COPY_PHASE_STRIP = YES;
				DEFINES_MODULE = YES;
				FRAMEWORK_SEARCH_PATHS = (
					"$(inherited)",
					"\"$(SRCROOT)/Classes\"",
					"\"$(SRCROOT)\"",
				);
				GCC_PRECOMPILE_PREFIX_HEADER = YES;
				GCC_PREFIX_HEADER = WordPress_Prefix.pch;
				GCC_SYMBOLS_PRIVATE_EXTERN = NO;
				GCC_THUMB_SUPPORT = NO;
				GCC_TREAT_WARNINGS_AS_ERRORS = YES;
				INFOPLIST_FILE = Info.plist;
				IPHONEOS_DEPLOYMENT_TARGET = 7.0;
				LD_RUNPATH_SEARCH_PATHS = "$(inherited) @executable_path/Frameworks";
				OTHER_CFLAGS = (
					"-Wno-format",
					"-Wno-format-security",
				);
				PRODUCT_NAME = WordPress;
				PROVISIONING_PROFILE = "81B378E8-6EFF-45FD-AF75-1EC42F79B5E2";
				STRIP_INSTALLED_PRODUCT = NO;
				SWIFT_OBJC_BRIDGING_HEADER = "Classes/System/WordPress-Bridging-Header.h";
				TARGETED_DEVICE_FAMILY = "1,2";
				USER_HEADER_SEARCH_PATHS = "";
				WPCOM_CONFIG = $HOME/.wpcom_app_credentials;
			};
			name = Distribution;
		};
		93DEAA9D182D567A004E34D1 /* Release-Internal */ = {
			isa = XCBuildConfiguration;
			baseConfigurationReference = EBC24772E5CD4036B5AFD803 /* Pods.xcconfig */;
			buildSettings = {
				GCC_C_LANGUAGE_STANDARD = c99;
				GCC_THUMB_SUPPORT = NO;
				GCC_WARN_ABOUT_RETURN_TYPE = YES;
				GCC_WARN_UNUSED_VARIABLE = YES;
				HEADER_SEARCH_PATHS = "";
				OTHER_CFLAGS = "-Wno-format-security";
				OTHER_LDFLAGS = (
					"-lxml2",
					"-licucore",
				);
				SDKROOT = iphoneos;
				VALIDATE_PRODUCT = YES;
			};
			name = "Release-Internal";
		};
		93DEAA9E182D567A004E34D1 /* Release-Internal */ = {
			isa = XCBuildConfiguration;
			baseConfigurationReference = EBC24772E5CD4036B5AFD803 /* Pods.xcconfig */;
			buildSettings = {
				ASSETCATALOG_COMPILER_APPICON_NAME = "AppIcon-Internal";
				ASSETCATALOG_COMPILER_LAUNCHIMAGE_NAME = LaunchImage;
				CLANG_ENABLE_MODULES = NO;
				CLANG_ENABLE_OBJC_ARC = YES;
				CLANG_WARN__ARC_BRIDGE_CAST_NONARC = NO;
				CODE_SIGN_IDENTITY = "iPhone Distribution: Automattic, Inc.";
				COPY_PHASE_STRIP = YES;
				DEFINES_MODULE = YES;
				FRAMEWORK_SEARCH_PATHS = (
					"$(inherited)",
					"\"$(SRCROOT)/Classes\"",
					"\"$(SRCROOT)\"",
				);
				GCC_PRECOMPILE_PREFIX_HEADER = YES;
				GCC_PREFIX_HEADER = WordPress_Prefix.pch;
				GCC_PREPROCESSOR_DEFINITIONS = (
					NS_BLOCK_ASSERTIONS,
					INTERNAL_BUILD,
					"${inherited}",
				);
				GCC_SYMBOLS_PRIVATE_EXTERN = NO;
				GCC_THUMB_SUPPORT = NO;
				GCC_TREAT_WARNINGS_AS_ERRORS = YES;
				INFOPLIST_FILE = "WordPress-Internal-Info.plist";
				IPHONEOS_DEPLOYMENT_TARGET = 7.0;
				LD_RUNPATH_SEARCH_PATHS = "$(inherited) @executable_path/Frameworks";
				OTHER_CFLAGS = (
					"-Wno-format-security",
					"-Wno-format",
				);
				PRODUCT_NAME = WordPress;
				PROVISIONING_PROFILE = "74FADB78-88AD-4CB2-9225-24AA1D4D5319";
				SWIFT_OBJC_BRIDGING_HEADER = "Classes/System/WordPress-Bridging-Header.h";
				TARGETED_DEVICE_FAMILY = "1,2";
				USER_HEADER_SEARCH_PATHS = "";
				WPCOM_CONFIG = $HOME/.wpcom_internal_app_credentials;
			};
			name = "Release-Internal";
		};
		93DEAAA0182D567A004E34D1 /* Release-Internal */ = {
			isa = XCBuildConfiguration;
			baseConfigurationReference = EBC24772E5CD4036B5AFD803 /* Pods.xcconfig */;
			buildSettings = {
				BUNDLE_LOADER = "$(BUILT_PRODUCTS_DIR)/WordPress.app/WordPress";
				CLANG_ENABLE_OBJC_ARC = YES;
				COPY_PHASE_STRIP = YES;
				FRAMEWORK_SEARCH_PATHS = (
					"$(SDKROOT)/Developer/Library/Frameworks",
					"$(inherited)",
					"$(DEVELOPER_FRAMEWORKS_DIR)",
				);
				GCC_C_LANGUAGE_STANDARD = gnu99;
				GCC_PRECOMPILE_PREFIX_HEADER = YES;
				GCC_PREFIX_HEADER = "WordPressTest/WordPressTest-Prefix.pch";
				GCC_WARN_ABOUT_MISSING_PROTOTYPES = YES;
				INFOPLIST_FILE = "WordPressTest/WordPressTest-Info.plist";
				PRODUCT_NAME = "$(TARGET_NAME)";
				SDKROOT = iphoneos;
				TEST_HOST = "$(BUNDLE_LOADER)";
			};
			name = "Release-Internal";
		};
		A2795808198819DE0031C6A3 /* Debug */ = {
			isa = XCBuildConfiguration;
			buildSettings = {
				PRODUCT_NAME = "$(TARGET_NAME)";
			};
			name = Debug;
		};
		A2795809198819DE0031C6A3 /* Release */ = {
			isa = XCBuildConfiguration;
			buildSettings = {
				PRODUCT_NAME = "$(TARGET_NAME)";
			};
			name = Release;
		};
		A279580A198819DE0031C6A3 /* Release-Internal */ = {
			isa = XCBuildConfiguration;
			buildSettings = {
				PRODUCT_NAME = "$(TARGET_NAME)";
			};
			name = "Release-Internal";
		};
		A279580B198819DE0031C6A3 /* Distribution */ = {
			isa = XCBuildConfiguration;
			buildSettings = {
				PRODUCT_NAME = "$(TARGET_NAME)";
			};
			name = Distribution;
		};
		C01FCF4F08A954540054247B /* Debug */ = {
			isa = XCBuildConfiguration;
			baseConfigurationReference = EBC24772E5CD4036B5AFD803 /* Pods.xcconfig */;
			buildSettings = {
				GCC_C_LANGUAGE_STANDARD = c99;
				GCC_PREPROCESSOR_DEFINITIONS = "";
				GCC_THUMB_SUPPORT = NO;
				GCC_WARN_ABOUT_RETURN_TYPE = YES;
				GCC_WARN_UNUSED_VARIABLE = YES;
				HEADER_SEARCH_PATHS = "";
				ONLY_ACTIVE_ARCH = YES;
				OTHER_CFLAGS = (
					"-Wno-format-security",
					"-DDEBUG",
				);
				OTHER_LDFLAGS = (
					"-lxml2",
					"-licucore",
				);
				SDKROOT = iphoneos;
			};
			name = Debug;
		};
		C01FCF5008A954540054247B /* Release */ = {
			isa = XCBuildConfiguration;
			baseConfigurationReference = EBC24772E5CD4036B5AFD803 /* Pods.xcconfig */;
			buildSettings = {
				GCC_C_LANGUAGE_STANDARD = c99;
				GCC_THUMB_SUPPORT = NO;
				GCC_WARN_ABOUT_RETURN_TYPE = YES;
				GCC_WARN_UNUSED_VARIABLE = YES;
				HEADER_SEARCH_PATHS = "";
				OTHER_CFLAGS = "-Wno-format-security";
				OTHER_LDFLAGS = (
					"-lxml2",
					"-licucore",
				);
				SDKROOT = iphoneos;
				VALIDATE_PRODUCT = YES;
			};
			name = Release;
		};
		E16AB93914D978240047A2E5 /* Debug */ = {
			isa = XCBuildConfiguration;
			baseConfigurationReference = BB0E95DCE0724D3696D9F222 /* Pods-WordPressTest.xcconfig */;
			buildSettings = {
				BUNDLE_LOADER = "$(BUILT_PRODUCTS_DIR)/WordPress.app/WordPress";
				CLANG_ENABLE_OBJC_ARC = YES;
				COPY_PHASE_STRIP = NO;
				FRAMEWORK_SEARCH_PATHS = (
					"$(SDKROOT)/Developer/Library/Frameworks",
					"$(inherited)",
					"$(DEVELOPER_FRAMEWORKS_DIR)",
				);
				GCC_C_LANGUAGE_STANDARD = gnu99;
				GCC_DYNAMIC_NO_PIC = NO;
				GCC_OPTIMIZATION_LEVEL = 0;
				GCC_PRECOMPILE_PREFIX_HEADER = YES;
				GCC_PREFIX_HEADER = "WordPressTest/WordPressTest-Prefix.pch";
				GCC_PREPROCESSOR_DEFINITIONS = (
					"DEBUG=1",
					"$(inherited)",
				);
				GCC_SYMBOLS_PRIVATE_EXTERN = NO;
				GCC_WARN_ABOUT_MISSING_PROTOTYPES = YES;
				INFOPLIST_FILE = "WordPressTest/WordPressTest-Info.plist";
				PRODUCT_NAME = "$(TARGET_NAME)";
				SDKROOT = iphoneos;
				TEST_HOST = "$(BUNDLE_LOADER)";
			};
			name = Debug;
		};
		E16AB93A14D978240047A2E5 /* Release */ = {
			isa = XCBuildConfiguration;
			baseConfigurationReference = EBC24772E5CD4036B5AFD803 /* Pods.xcconfig */;
			buildSettings = {
				BUNDLE_LOADER = "$(BUILT_PRODUCTS_DIR)/WordPress.app/WordPress";
				CLANG_ENABLE_OBJC_ARC = YES;
				COPY_PHASE_STRIP = YES;
				FRAMEWORK_SEARCH_PATHS = (
					"$(SDKROOT)/Developer/Library/Frameworks",
					"$(inherited)",
					"$(DEVELOPER_FRAMEWORKS_DIR)",
				);
				GCC_C_LANGUAGE_STANDARD = gnu99;
				GCC_PRECOMPILE_PREFIX_HEADER = YES;
				GCC_PREFIX_HEADER = "WordPressTest/WordPressTest-Prefix.pch";
				GCC_WARN_ABOUT_MISSING_PROTOTYPES = YES;
				INFOPLIST_FILE = "WordPressTest/WordPressTest-Info.plist";
				PRODUCT_NAME = "$(TARGET_NAME)";
				SDKROOT = iphoneos;
				TEST_HOST = "$(BUNDLE_LOADER)";
			};
			name = Release;
		};
		E16AB93B14D978240047A2E5 /* Distribution */ = {
			isa = XCBuildConfiguration;
			baseConfigurationReference = BB0E95DCE0724D3696D9F222 /* Pods-WordPressTest.xcconfig */;
			buildSettings = {
				BUNDLE_LOADER = "$(BUILT_PRODUCTS_DIR)/WordPress.app/WordPress";
				CLANG_ENABLE_OBJC_ARC = YES;
				COPY_PHASE_STRIP = YES;
				FRAMEWORK_SEARCH_PATHS = (
					"$(SDKROOT)/Developer/Library/Frameworks",
					"$(inherited)",
					"$(DEVELOPER_FRAMEWORKS_DIR)",
				);
				GCC_C_LANGUAGE_STANDARD = gnu99;
				GCC_PRECOMPILE_PREFIX_HEADER = YES;
				GCC_PREFIX_HEADER = "WordPressTest/WordPressTest-Prefix.pch";
				GCC_WARN_ABOUT_MISSING_PROTOTYPES = YES;
				INFOPLIST_FILE = "WordPressTest/WordPressTest-Info.plist";
				PRODUCT_NAME = "$(TARGET_NAME)";
				SDKROOT = iphoneos;
				TEST_HOST = "$(BUNDLE_LOADER)";
			};
			name = Distribution;
		};
/* End XCBuildConfiguration section */

/* Begin XCConfigurationList section */
		1D6058960D05DD3E006BFB54 /* Build configuration list for PBXNativeTarget "WordPress" */ = {
			isa = XCConfigurationList;
			buildConfigurations = (
				1D6058940D05DD3E006BFB54 /* Debug */,
				1D6058950D05DD3E006BFB54 /* Release */,
				93DEAA9E182D567A004E34D1 /* Release-Internal */,
				2F30B4C20E342FDF00211B15 /* Distribution */,
			);
			defaultConfigurationIsVisible = 0;
			defaultConfigurationName = Release;
		};
		A279580C198819DE0031C6A3 /* Build configuration list for PBXAggregateTarget "OCLint" */ = {
			isa = XCConfigurationList;
			buildConfigurations = (
				A2795808198819DE0031C6A3 /* Debug */,
				A2795809198819DE0031C6A3 /* Release */,
				A279580A198819DE0031C6A3 /* Release-Internal */,
				A279580B198819DE0031C6A3 /* Distribution */,
			);
			defaultConfigurationIsVisible = 0;
			defaultConfigurationName = Release;
		};
		C01FCF4E08A954540054247B /* Build configuration list for PBXProject "WordPress" */ = {
			isa = XCConfigurationList;
			buildConfigurations = (
				C01FCF4F08A954540054247B /* Debug */,
				C01FCF5008A954540054247B /* Release */,
				93DEAA9D182D567A004E34D1 /* Release-Internal */,
				2F30B4C10E342FDF00211B15 /* Distribution */,
			);
			defaultConfigurationIsVisible = 0;
			defaultConfigurationName = Release;
		};
		E16AB93D14D978240047A2E5 /* Build configuration list for PBXNativeTarget "WordPressTest" */ = {
			isa = XCConfigurationList;
			buildConfigurations = (
				E16AB93914D978240047A2E5 /* Debug */,
				E16AB93A14D978240047A2E5 /* Release */,
				93DEAAA0182D567A004E34D1 /* Release-Internal */,
				E16AB93B14D978240047A2E5 /* Distribution */,
			);
			defaultConfigurationIsVisible = 0;
			defaultConfigurationName = Release;
		};
/* End XCConfigurationList section */

/* Begin XCVersionGroup section */
		E125443B12BF5A7200D87A0A /* WordPress.xcdatamodeld */ = {
			isa = XCVersionGroup;
			children = (
<<<<<<< HEAD
				B59ED10B197413E300D17F40 /* WordPress 21.xcdatamodel */,
=======
				5D229A78199AB74F00685123 /* WordPress 21.xcdatamodel */,
>>>>>>> 8dc731f4
				DA67DF58196D8F6A005B5BC8 /* WordPress 20.xcdatamodel */,
				B5B63F3F19621A9F001601C3 /* WordPress 19.xcdatamodel */,
				5D6CF8B4193BD96E0041D28F /* WordPress 18.xcdatamodel */,
				5DB6D8F618F5DA6300956529 /* WordPress 17.xcdatamodel */,
				5DA5BF4B18E331D8005F11F9 /* WordPress 16.xcdatamodel */,
				A284044518BFE7F300D982B6 /* WordPress 15.xcdatamodel */,
				93460A36189D5091000E26CE /* WordPress 14.xcdatamodel */,
				C52812131832E071008931FD /* WordPress 13.xcdatamodel */,
				5D42A3BB175E686F005CFF05 /* WordPress 12.xcdatamodel */,
				E17B98E7171FFB450073E30D /* WordPress 11.xcdatamodel */,
				FDFB011916B1EA1C00F589A8 /* WordPress 10.xcdatamodel */,
				E1874BFE161C5DBC0058BDC4 /* WordPress 7.xcdatamodel */,
				E1C807471696F72E00E545A6 /* WordPress 9.xcdatamodel */,
				E115F2D116776A2900CCF00D /* WordPress 8.xcdatamodel */,
				FD374343156CF4B800BAB5B5 /* WordPress 6.xcdatamodel */,
				E1472EF915344A2A00D08657 /* WordPress 5.xcdatamodel */,
				FD0D42C11499F31700F5E115 /* WordPress 4.xcdatamodel */,
				E19BF8F913CC69E7004753FE /* WordPress 3.xcdatamodel */,
				8350E15911D28B4A00A7B073 /* WordPress.xcdatamodel */,
				E125443D12BF5A7200D87A0A /* WordPress 2.xcdatamodel */,
			);
<<<<<<< HEAD
			currentVersion = B59ED10B197413E300D17F40 /* WordPress 21.xcdatamodel */;
=======
			currentVersion = 5D229A78199AB74F00685123 /* WordPress 21.xcdatamodel */;
>>>>>>> 8dc731f4
			name = WordPress.xcdatamodeld;
			path = Classes/WordPress.xcdatamodeld;
			sourceTree = "<group>";
			versionGroupType = wrapper.xcdatamodel;
		};
/* End XCVersionGroup section */
	};
	rootObject = 29B97313FDCFA39411CA2CEA /* Project object */;
}<|MERGE_RESOLUTION|>--- conflicted
+++ resolved
@@ -821,7 +821,6 @@
 		B57B99D419A2C20200506504 /* NoteTableHeaderView.swift */ = {isa = PBXFileReference; fileEncoding = 4; lastKnownFileType = sourcecode.swift; path = NoteTableHeaderView.swift; sourceTree = "<group>"; };
 		B57B99DC19A2DBF200506504 /* NSObject+Helpers.h */ = {isa = PBXFileReference; fileEncoding = 4; lastKnownFileType = sourcecode.c.h; path = "NSObject+Helpers.h"; sourceTree = "<group>"; };
 		B57B99DD19A2DBF200506504 /* NSObject+Helpers.m */ = {isa = PBXFileReference; fileEncoding = 4; lastKnownFileType = sourcecode.c.objc; path = "NSObject+Helpers.m"; sourceTree = "<group>"; };
-		B59ED10B197413E300D17F40 /* WordPress 21.xcdatamodel */ = {isa = PBXFileReference; lastKnownFileType = wrapper.xcdatamodel; path = "WordPress 21.xcdatamodel"; sourceTree = "<group>"; };
 		B5A88A35199DC0090038ABD4 /* UITableViewCell+Helpers.swift */ = {isa = PBXFileReference; fileEncoding = 4; lastKnownFileType = sourcecode.swift; path = "UITableViewCell+Helpers.swift"; sourceTree = "<group>"; };
 		B5A88A3B199DCB720038ABD4 /* UITableView+Helpers.swift */ = {isa = PBXFileReference; fileEncoding = 4; lastKnownFileType = sourcecode.swift; path = "UITableView+Helpers.swift"; sourceTree = "<group>"; };
 		B5A88A3D199DCCE80038ABD4 /* NSDate+Helpers.swift */ = {isa = PBXFileReference; fileEncoding = 4; lastKnownFileType = sourcecode.swift; path = "NSDate+Helpers.swift"; sourceTree = "<group>"; };
@@ -835,6 +834,7 @@
 		B5CC05F81962186D00975CAC /* Meta.m */ = {isa = PBXFileReference; fileEncoding = 4; lastKnownFileType = sourcecode.c.objc; path = Meta.m; sourceTree = "<group>"; };
 		B5CC05FA196218E100975CAC /* XMLParserCollecter.h */ = {isa = PBXFileReference; fileEncoding = 4; lastKnownFileType = sourcecode.c.h; path = XMLParserCollecter.h; sourceTree = "<group>"; };
 		B5CC05FB196218E100975CAC /* XMLParserCollecter.m */ = {isa = PBXFileReference; fileEncoding = 4; lastKnownFileType = sourcecode.c.objc; path = XMLParserCollecter.m; sourceTree = "<group>"; };
+		B5DF454E19A51DD600D4FD79 /* WordPress 22.xcdatamodel */ = {isa = PBXFileReference; lastKnownFileType = wrapper.xcdatamodel; path = "WordPress 22.xcdatamodel"; sourceTree = "<group>"; };
 		B5F015C9195DFD7600F6ECF2 /* WordPressActivity.h */ = {isa = PBXFileReference; fileEncoding = 4; lastKnownFileType = sourcecode.c.h; path = WordPressActivity.h; sourceTree = "<group>"; };
 		B5F015CA195DFD7600F6ECF2 /* WordPressActivity.m */ = {isa = PBXFileReference; fileEncoding = 4; lastKnownFileType = sourcecode.c.objc; path = WordPressActivity.m; sourceTree = "<group>"; };
 		B5FD4520199D0C9A00286FBB /* WordPress-Bridging-Header.h */ = {isa = PBXFileReference; lastKnownFileType = sourcecode.c.h; path = "WordPress-Bridging-Header.h"; sourceTree = "<group>"; };
@@ -3280,11 +3280,8 @@
 		E125443B12BF5A7200D87A0A /* WordPress.xcdatamodeld */ = {
 			isa = XCVersionGroup;
 			children = (
-<<<<<<< HEAD
-				B59ED10B197413E300D17F40 /* WordPress 21.xcdatamodel */,
-=======
+				B5DF454E19A51DD600D4FD79 /* WordPress 22.xcdatamodel */,
 				5D229A78199AB74F00685123 /* WordPress 21.xcdatamodel */,
->>>>>>> 8dc731f4
 				DA67DF58196D8F6A005B5BC8 /* WordPress 20.xcdatamodel */,
 				B5B63F3F19621A9F001601C3 /* WordPress 19.xcdatamodel */,
 				5D6CF8B4193BD96E0041D28F /* WordPress 18.xcdatamodel */,
@@ -3306,11 +3303,7 @@
 				8350E15911D28B4A00A7B073 /* WordPress.xcdatamodel */,
 				E125443D12BF5A7200D87A0A /* WordPress 2.xcdatamodel */,
 			);
-<<<<<<< HEAD
-			currentVersion = B59ED10B197413E300D17F40 /* WordPress 21.xcdatamodel */;
-=======
-			currentVersion = 5D229A78199AB74F00685123 /* WordPress 21.xcdatamodel */;
->>>>>>> 8dc731f4
+			currentVersion = B5DF454E19A51DD600D4FD79 /* WordPress 22.xcdatamodel */;
 			name = WordPress.xcdatamodeld;
 			path = Classes/WordPress.xcdatamodeld;
 			sourceTree = "<group>";
