// !$*UTF8*$!
{
	archiveVersion = 1;
	classes = {
	};
	objectVersion = 46;
	objects = {

/* Begin PBXAggregateTarget section */
		A2795807198819DE0031C6A3 /* OCLint */ = {
			isa = PBXAggregateTarget;
			buildConfigurationList = A279580C198819DE0031C6A3 /* Build configuration list for PBXAggregateTarget "OCLint" */;
			buildPhases = (
				A279580D198819F50031C6A3 /* ShellScript */,
			);
			dependencies = (
			);
			name = OCLint;
			productName = OCLint;
		};
/* End PBXAggregateTarget section */

/* Begin PBXBuildFile section */
		00F2E3F8166EEF9800D0527C /* CoreGraphics.framework in Frameworks */ = {isa = PBXBuildFile; fileRef = 834CE7371256D0F60046A4A3 /* CoreGraphics.framework */; };
		00F2E3FA166EEFBE00D0527C /* UIKit.framework in Frameworks */ = {isa = PBXBuildFile; fileRef = E10B3653158F2D4500419A93 /* UIKit.framework */; };
		00F2E3FB166EEFE100D0527C /* QuartzCore.framework in Frameworks */ = {isa = PBXBuildFile; fileRef = E10B3651158F2D3F00419A93 /* QuartzCore.framework */; };
		03958062100D6CFC00850742 /* WPLabel.m in Sources */ = {isa = PBXBuildFile; fileRef = 03958061100D6CFC00850742 /* WPLabel.m */; };
		067D911C15654CE79F0A4A29 /* libPods-WordPressTest.a in Frameworks */ = {isa = PBXBuildFile; fileRef = D4972215061A4C21AD2CD5B8 /* libPods-WordPressTest.a */; };
		1D3623260D0F684500981E51 /* WordPressAppDelegate.m in Sources */ = {isa = PBXBuildFile; fileRef = 1D3623250D0F684500981E51 /* WordPressAppDelegate.m */; };
		1D60589B0D05DD56006BFB54 /* main.m in Sources */ = {isa = PBXBuildFile; fileRef = 29B97316FDCFA39411CA2CEA /* main.m */; };
		1D60589F0D05DD5A006BFB54 /* Foundation.framework in Frameworks */ = {isa = PBXBuildFile; fileRef = 1D30AB110D05D00D00671497 /* Foundation.framework */; };
		28AD73600D9D9599002E5188 /* MainWindow.xib in Resources */ = {isa = PBXBuildFile; fileRef = 28AD735F0D9D9599002E5188 /* MainWindow.xib */; };
		2906F812110CDA8900169D56 /* EditCommentViewController.m in Sources */ = {isa = PBXBuildFile; fileRef = 2906F810110CDA8900169D56 /* EditCommentViewController.m */; };
		2906F813110CDA8900169D56 /* EditCommentViewController.xib in Resources */ = {isa = PBXBuildFile; fileRef = 2906F811110CDA8900169D56 /* EditCommentViewController.xib */; };
		296526FE105810E100597FA3 /* NSString+Helpers.m in Sources */ = {isa = PBXBuildFile; fileRef = 296526FD105810E100597FA3 /* NSString+Helpers.m */; };
		296890780FE971DC00770264 /* Security.framework in Frameworks */ = {isa = PBXBuildFile; fileRef = 296890770FE971DC00770264 /* Security.framework */; };
		2F970F740DF92274006BD934 /* PostsViewController.m in Sources */ = {isa = PBXBuildFile; fileRef = 2F970F730DF92274006BD934 /* PostsViewController.m */; };
		2FAE97090E33B21600CA8540 /* defaultPostTemplate_old.html in Resources */ = {isa = PBXBuildFile; fileRef = 2FAE97040E33B21600CA8540 /* defaultPostTemplate_old.html */; };
		2FAE970C0E33B21600CA8540 /* xhtml1-transitional.dtd in Resources */ = {isa = PBXBuildFile; fileRef = 2FAE97070E33B21600CA8540 /* xhtml1-transitional.dtd */; };
		2FAE970D0E33B21600CA8540 /* xhtmlValidatorTemplate.xhtml in Resources */ = {isa = PBXBuildFile; fileRef = 2FAE97080E33B21600CA8540 /* xhtmlValidatorTemplate.xhtml */; };
		30AF6CF513C2289600A29C00 /* AboutViewController.xib in Resources */ = {isa = PBXBuildFile; fileRef = 30AF6CF413C2289600A29C00 /* AboutViewController.xib */; };
		30AF6CFD13C230C600A29C00 /* AboutViewController.m in Sources */ = {isa = PBXBuildFile; fileRef = 30AF6CFC13C230C600A29C00 /* AboutViewController.m */; };
		30EABE0918A5903400B73A9C /* WPBlogTableViewCell.m in Sources */ = {isa = PBXBuildFile; fileRef = 30EABE0818A5903400B73A9C /* WPBlogTableViewCell.m */; };
		3101866B1A373B01008F7DF6 /* WPTabBarController.m in Sources */ = {isa = PBXBuildFile; fileRef = 3101866A1A373B01008F7DF6 /* WPTabBarController.m */; };
		313692791A5D6F7900EBE645 /* HelpshiftUtils.m in Sources */ = {isa = PBXBuildFile; fileRef = 313692781A5D6F7900EBE645 /* HelpshiftUtils.m */; };
		313AE4A019E3F20400AAFABE /* CommentViewController.m in Sources */ = {isa = PBXBuildFile; fileRef = 313AE49C19E3F20400AAFABE /* CommentViewController.m */; };
		315FC2C51A2CB29300E7CDA2 /* MeHeaderView.m in Sources */ = {isa = PBXBuildFile; fileRef = 315FC2C41A2CB29300E7CDA2 /* MeHeaderView.m */; };
		319D6E7B19E447500013871C /* Suggestion.m in Sources */ = {isa = PBXBuildFile; fileRef = 319D6E7A19E447500013871C /* Suggestion.m */; };
		319D6E7E19E447C80013871C /* SuggestionService.m in Sources */ = {isa = PBXBuildFile; fileRef = 319D6E7D19E447C80013871C /* SuggestionService.m */; };
		319D6E8119E44C680013871C /* SuggestionsTableView.m in Sources */ = {isa = PBXBuildFile; fileRef = 319D6E8019E44C680013871C /* SuggestionsTableView.m */; };
		319D6E8519E44F7F0013871C /* SuggestionsTableViewCell.m in Sources */ = {isa = PBXBuildFile; fileRef = 319D6E8419E44F7F0013871C /* SuggestionsTableViewCell.m */; };
		31C9F82E1A2368A2008BB945 /* BlogDetailHeaderView.m in Sources */ = {isa = PBXBuildFile; fileRef = 31C9F82D1A2368A2008BB945 /* BlogDetailHeaderView.m */; };
		31EC15081A5B6675009FC8B3 /* WPStyleGuide+Suggestions.m in Sources */ = {isa = PBXBuildFile; fileRef = 31EC15071A5B6675009FC8B3 /* WPStyleGuide+Suggestions.m */; };
		31F4F6671A1385BE00196A98 /* MeViewController.m in Sources */ = {isa = PBXBuildFile; fileRef = 31F4F6661A1385BE00196A98 /* MeViewController.m */; };
		37022D931981C19000F322B7 /* VerticallyStackedButton.m in Sources */ = {isa = PBXBuildFile; fileRef = 37022D901981BF9200F322B7 /* VerticallyStackedButton.m */; };
		3716E401167296D30035F8C4 /* ToastView.xib in Resources */ = {isa = PBXBuildFile; fileRef = 3716E400167296D30035F8C4 /* ToastView.xib */; };
		37245ADC13FC23FF006CDBE3 /* WPWebViewController.xib in Resources */ = {isa = PBXBuildFile; fileRef = 37245ADB13FC23FF006CDBE3 /* WPWebViewController.xib */; };
		374CB16215B93C0800DD0EBC /* AudioToolbox.framework in Frameworks */ = {isa = PBXBuildFile; fileRef = 374CB16115B93C0800DD0EBC /* AudioToolbox.framework */; };
		375D090D133B94C3000CC9CD /* BlogsTableViewCell.m in Sources */ = {isa = PBXBuildFile; fileRef = 375D090C133B94C3000CC9CD /* BlogsTableViewCell.m */; };
		3768BEF213041E7900E7C9A9 /* BetaFeedbackViewController.xib in Resources */ = {isa = PBXBuildFile; fileRef = 3768BEF013041E7900E7C9A9 /* BetaFeedbackViewController.xib */; };
		37B7924D16768FCC0021B3A4 /* NotificationSettingsViewController.m in Sources */ = {isa = PBXBuildFile; fileRef = 37B7924C16768FCB0021B3A4 /* NotificationSettingsViewController.m */; };
		37EAAF4D1A11799A006D6306 /* CircularImageView.swift in Sources */ = {isa = PBXBuildFile; fileRef = 37EAAF4C1A11799A006D6306 /* CircularImageView.swift */; };
		4253506E2DDC92882C721F55 /* libPods-UITests.a in Frameworks */ = {isa = PBXBuildFile; fileRef = 369D8993FF42F0A2D183A062 /* libPods-UITests.a */; };
		45C73C25113C36F70024D0D2 /* MainWindow-iPad.xib in Resources */ = {isa = PBXBuildFile; fileRef = 45C73C24113C36F70024D0D2 /* MainWindow-iPad.xib */; };
		462F4E0A18369F0B0028D2F8 /* BlogDetailsViewController.m in Sources */ = {isa = PBXBuildFile; fileRef = 462F4E0718369F0B0028D2F8 /* BlogDetailsViewController.m */; };
		462F4E0B18369F0B0028D2F8 /* BlogListViewController.m in Sources */ = {isa = PBXBuildFile; fileRef = 462F4E0918369F0B0028D2F8 /* BlogListViewController.m */; };
		4645AFC51961E1FB005F7509 /* AppImages.xcassets in Resources */ = {isa = PBXBuildFile; fileRef = 4645AFC41961E1FB005F7509 /* AppImages.xcassets */; };
		46F8714F1838C41600BC149B /* NSDate+StringFormatting.m in Sources */ = {isa = PBXBuildFile; fileRef = 46F8714E1838C41600BC149B /* NSDate+StringFormatting.m */; };
		46FE8276184FD8A200535844 /* WordPressComOAuthClient.m in Sources */ = {isa = PBXBuildFile; fileRef = E1634518183B733B005E967F /* WordPressComOAuthClient.m */; };
		5903AE1B19B60A98009D5354 /* WPButtonForNavigationBar.m in Sources */ = {isa = PBXBuildFile; fileRef = 5903AE1A19B60A98009D5354 /* WPButtonForNavigationBar.m */; };
		591A428C1A6DC1B0003807A6 /* WPBackgroundDimmerView.m in Sources */ = {isa = PBXBuildFile; fileRef = 591A428B1A6DC1B0003807A6 /* WPBackgroundDimmerView.m */; };
		591A428F1A6DC6F2003807A6 /* WPGUIConstants.m in Sources */ = {isa = PBXBuildFile; fileRef = 591A428E1A6DC6F2003807A6 /* WPGUIConstants.m */; };
		5926E1E31AC4468300964783 /* WPCrashlytics.m in Sources */ = {isa = PBXBuildFile; fileRef = 5926E1E21AC4468300964783 /* WPCrashlytics.m */; };
		5948AD0E1AB734F2006E8882 /* WPAppAnalytics.m in Sources */ = {isa = PBXBuildFile; fileRef = 5948AD0D1AB734F2006E8882 /* WPAppAnalytics.m */; };
		5948AD111AB73D19006E8882 /* WPAppAnalyticsTests.m in Sources */ = {isa = PBXBuildFile; fileRef = 5948AD101AB73D19006E8882 /* WPAppAnalyticsTests.m */; };
		594DB2951AB891A200E2E456 /* WPUserAgent.m in Sources */ = {isa = PBXBuildFile; fileRef = 594DB2941AB891A200E2E456 /* WPUserAgent.m */; };
		595B02221A6C4ECD00415A30 /* WPWhatsNewView.m in Sources */ = {isa = PBXBuildFile; fileRef = 595B02211A6C4ECD00415A30 /* WPWhatsNewView.m */; };
		595B02271A6C504400415A30 /* WPWhatsNewView.xib in Resources */ = {isa = PBXBuildFile; fileRef = 595B02261A6C504400415A30 /* WPWhatsNewView.xib */; };
		5981FE051AB8A89A0009E080 /* WPUserAgentTests.m in Sources */ = {isa = PBXBuildFile; fileRef = 5981FE041AB8A89A0009E080 /* WPUserAgentTests.m */; };
		598351AE1A704E7A00B6DD4F /* WPWhatsNew.m in Sources */ = {isa = PBXBuildFile; fileRef = 598351AD1A704E7A00B6DD4F /* WPWhatsNew.m */; };
		5993E7291AC5D65600D31D2B /* WPAppFilesManager.m in Sources */ = {isa = PBXBuildFile; fileRef = 5993E7281AC5D65600D31D2B /* WPAppFilesManager.m */; };
		59D328FD1ACC2D0700356827 /* WPLookbackPresenter.m in Sources */ = {isa = PBXBuildFile; fileRef = 59D328FC1ACC2D0700356827 /* WPLookbackPresenter.m */; };
		59DD94341AC479ED0032DD6B /* WPLogger.m in Sources */ = {isa = PBXBuildFile; fileRef = 59DD94331AC479ED0032DD6B /* WPLogger.m */; };
		5D000DDE1AC076C000A7BAF9 /* PostCardActionBar.m in Sources */ = {isa = PBXBuildFile; fileRef = 5D000DDD1AC076C000A7BAF9 /* PostCardActionBar.m */; };
		5D000DE11AC0879600A7BAF9 /* PostCardActionBarItem.m in Sources */ = {isa = PBXBuildFile; fileRef = 5D000DE01AC0879600A7BAF9 /* PostCardActionBarItem.m */; };
		5D0431AE1A7C31AB0025BDFD /* ReaderBrowseSiteViewController.m in Sources */ = {isa = PBXBuildFile; fileRef = 5D0431AD1A7C31AB0025BDFD /* ReaderBrowseSiteViewController.m */; };
		5D08B90419648C3400D5B381 /* ReaderSubscriptionViewController.m in Sources */ = {isa = PBXBuildFile; fileRef = 5D08B90319648C3400D5B381 /* ReaderSubscriptionViewController.m */; };
		5D09CBA51ACDE52C007A23BD /* WPSearchController.m in Sources */ = {isa = PBXBuildFile; fileRef = 5D09CBA41ACDE52C007A23BD /* WPSearchController.m */; };
		5D0A20D41AF11A7300E5C6BC /* PhotonImageURLHelper.m in Sources */ = {isa = PBXBuildFile; fileRef = 5D0A20D31AF11A7300E5C6BC /* PhotonImageURLHelper.m */; };
		5D0C2CB819AB932C002DF1E5 /* WPContentSyncHelper.swift in Sources */ = {isa = PBXBuildFile; fileRef = 5D0C2CB719AB932C002DF1E5 /* WPContentSyncHelper.swift */; };
		5D119DA3176FBE040073D83A /* UIImageView+AFNetworkingExtra.m in Sources */ = {isa = PBXBuildFile; fileRef = 5D119DA2176FBE040073D83A /* UIImageView+AFNetworkingExtra.m */; };
		5D12FE1E1988243700378BD6 /* RemoteReaderPost.m in Sources */ = {isa = PBXBuildFile; fileRef = 5D12FE1B1988243700378BD6 /* RemoteReaderPost.m */; };
		5D12FE1F1988243700378BD6 /* RemoteReaderTopic.m in Sources */ = {isa = PBXBuildFile; fileRef = 5D12FE1D1988243700378BD6 /* RemoteReaderTopic.m */; };
		5D12FE221988245B00378BD6 /* RemoteReaderSite.m in Sources */ = {isa = PBXBuildFile; fileRef = 5D12FE211988245B00378BD6 /* RemoteReaderSite.m */; };
		5D146EBB189857ED0068FDC6 /* FeaturedImageViewController.m in Sources */ = {isa = PBXBuildFile; fileRef = 5D146EBA189857ED0068FDC6 /* FeaturedImageViewController.m */; };
		5D157B8C1A8AB73C003ADF4C /* ReaderSiteHeaderView.m in Sources */ = {isa = PBXBuildFile; fileRef = 5D157B8B1A8AB73C003ADF4C /* ReaderSiteHeaderView.m */; };
		5D17530F1A97D2CA0031A082 /* PostCardTableViewCell.m in Sources */ = {isa = PBXBuildFile; fileRef = 5D17530E1A97D2CA0031A082 /* PostCardTableViewCell.m */; };
		5D17F0BE1A1D4C5F0087CCB8 /* PrivateSiteURLProtocol.m in Sources */ = {isa = PBXBuildFile; fileRef = 5D17F0BD1A1D4C5F0087CCB8 /* PrivateSiteURLProtocol.m */; };
		5D1D33CF1AE56250000DE623 /* RemoteUser.m in Sources */ = {isa = PBXBuildFile; fileRef = 5D1D33CE1AE56250000DE623 /* RemoteUser.m */; };
		5D1D9C50198837D0009D13B7 /* RemoteReaderPost.m in Sources */ = {isa = PBXBuildFile; fileRef = 5D12FE1B1988243700378BD6 /* RemoteReaderPost.m */; };
		5D1D9C51198837D0009D13B7 /* RemoteReaderSite.m in Sources */ = {isa = PBXBuildFile; fileRef = 5D12FE211988245B00378BD6 /* RemoteReaderSite.m */; };
		5D1D9C52198837D0009D13B7 /* RemoteReaderTopic.m in Sources */ = {isa = PBXBuildFile; fileRef = 5D12FE1D1988243700378BD6 /* RemoteReaderTopic.m */; };
		5D1EE80215E7AF3E007F1F02 /* JetpackSettingsViewController.m in Sources */ = {isa = PBXBuildFile; fileRef = 5D1EE80015E7AF3E007F1F02 /* JetpackSettingsViewController.m */; };
		5D20A6531982D56600463A91 /* FollowedSitesViewController.m in Sources */ = {isa = PBXBuildFile; fileRef = 5D20A6521982D56600463A91 /* FollowedSitesViewController.m */; };
		5D2415CB1A8842C9009BD444 /* ReaderPreviewHeaderView.m in Sources */ = {isa = PBXBuildFile; fileRef = 5D2415CA1A8842C9009BD444 /* ReaderPreviewHeaderView.m */; };
		5D2BEB4919758102005425F7 /* WPTableImageSourceTest.m in Sources */ = {isa = PBXBuildFile; fileRef = 5D2BEB4819758102005425F7 /* WPTableImageSourceTest.m */; };
		5D2C05561AD2F56200A753FE /* NavBarTitleDropdownButton.m in Sources */ = {isa = PBXBuildFile; fileRef = 5D2C05551AD2F56200A753FE /* NavBarTitleDropdownButton.m */; };
		5D2FB2831AE98C4600F1D4ED /* RestorePostTableViewCell.xib in Resources */ = {isa = PBXBuildFile; fileRef = 5D2FB2821AE98C4600F1D4ED /* RestorePostTableViewCell.xib */; };
		5D2FB2861AE98C6600F1D4ED /* RestorePostTableViewCell.m in Sources */ = {isa = PBXBuildFile; fileRef = 5D2FB2851AE98C6600F1D4ED /* RestorePostTableViewCell.m */; };
		5D37941B19216B1300E26CA4 /* RebloggingViewController.m in Sources */ = {isa = PBXBuildFile; fileRef = 5D37941A19216B1300E26CA4 /* RebloggingViewController.m */; };
		5D3D559718F88C3500782892 /* ReaderPostService.m in Sources */ = {isa = PBXBuildFile; fileRef = 5D3D559618F88C3500782892 /* ReaderPostService.m */; };
		5D3D559A18F88C5E00782892 /* ReaderPostServiceRemote.m in Sources */ = {isa = PBXBuildFile; fileRef = 5D3D559918F88C5E00782892 /* ReaderPostServiceRemote.m */; };
		5D3E334E15EEBB6B005FC6F2 /* ReachabilityUtils.m in Sources */ = {isa = PBXBuildFile; fileRef = 5D3E334D15EEBB6B005FC6F2 /* ReachabilityUtils.m */; };
		5D42A3DF175E7452005CFF05 /* AbstractPost.m in Sources */ = {isa = PBXBuildFile; fileRef = 5D42A3D7175E7452005CFF05 /* AbstractPost.m */; };
		5D42A3E0175E7452005CFF05 /* BasePost.m in Sources */ = {isa = PBXBuildFile; fileRef = 5D42A3D9175E7452005CFF05 /* BasePost.m */; };
		5D42A3E2175E7452005CFF05 /* ReaderPost.m in Sources */ = {isa = PBXBuildFile; fileRef = 5D42A3DD175E7452005CFF05 /* ReaderPost.m */; };
		5D42A3FB175E75EE005CFF05 /* ReaderPostDetailViewController.m in Sources */ = {isa = PBXBuildFile; fileRef = 5D42A3EC175E75EE005CFF05 /* ReaderPostDetailViewController.m */; };
		5D42A3FC175E75EE005CFF05 /* ReaderPostsViewController.m in Sources */ = {isa = PBXBuildFile; fileRef = 5D42A3EE175E75EE005CFF05 /* ReaderPostsViewController.m */; };
		5D42A3FD175E75EE005CFF05 /* ReaderPostTableViewCell.m in Sources */ = {isa = PBXBuildFile; fileRef = 5D42A3F0175E75EE005CFF05 /* ReaderPostTableViewCell.m */; };
		5D42A405175E76A7005CFF05 /* WPImageViewController.m in Sources */ = {isa = PBXBuildFile; fileRef = 5D42A402175E76A2005CFF05 /* WPImageViewController.m */; };
		5D42A406175E76A7005CFF05 /* WPWebVideoViewController.m in Sources */ = {isa = PBXBuildFile; fileRef = 5D42A404175E76A5005CFF05 /* WPWebVideoViewController.m */; };
		5D44EB351986D695008B7175 /* ReaderSiteServiceRemote.m in Sources */ = {isa = PBXBuildFile; fileRef = 5D44EB341986D695008B7175 /* ReaderSiteServiceRemote.m */; };
		5D44EB381986D8BA008B7175 /* ReaderSiteService.m in Sources */ = {isa = PBXBuildFile; fileRef = 5D44EB371986D8BA008B7175 /* ReaderSiteService.m */; };
		5D49B03B19BE3CAD00703A9B /* SafeReaderTopicToReaderTopic.m in Sources */ = {isa = PBXBuildFile; fileRef = 5D49B03A19BE3CAD00703A9B /* SafeReaderTopicToReaderTopic.m */; };
		5D4C89FE1AB88EF7007464B3 /* PostCardTextCell.xib in Resources */ = {isa = PBXBuildFile; fileRef = 5D4C89FD1AB88EF7007464B3 /* PostCardTextCell.xib */; };
		5D4C8A001AB88F58007464B3 /* PostCardImageCell.xib in Resources */ = {isa = PBXBuildFile; fileRef = 5D4C89FF1AB88F58007464B3 /* PostCardImageCell.xib */; };
		5D4E30D11AA4B41A000D9904 /* WPStyleGuide+Posts.m in Sources */ = {isa = PBXBuildFile; fileRef = 5D4E30D01AA4B41A000D9904 /* WPStyleGuide+Posts.m */; };
		5D51ADAF19A832AF00539C0B /* WordPress-20-21.xcmappingmodel in Sources */ = {isa = PBXBuildFile; fileRef = 5D51ADAE19A832AF00539C0B /* WordPress-20-21.xcmappingmodel */; };
		5D577D33189127BE00B964C3 /* PostGeolocationViewController.m in Sources */ = {isa = PBXBuildFile; fileRef = 5D577D32189127BE00B964C3 /* PostGeolocationViewController.m */; };
		5D577D361891360900B964C3 /* PostGeolocationView.m in Sources */ = {isa = PBXBuildFile; fileRef = 5D577D351891360900B964C3 /* PostGeolocationView.m */; };
		5D5D0027187DA9D30027CEF6 /* PostCategoriesViewController.m in Sources */ = {isa = PBXBuildFile; fileRef = 5D5D0026187DA9D30027CEF6 /* PostCategoriesViewController.m */; };
		5D62BAD718AA88210044E5F7 /* PageSettingsViewController.m in Sources */ = {isa = PBXBuildFile; fileRef = 5D62BAD618AA88210044E5F7 /* PageSettingsViewController.m */; };
		5D69DBC4165428CA00A2D1F7 /* n.caf in Resources */ = {isa = PBXBuildFile; fileRef = 5D69DBC3165428CA00A2D1F7 /* n.caf */; };
		5D732F971AE84E3C00CD89E7 /* PostListFooterView.m in Sources */ = {isa = PBXBuildFile; fileRef = 5D732F961AE84E3C00CD89E7 /* PostListFooterView.m */; };
		5D732F991AE84E5400CD89E7 /* PostListFooterView.xib in Resources */ = {isa = PBXBuildFile; fileRef = 5D732F981AE84E5400CD89E7 /* PostListFooterView.xib */; };
		5D7B414619E482C9007D9EC7 /* WPRichTextEmbed.swift in Sources */ = {isa = PBXBuildFile; fileRef = 5D7B414319E482C9007D9EC7 /* WPRichTextEmbed.swift */; };
		5D7B414719E482C9007D9EC7 /* WPRichTextImage.swift in Sources */ = {isa = PBXBuildFile; fileRef = 5D7B414419E482C9007D9EC7 /* WPRichTextImage.swift */; };
		5D7B414819E482C9007D9EC7 /* WPRichTextMediaAttachment.swift in Sources */ = {isa = PBXBuildFile; fileRef = 5D7B414519E482C9007D9EC7 /* WPRichTextMediaAttachment.swift */; };
		5D7DEA2919D488DD0032EE77 /* WPStyleGuide+Comments.swift in Sources */ = {isa = PBXBuildFile; fileRef = 5D7DEA2819D488DD0032EE77 /* WPStyleGuide+Comments.swift */; };
		5D839AA8187F0D6B00811F4A /* PostFeaturedImageCell.m in Sources */ = {isa = PBXBuildFile; fileRef = 5D839AA7187F0D6B00811F4A /* PostFeaturedImageCell.m */; };
		5D839AAB187F0D8000811F4A /* PostGeolocationCell.m in Sources */ = {isa = PBXBuildFile; fileRef = 5D839AAA187F0D8000811F4A /* PostGeolocationCell.m */; };
		5D87E10C15F5120C0012C595 /* SettingsPageViewController.m in Sources */ = {isa = PBXBuildFile; fileRef = 5D87E10A15F5120C0012C595 /* SettingsPageViewController.m */; };
		5D8CBC471A6F47880081F4AE /* EditImageDetailsViewController.m in Sources */ = {isa = PBXBuildFile; fileRef = 5D8CBC461A6F47880081F4AE /* EditImageDetailsViewController.m */; };
		5D8D53F119250412003C8859 /* BlogSelectorViewController.m in Sources */ = {isa = PBXBuildFile; fileRef = 5D8D53EE19250412003C8859 /* BlogSelectorViewController.m */; };
		5D8D53F219250412003C8859 /* WPComBlogSelectorViewController.m in Sources */ = {isa = PBXBuildFile; fileRef = 5D8D53F019250412003C8859 /* WPComBlogSelectorViewController.m */; };
		5D97C2F315CAF8D8009B44DD /* UINavigationController+KeyboardFix.m in Sources */ = {isa = PBXBuildFile; fileRef = 5D97C2F215CAF8D8009B44DD /* UINavigationController+KeyboardFix.m */; };
		5D9B17C519998A430047A4A2 /* ReaderBlockedTableViewCell.m in Sources */ = {isa = PBXBuildFile; fileRef = 5D9B17C419998A430047A4A2 /* ReaderBlockedTableViewCell.m */; };
		5D9BFF041A8557A8001D6D63 /* ReaderPostRichContentView.m in Sources */ = {isa = PBXBuildFile; fileRef = 5D9BFF031A8557A8001D6D63 /* ReaderPostRichContentView.m */; };
		5D9BFF071A85584A001D6D63 /* ReaderPostUnattributedContentView.m in Sources */ = {isa = PBXBuildFile; fileRef = 5D9BFF061A85584A001D6D63 /* ReaderPostUnattributedContentView.m */; };
		5D9BFF0A1A856801001D6D63 /* ReaderPostRichUnattributedContentView.m in Sources */ = {isa = PBXBuildFile; fileRef = 5D9BFF091A856801001D6D63 /* ReaderPostRichUnattributedContentView.m */; };
		5DA3EE12192508F700294E0B /* WPImageOptimizer.m in Sources */ = {isa = PBXBuildFile; fileRef = 5DA3EE0F192508F700294E0B /* WPImageOptimizer.m */; };
		5DA3EE13192508F700294E0B /* WPImageOptimizer+Private.m in Sources */ = {isa = PBXBuildFile; fileRef = 5DA3EE11192508F700294E0B /* WPImageOptimizer+Private.m */; };
		5DA3EE161925090A00294E0B /* MediaService.m in Sources */ = {isa = PBXBuildFile; fileRef = 5DA3EE151925090A00294E0B /* MediaService.m */; };
		5DA5BF3F18E32DCF005F11F9 /* InputViewButton.m in Sources */ = {isa = PBXBuildFile; fileRef = 5DA5BF2B18E32DCF005F11F9 /* InputViewButton.m */; };
		5DA5BF4418E32DCF005F11F9 /* Theme.m in Sources */ = {isa = PBXBuildFile; fileRef = 5DA5BF3418E32DCF005F11F9 /* Theme.m */; };
		5DA5BF4518E32DCF005F11F9 /* ThemeBrowserCell.m in Sources */ = {isa = PBXBuildFile; fileRef = 5DA5BF3618E32DCF005F11F9 /* ThemeBrowserCell.m */; };
		5DA5BF4618E32DCF005F11F9 /* ThemeBrowserViewController.m in Sources */ = {isa = PBXBuildFile; fileRef = 5DA5BF3818E32DCF005F11F9 /* ThemeBrowserViewController.m */; };
		5DA5BF4718E32DCF005F11F9 /* ThemeDetailsViewController.m in Sources */ = {isa = PBXBuildFile; fileRef = 5DA5BF3A18E32DCF005F11F9 /* ThemeDetailsViewController.m */; };
		5DA5BF4818E32DCF005F11F9 /* WPLoadingView.m in Sources */ = {isa = PBXBuildFile; fileRef = 5DA5BF3C18E32DCF005F11F9 /* WPLoadingView.m */; };
		5DA988061AEEA594002AFB12 /* DisplayableImageHelperTest.m in Sources */ = {isa = PBXBuildFile; fileRef = 5DA988051AEEA594002AFB12 /* DisplayableImageHelperTest.m */; };
		5DAE40AD19EC70930011A0AE /* ReaderPostHeaderView.m in Sources */ = {isa = PBXBuildFile; fileRef = 5DAE40AC19EC70930011A0AE /* ReaderPostHeaderView.m */; };
		5DAFEAB81AF2CA6E00B3E1D7 /* PostMetaButton.m in Sources */ = {isa = PBXBuildFile; fileRef = 5DAFEAB71AF2CA6E00B3E1D7 /* PostMetaButton.m */; };
		5DB3BA0518D0E7B600F3F3E9 /* WPPickerView.m in Sources */ = {isa = PBXBuildFile; fileRef = 5DB3BA0418D0E7B600F3F3E9 /* WPPickerView.m */; };
		5DB3BA0818D11D8D00F3F3E9 /* PublishDatePickerView.m in Sources */ = {isa = PBXBuildFile; fileRef = 5DB3BA0718D11D8D00F3F3E9 /* PublishDatePickerView.m */; };
		5DB4683B18A2E718004A89A9 /* LocationService.m in Sources */ = {isa = PBXBuildFile; fileRef = 5DB4683A18A2E718004A89A9 /* LocationService.m */; };
		5DB767411588F64D00EBE36C /* postPreview.html in Resources */ = {isa = PBXBuildFile; fileRef = 5DB767401588F64D00EBE36C /* postPreview.html */; };
		5DB93EEC19B6190700EC88EB /* CommentContentView.m in Sources */ = {isa = PBXBuildFile; fileRef = 5DB93EE919B6190700EC88EB /* CommentContentView.m */; };
		5DB93EED19B6190700EC88EB /* ReaderCommentCell.m in Sources */ = {isa = PBXBuildFile; fileRef = 5DB93EEB19B6190700EC88EB /* ReaderCommentCell.m */; };
		5DBCD9D218F3569F00B32229 /* ReaderTopic.m in Sources */ = {isa = PBXBuildFile; fileRef = 5DBCD9D118F3569F00B32229 /* ReaderTopic.m */; };
		5DBCD9D518F35D7500B32229 /* ReaderTopicService.m in Sources */ = {isa = PBXBuildFile; fileRef = 5DBCD9D418F35D7500B32229 /* ReaderTopicService.m */; };
		5DBFC8A71A9BC34F00E00DE4 /* PostListViewController.m in Sources */ = {isa = PBXBuildFile; fileRef = 5DBFC8A61A9BC34F00E00DE4 /* PostListViewController.m */; };
		5DBFC8A91A9BE07B00E00DE4 /* Posts.storyboard in Resources */ = {isa = PBXBuildFile; fileRef = 5DBFC8A81A9BE07B00E00DE4 /* Posts.storyboard */; };
		5DC02A3718E4C5BD009A1765 /* ThemeBrowserViewController.xib in Resources */ = {isa = PBXBuildFile; fileRef = 5DC02A3418E4C5BD009A1765 /* ThemeBrowserViewController.xib */; };
		5DC02A3818E4C5BD009A1765 /* ThemeDetailsViewController.xib in Resources */ = {isa = PBXBuildFile; fileRef = 5DC02A3518E4C5BD009A1765 /* ThemeDetailsViewController.xib */; };
		5DC02A3918E4C5BD009A1765 /* ThemeDetailsViewController~ipad.xib in Resources */ = {isa = PBXBuildFile; fileRef = 5DC02A3618E4C5BD009A1765 /* ThemeDetailsViewController~ipad.xib */; };
		5DC3A44D1610B9BC00A890BE /* UINavigationController+Rotation.m in Sources */ = {isa = PBXBuildFile; fileRef = 5DC3A44C1610B9BC00A890BE /* UINavigationController+Rotation.m */; };
		5DCC4CD819A50CC0003E548C /* ReaderSite.m in Sources */ = {isa = PBXBuildFile; fileRef = 5DCC4CD719A50CC0003E548C /* ReaderSite.m */; };
		5DDC44671A72BB07007F538E /* ReaderViewController.m in Sources */ = {isa = PBXBuildFile; fileRef = 5DDC44661A72BB07007F538E /* ReaderViewController.m */; };
		5DE293C11AD8009E00825DE5 /* PostListFilter.m in Sources */ = {isa = PBXBuildFile; fileRef = 5DE293C01AD8009E00825DE5 /* PostListFilter.m */; };
		5DE293C31AD82A6800825DE5 /* PostCardThumbCell.xib in Resources */ = {isa = PBXBuildFile; fileRef = 5DE293C21AD82A6800825DE5 /* PostCardThumbCell.xib */; };
		5DE88FAA1A859DD9000E2CA6 /* ReaderPostUnattributedTableViewCell.m in Sources */ = {isa = PBXBuildFile; fileRef = 5DE88FA91A859DD9000E2CA6 /* ReaderPostUnattributedTableViewCell.m */; };
		5DEB61B4156FCD3400242C35 /* WPWebView.m in Sources */ = {isa = PBXBuildFile; fileRef = 5DEB61B3156FCD3400242C35 /* WPWebView.m */; };
		5DEB61B8156FCD5200242C35 /* WPChromelessWebViewController.m in Sources */ = {isa = PBXBuildFile; fileRef = 5DEB61B7156FCD5200242C35 /* WPChromelessWebViewController.m */; };
		5DF59C0B1770AE3A00171208 /* UILabel+SuggestSize.m in Sources */ = {isa = PBXBuildFile; fileRef = 5DF59C0A1770AE3A00171208 /* UILabel+SuggestSize.m */; };
		5DF6571B1AE6ACAC00AAA8D7 /* DisplayableImageHelper.m in Sources */ = {isa = PBXBuildFile; fileRef = 5DF6571A1AE6ACAC00AAA8D7 /* DisplayableImageHelper.m */; };
		5DF738941965FAB900393584 /* SubscribedTopicsViewController.m in Sources */ = {isa = PBXBuildFile; fileRef = 5DF738931965FAB900393584 /* SubscribedTopicsViewController.m */; };
		5DF738971965FACD00393584 /* RecommendedTopicsViewController.m in Sources */ = {isa = PBXBuildFile; fileRef = 5DF738961965FACD00393584 /* RecommendedTopicsViewController.m */; };
		5DF7389A1965FB3C00393584 /* WPTableViewHandler.m in Sources */ = {isa = PBXBuildFile; fileRef = 5DF738991965FB3C00393584 /* WPTableViewHandler.m */; };
		5DF8D26119E82B1000A2CD95 /* ReaderCommentsViewController.m in Sources */ = {isa = PBXBuildFile; fileRef = 5DF8D26019E82B1000A2CD95 /* ReaderCommentsViewController.m */; };
		5DF94E2B1962B97D00359241 /* NewCommentsTableViewCell.m in Sources */ = {isa = PBXBuildFile; fileRef = 5DF94E261962B97D00359241 /* NewCommentsTableViewCell.m */; };
		5DF94E2D1962B97D00359241 /* NewPostTableViewCell.m in Sources */ = {isa = PBXBuildFile; fileRef = 5DF94E2A1962B97D00359241 /* NewPostTableViewCell.m */; };
		5DF94E301962B99C00359241 /* PostSettingsSelectionViewController.m in Sources */ = {isa = PBXBuildFile; fileRef = 5DF94E2F1962B99C00359241 /* PostSettingsSelectionViewController.m */; };
		5DF94E331962B9D800359241 /* WPAlertView.xib in Resources */ = {isa = PBXBuildFile; fileRef = 5DF94E311962B9D800359241 /* WPAlertView.xib */; };
		5DF94E341962B9D800359241 /* WPAlertViewSideBySide.xib in Resources */ = {isa = PBXBuildFile; fileRef = 5DF94E321962B9D800359241 /* WPAlertViewSideBySide.xib */; };
		5DF94E421962BAA700359241 /* WPContentActionView.m in Sources */ = {isa = PBXBuildFile; fileRef = 5DF94E371962BAA700359241 /* WPContentActionView.m */; };
		5DF94E431962BAA700359241 /* WPContentAttributionView.m in Sources */ = {isa = PBXBuildFile; fileRef = 5DF94E391962BAA700359241 /* WPContentAttributionView.m */; };
		5DF94E441962BAA700359241 /* WPContentView.m in Sources */ = {isa = PBXBuildFile; fileRef = 5DF94E3B1962BAA700359241 /* WPContentView.m */; };
		5DF94E451962BAA700359241 /* WPRichContentView.m in Sources */ = {isa = PBXBuildFile; fileRef = 5DF94E3D1962BAA700359241 /* WPRichContentView.m */; };
		5DF94E461962BAA700359241 /* WPRichTextView.m in Sources */ = {isa = PBXBuildFile; fileRef = 5DF94E3F1962BAA700359241 /* WPRichTextView.m */; };
		5DF94E471962BAA700359241 /* WPSimpleContentAttributionView.m in Sources */ = {isa = PBXBuildFile; fileRef = 5DF94E411962BAA700359241 /* WPSimpleContentAttributionView.m */; };
		5DF94E501962BAEB00359241 /* ReaderPostAttributionView.m in Sources */ = {isa = PBXBuildFile; fileRef = 5DF94E491962BAEB00359241 /* ReaderPostAttributionView.m */; };
		5DF94E511962BAEB00359241 /* ReaderPostContentView.m in Sources */ = {isa = PBXBuildFile; fileRef = 5DF94E4B1962BAEB00359241 /* ReaderPostContentView.m */; };
		5DF94E531962BAEB00359241 /* ReaderPostSimpleContentView.m in Sources */ = {isa = PBXBuildFile; fileRef = 5DF94E4F1962BAEB00359241 /* ReaderPostSimpleContentView.m */; };
		7059CD210F332B6500A0660B /* WPCategoryTree.m in Sources */ = {isa = PBXBuildFile; fileRef = 7059CD200F332B6500A0660B /* WPCategoryTree.m */; };
		740BD8351A0D4C3600F04D18 /* WPUploadStatusButton.m in Sources */ = {isa = PBXBuildFile; fileRef = 740BD8341A0D4C3600F04D18 /* WPUploadStatusButton.m */; };
		74BB6F1A19AE7B9400FB7829 /* WPLegacyEditPageViewController.m in Sources */ = {isa = PBXBuildFile; fileRef = 74BB6F1919AE7B9400FB7829 /* WPLegacyEditPageViewController.m */; };
		74C1C306199170930077A7DC /* PostDetailViewController.xib in Resources */ = {isa = PBXBuildFile; fileRef = 74C1C305199170930077A7DC /* PostDetailViewController.xib */; };
		74C1C30E199170EA0077A7DC /* PostDetailViewController~ipad.xib in Resources */ = {isa = PBXBuildFile; fileRef = 74C1C30D199170EA0077A7DC /* PostDetailViewController~ipad.xib */; };
		74D5FFD619ACDF6700389E8F /* WPLegacyEditPostViewController.m in Sources */ = {isa = PBXBuildFile; fileRef = 74D5FFD519ACDF6700389E8F /* WPLegacyEditPostViewController.m */; };
		74F313EF1A9B97A200AA8B45 /* WPTooltip.m in Sources */ = {isa = PBXBuildFile; fileRef = 74F313EE1A9B97A200AA8B45 /* WPTooltip.m */; };
		83043E55126FA31400EC9953 /* MessageUI.framework in Frameworks */ = {isa = PBXBuildFile; fileRef = 83043E54126FA31400EC9953 /* MessageUI.framework */; };
		8333FE0E11FF6EF200A495C1 /* EditSiteViewController.xib in Resources */ = {isa = PBXBuildFile; fileRef = 8333FE0D11FF6EF200A495C1 /* EditSiteViewController.xib */; };
		83418AAA11C9FA6E00ACF00C /* Comment.m in Sources */ = {isa = PBXBuildFile; fileRef = 83418AA911C9FA6E00ACF00C /* Comment.m */; };
		834CAE7C122D528A003DDF49 /* UIImage+Resize.m in Sources */ = {isa = PBXBuildFile; fileRef = 834CAE7B122D528A003DDF49 /* UIImage+Resize.m */; };
		834CAE9F122D56B1003DDF49 /* UIImage+Alpha.m in Sources */ = {isa = PBXBuildFile; fileRef = 834CAE9D122D56B1003DDF49 /* UIImage+Alpha.m */; };
		834CAEA0122D56B1003DDF49 /* UIImage+RoundedCorner.m in Sources */ = {isa = PBXBuildFile; fileRef = 834CAE9E122D56B1003DDF49 /* UIImage+RoundedCorner.m */; };
		834CE7341256D0DE0046A4A3 /* CFNetwork.framework in Frameworks */ = {isa = PBXBuildFile; fileRef = 834CE7331256D0DE0046A4A3 /* CFNetwork.framework */; };
		8350E49611D2C71E00A7B073 /* Media.m in Sources */ = {isa = PBXBuildFile; fileRef = 8350E49511D2C71E00A7B073 /* Media.m */; };
		8355D67E11D13EAD00A61362 /* MobileCoreServices.framework in Frameworks */ = {isa = PBXBuildFile; fileRef = 8355D67D11D13EAD00A61362 /* MobileCoreServices.framework */; };
		8355D7D911D260AA00A61362 /* CoreData.framework in Frameworks */ = {isa = PBXBuildFile; fileRef = 8355D7D811D260AA00A61362 /* CoreData.framework */; };
		835E2403126E66E50085940B /* AssetsLibrary.framework in Frameworks */ = {isa = PBXBuildFile; fileRef = 835E2402126E66E50085940B /* AssetsLibrary.framework */; settings = {ATTRIBUTES = (Weak, ); }; };
		8362C1041201E7CE00599347 /* WebSignupViewController-iPad.xib in Resources */ = {isa = PBXBuildFile; fileRef = 8362C1031201E7CE00599347 /* WebSignupViewController-iPad.xib */; };
		8370D10A11FA499A009D650F /* WPTableViewActivityCell.m in Sources */ = {isa = PBXBuildFile; fileRef = 8370D10911FA499A009D650F /* WPTableViewActivityCell.m */; };
		8370D10C11FA4A1B009D650F /* WPTableViewActivityCell.xib in Resources */ = {isa = PBXBuildFile; fileRef = 8370D10B11FA4A1B009D650F /* WPTableViewActivityCell.xib */; };
		8370D1BE11FA6295009D650F /* AddSiteViewController.xib in Resources */ = {isa = PBXBuildFile; fileRef = 8370D1BC11FA6295009D650F /* AddSiteViewController.xib */; };
		838C672E1210C3C300B09CA3 /* Post.m in Sources */ = {isa = PBXBuildFile; fileRef = 838C672D1210C3C300B09CA3 /* Post.m */; };
		8398EE9A11ACE63C000FE6E0 /* WebSignupViewController.xib in Resources */ = {isa = PBXBuildFile; fileRef = 8398EE9811ACE63C000FE6E0 /* WebSignupViewController.xib */; };
		83CAD4211235F9F4003DFA20 /* MediaObjectView.xib in Resources */ = {isa = PBXBuildFile; fileRef = 83CAD4201235F9F4003DFA20 /* MediaObjectView.xib */; };
		83D180FA12329B1A002DCCB0 /* EditPageViewController.m in Sources */ = {isa = PBXBuildFile; fileRef = 83D180F812329B1A002DCCB0 /* EditPageViewController.m */; };
		83F3E26011275E07004CD686 /* MapKit.framework in Frameworks */ = {isa = PBXBuildFile; fileRef = 83F3E25F11275E07004CD686 /* MapKit.framework */; };
		83F3E2D311276371004CD686 /* CoreLocation.framework in Frameworks */ = {isa = PBXBuildFile; fileRef = 83F3E2D211276371004CD686 /* CoreLocation.framework */; };
		83FEFC7611FF6C5A0078B462 /* EditSiteViewController.m in Sources */ = {isa = PBXBuildFile; fileRef = 83FEFC7411FF6C5A0078B462 /* EditSiteViewController.m */; };
		85149741171E13DF00B87F3F /* WPAsyncBlockOperation.m in Sources */ = {isa = PBXBuildFile; fileRef = 85149740171E13DF00B87F3F /* WPAsyncBlockOperation.m */; };
		8516972C169D42F4006C5DED /* WPToast.m in Sources */ = {isa = PBXBuildFile; fileRef = 8516972B169D42F4006C5DED /* WPToast.m */; };
		851734431798C64700A30E27 /* NSURL+Util.m in Sources */ = {isa = PBXBuildFile; fileRef = 851734421798C64700A30E27 /* NSURL+Util.m */; };
		852416CF1A12EBDD0030700C /* AppRatingUtility.m in Sources */ = {isa = PBXBuildFile; fileRef = 852416CE1A12EBDD0030700C /* AppRatingUtility.m */; };
		852416D21A12ED690030700C /* AppRatingUtilityTests.m in Sources */ = {isa = PBXBuildFile; fileRef = 852416D11A12ED690030700C /* AppRatingUtilityTests.m */; };
		8525398B171761D9003F6B32 /* WPComLanguages.m in Sources */ = {isa = PBXBuildFile; fileRef = 8525398A171761D9003F6B32 /* WPComLanguages.m */; };
		855408861A6F105700DDBD79 /* app-review-prompt-all-enabled.json in Resources */ = {isa = PBXBuildFile; fileRef = 855408851A6F105700DDBD79 /* app-review-prompt-all-enabled.json */; };
		855408881A6F106800DDBD79 /* app-review-prompt-notifications-disabled.json in Resources */ = {isa = PBXBuildFile; fileRef = 855408871A6F106800DDBD79 /* app-review-prompt-notifications-disabled.json */; };
		8554088A1A6F107D00DDBD79 /* app-review-prompt-global-disable.json in Resources */ = {isa = PBXBuildFile; fileRef = 855408891A6F107D00DDBD79 /* app-review-prompt-global-disable.json */; };
		857610D618C0377300EDF406 /* StatsWebViewController.m in Sources */ = {isa = PBXBuildFile; fileRef = 857610D518C0377300EDF406 /* StatsWebViewController.m */; };
		858DE40F1730384F000AC628 /* LoginViewController.m in Sources */ = {isa = PBXBuildFile; fileRef = 858DE40E1730384F000AC628 /* LoginViewController.m */; };
		859F761D18F2159800EF8D5D /* WPAnalyticsTrackerMixpanelInstructionsForStat.m in Sources */ = {isa = PBXBuildFile; fileRef = 859F761C18F2159800EF8D5D /* WPAnalyticsTrackerMixpanelInstructionsForStat.m */; };
		85AD6AEC173CCF9E002CB896 /* WPNUXPrimaryButton.m in Sources */ = {isa = PBXBuildFile; fileRef = 85AD6AEB173CCF9E002CB896 /* WPNUXPrimaryButton.m */; };
		85AD6AEF173CCFDC002CB896 /* WPNUXSecondaryButton.m in Sources */ = {isa = PBXBuildFile; fileRef = 85AD6AEE173CCFDC002CB896 /* WPNUXSecondaryButton.m */; };
		85B6F74F1742DA1E00CE7F3A /* WPNUXMainButton.m in Sources */ = {isa = PBXBuildFile; fileRef = 85B6F74E1742DA1D00CE7F3A /* WPNUXMainButton.m */; };
		85B6F7521742DAE800CE7F3A /* WPNUXBackButton.m in Sources */ = {isa = PBXBuildFile; fileRef = 85B6F7511742DAE800CE7F3A /* WPNUXBackButton.m */; };
		85C720B11730CEFA00460645 /* WPWalkthroughTextField.m in Sources */ = {isa = PBXBuildFile; fileRef = 85C720B01730CEFA00460645 /* WPWalkthroughTextField.m */; };
		85CE4C201A703CF200780DFE /* NSBundle+VersionNumberHelper.m in Sources */ = {isa = PBXBuildFile; fileRef = 85CE4C1F1A703CF200780DFE /* NSBundle+VersionNumberHelper.m */; };
		85D08A7117342ECE00E2BBCA /* AddUsersBlogCell.m in Sources */ = {isa = PBXBuildFile; fileRef = 85D08A7017342ECE00E2BBCA /* AddUsersBlogCell.m */; };
		85D2275918F1EB8A001DA8DA /* WPAnalyticsTrackerMixpanel.m in Sources */ = {isa = PBXBuildFile; fileRef = 85D2275818F1EB8A001DA8DA /* WPAnalyticsTrackerMixpanel.m */; };
		85D239AD1AE5A5FC0074768D /* AccountServiceFacade.m in Sources */ = {isa = PBXBuildFile; fileRef = 85D239A01AE5A5FC0074768D /* AccountServiceFacade.m */; };
		85D239AE1AE5A5FC0074768D /* BlogSyncFacade.m in Sources */ = {isa = PBXBuildFile; fileRef = 85D239A21AE5A5FC0074768D /* BlogSyncFacade.m */; };
		85D239AF1AE5A5FC0074768D /* HelpshiftEnabledFacade.m in Sources */ = {isa = PBXBuildFile; fileRef = 85D239A41AE5A5FC0074768D /* HelpshiftEnabledFacade.m */; };
		85D239B01AE5A5FC0074768D /* LoginFacade.m in Sources */ = {isa = PBXBuildFile; fileRef = 85D239A61AE5A5FC0074768D /* LoginFacade.m */; };
		85D239B11AE5A5FC0074768D /* OnePasswordFacade.m in Sources */ = {isa = PBXBuildFile; fileRef = 85D239A81AE5A5FC0074768D /* OnePasswordFacade.m */; };
		85D239B21AE5A5FC0074768D /* WordPressComOAuthClientFacade.m in Sources */ = {isa = PBXBuildFile; fileRef = 85D239AA1AE5A5FC0074768D /* WordPressComOAuthClientFacade.m */; };
		85D239B31AE5A5FC0074768D /* WordPressXMLRPCAPIFacade.m in Sources */ = {isa = PBXBuildFile; fileRef = 85D239AC1AE5A5FC0074768D /* WordPressXMLRPCAPIFacade.m */; };
		85D239B61AE5A6170074768D /* ReachabilityFacade.m in Sources */ = {isa = PBXBuildFile; fileRef = 85D239B51AE5A6170074768D /* ReachabilityFacade.m */; };
		85D239BB1AE5A6620074768D /* LoginFields.m in Sources */ = {isa = PBXBuildFile; fileRef = 85D239B81AE5A6620074768D /* LoginFields.m */; };
		85D239BC1AE5A6620074768D /* LoginViewModel.m in Sources */ = {isa = PBXBuildFile; fileRef = 85D239BA1AE5A6620074768D /* LoginViewModel.m */; };
		85D239C01AE5A7020074768D /* LoginFacadeTests.m in Sources */ = {isa = PBXBuildFile; fileRef = 85D239BE1AE5A7020074768D /* LoginFacadeTests.m */; };
		85D239C11AE5A7020074768D /* LoginViewModelTests.m in Sources */ = {isa = PBXBuildFile; fileRef = 85D239BF1AE5A7020074768D /* LoginViewModelTests.m */; };
		85D80558171630B30075EEAC /* DotCom-Languages.plist in Resources */ = {isa = PBXBuildFile; fileRef = 85D80557171630B30075EEAC /* DotCom-Languages.plist */; };
		85D8055D171631F10075EEAC /* SelectWPComLanguageViewController.m in Sources */ = {isa = PBXBuildFile; fileRef = 85D8055C171631F10075EEAC /* SelectWPComLanguageViewController.m */; };
		85DA8C4418F3F29A0074C8A4 /* WPAnalyticsTrackerWPCom.m in Sources */ = {isa = PBXBuildFile; fileRef = 85DA8C4318F3F29A0074C8A4 /* WPAnalyticsTrackerWPCom.m */; };
		85E105861731A597001071A3 /* WPWalkthroughOverlayView.m in Sources */ = {isa = PBXBuildFile; fileRef = 85E105851731A597001071A3 /* WPWalkthroughOverlayView.m */; };
		85EC44D41739826A00686604 /* CreateAccountAndBlogViewController.m in Sources */ = {isa = PBXBuildFile; fileRef = 85EC44D31739826A00686604 /* CreateAccountAndBlogViewController.m */; };
		85ED988817DFA00000090D0B /* Images.xcassets in Resources */ = {isa = PBXBuildFile; fileRef = 85ED988717DFA00000090D0B /* Images.xcassets */; };
		931D26F519ED7E6D00114F17 /* BlogJetpackTest.m in Sources */ = {isa = PBXBuildFile; fileRef = E150520B16CAC5C400D3DDDC /* BlogJetpackTest.m */; };
		931D26F619ED7F7000114F17 /* BlogServiceTest.m in Sources */ = {isa = PBXBuildFile; fileRef = 930FD0A519882742000CC81D /* BlogServiceTest.m */; };
		931D26F719ED7F7500114F17 /* ReaderPostServiceTest.m in Sources */ = {isa = PBXBuildFile; fileRef = 5DE8A0401912D95B00B2FF59 /* ReaderPostServiceTest.m */; };
		931D26F819ED7F7800114F17 /* ReaderTopicServiceTest.m in Sources */ = {isa = PBXBuildFile; fileRef = 5DFA9D19196B1BA30061FF96 /* ReaderTopicServiceTest.m */; };
		931D26FE19EDA10D00114F17 /* ALIterativeMigrator.m in Sources */ = {isa = PBXBuildFile; fileRef = 931D26FD19EDA10D00114F17 /* ALIterativeMigrator.m */; };
		931D270019EDAE8600114F17 /* CoreDataMigrationTests.m in Sources */ = {isa = PBXBuildFile; fileRef = 931D26FF19EDAE8600114F17 /* CoreDataMigrationTests.m */; };
		931DF4D618D09A2F00540BDD /* InfoPlist.strings in Resources */ = {isa = PBXBuildFile; fileRef = 931DF4D818D09A2F00540BDD /* InfoPlist.strings */; };
		934884AB19B73BA6004028D8 /* Constants.m in Sources */ = {isa = PBXBuildFile; fileRef = B5CC05F51962150600975CAC /* Constants.m */; };
		934884AD19B78723004028D8 /* WordPressTodayWidget-Internal.entitlements in Resources */ = {isa = PBXBuildFile; fileRef = 934884AC19B78723004028D8 /* WordPressTodayWidget-Internal.entitlements */; };
		934884AF19B7875C004028D8 /* WordPress-Internal.entitlements in Resources */ = {isa = PBXBuildFile; fileRef = 934884AE19B7875C004028D8 /* WordPress-Internal.entitlements */; };
		9358D15919FFD4E10094BBF5 /* WPImageOptimizerTest.m in Sources */ = {isa = PBXBuildFile; fileRef = 5DA3EE191925111700294E0B /* WPImageOptimizerTest.m */; };
		93594BD5191D2F5A0079E6B2 /* stats-batch.json in Resources */ = {isa = PBXBuildFile; fileRef = 93594BD4191D2F5A0079E6B2 /* stats-batch.json */; };
		9363113F19FA996700B0C739 /* AccountServiceTests.swift in Sources */ = {isa = PBXBuildFile; fileRef = 9363113E19FA996700B0C739 /* AccountServiceTests.swift */; };
		93740DC917D8F85600C41B2F /* WPAlertView.h in Resources */ = {isa = PBXBuildFile; fileRef = 93740DC817D8F85600C41B2F /* WPAlertView.h */; };
		93740DCB17D8F86700C41B2F /* WPAlertView.m in Sources */ = {isa = PBXBuildFile; fileRef = 93740DCA17D8F86700C41B2F /* WPAlertView.m */; };
		937D9A0F19F83812007B9D5F /* WordPress-22-23.xcmappingmodel in Sources */ = {isa = PBXBuildFile; fileRef = 937D9A0E19F83812007B9D5F /* WordPress-22-23.xcmappingmodel */; };
		937D9A1119F838C2007B9D5F /* AccountToAccount22to23.swift in Sources */ = {isa = PBXBuildFile; fileRef = 937D9A1019F838C2007B9D5F /* AccountToAccount22to23.swift */; };
		937F3E321AD6FDA7006BA498 /* WPAnalyticsTrackerAutomatticTracks.m in Sources */ = {isa = PBXBuildFile; fileRef = 937F3E311AD6FDA7006BA498 /* WPAnalyticsTrackerAutomatticTracks.m */; };
		93A379DB19FE6D3000415023 /* DDLogSwift.m in Sources */ = {isa = PBXBuildFile; fileRef = 93A379DA19FE6D3000415023 /* DDLogSwift.m */; };
		93A379EC19FFBF7900415023 /* KeychainTest.m in Sources */ = {isa = PBXBuildFile; fileRef = 93A379EB19FFBF7900415023 /* KeychainTest.m */; };
		93A3F7DE1843F6F00082FEEA /* CoreTelephony.framework in Frameworks */ = {isa = PBXBuildFile; fileRef = 93A3F7DD1843F6F00082FEEA /* CoreTelephony.framework */; };
		93C1147F18EC5DD500DAC95C /* AccountService.m in Sources */ = {isa = PBXBuildFile; fileRef = 93C1147E18EC5DD500DAC95C /* AccountService.m */; };
		93C1148518EDF6E100DAC95C /* BlogService.m in Sources */ = {isa = PBXBuildFile; fileRef = 93C1148418EDF6E100DAC95C /* BlogService.m */; };
		93C4864F181043D700A24725 /* ActivityLogDetailViewController.m in Sources */ = {isa = PBXBuildFile; fileRef = 93069F581762410B000C966D /* ActivityLogDetailViewController.m */; };
		93C486501810442200A24725 /* SupportViewController.m in Sources */ = {isa = PBXBuildFile; fileRef = 93027BB71758332300483FFD /* SupportViewController.m */; };
		93C486511810445D00A24725 /* ActivityLogViewController.m in Sources */ = {isa = PBXBuildFile; fileRef = 93069F55176237A4000C966D /* ActivityLogViewController.m */; };
		93CD939319099BE70049096E /* authtoken.json in Resources */ = {isa = PBXBuildFile; fileRef = 93CD939219099BE70049096E /* authtoken.json */; };
		93DEB88219E5BF7100F9546D /* TodayExtensionService.m in Sources */ = {isa = PBXBuildFile; fileRef = 93DEB88119E5BF7100F9546D /* TodayExtensionService.m */; };
		93E3D3C819ACE8E300B1C509 /* SFHFKeychainUtils.m in Sources */ = {isa = PBXBuildFile; fileRef = 292CECFF1027259000BD407D /* SFHFKeychainUtils.m */; settings = {COMPILER_FLAGS = "-fno-objc-arc"; }; };
		93E5283C19A7741A003A1A9C /* NotificationCenter.framework in Frameworks */ = {isa = PBXBuildFile; fileRef = 93E5283B19A7741A003A1A9C /* NotificationCenter.framework */; };
		93E5284119A7741A003A1A9C /* TodayViewController.swift in Sources */ = {isa = PBXBuildFile; fileRef = 93E5284019A7741A003A1A9C /* TodayViewController.swift */; };
		93E5284319A7741A003A1A9C /* MainInterface.storyboard in Resources */ = {isa = PBXBuildFile; fileRef = 93E5284219A7741A003A1A9C /* MainInterface.storyboard */; };
		93E5284619A7741A003A1A9C /* WordPressTodayWidget.appex in Embed App Extensions */ = {isa = PBXBuildFile; fileRef = 93E5283A19A7741A003A1A9C /* WordPressTodayWidget.appex */; settings = {ATTRIBUTES = (RemoveHeadersOnCopy, ); }; };
		93E5285519A778AF003A1A9C /* WPDDLogWrapper.m in Sources */ = {isa = PBXBuildFile; fileRef = 93E5285419A778AF003A1A9C /* WPDDLogWrapper.m */; };
		93E5285619A77BAC003A1A9C /* NotificationCenter.framework in Frameworks */ = {isa = PBXBuildFile; fileRef = 93E5283B19A7741A003A1A9C /* NotificationCenter.framework */; };
		93E9050719E6F3D8005513C9 /* TestContextManager.m in Sources */ = {isa = PBXBuildFile; fileRef = 93E9050619E6F3D8005513C9 /* TestContextManager.m */; };
		93EF094C19ED533500C89770 /* ContextManagerTests.swift in Sources */ = {isa = PBXBuildFile; fileRef = 93E9050319E6F242005513C9 /* ContextManagerTests.swift */; };
		93FA59DD18D88C1C001446BC /* PostCategoryService.m in Sources */ = {isa = PBXBuildFile; fileRef = 93FA59DC18D88C1C001446BC /* PostCategoryService.m */; };
		A01C542E0E24E88400D411F2 /* SystemConfiguration.framework in Frameworks */ = {isa = PBXBuildFile; fileRef = A01C542D0E24E88400D411F2 /* SystemConfiguration.framework */; };
		A01C55480E25E0D000D411F2 /* defaultPostTemplate.html in Resources */ = {isa = PBXBuildFile; fileRef = A01C55470E25E0D000D411F2 /* defaultPostTemplate.html */; };
		A0E293F10E21027E00C6919C /* WPAddPostCategoryViewController.m in Sources */ = {isa = PBXBuildFile; fileRef = A0E293F00E21027E00C6919C /* WPAddPostCategoryViewController.m */; };
		A25EBD87156E330600530E3D /* WPTableViewController.m in Sources */ = {isa = PBXBuildFile; fileRef = A25EBD86156E330600530E3D /* WPTableViewController.m */; };
		A2787D0219002AB1000D6CA6 /* HelpshiftConfig.plist in Resources */ = {isa = PBXBuildFile; fileRef = A2787D0119002AB1000D6CA6 /* HelpshiftConfig.plist */; };
		A2DC5B1A1953451B009584C3 /* WPNUXHelpBadgeLabel.m in Sources */ = {isa = PBXBuildFile; fileRef = A2DC5B191953451B009584C3 /* WPNUXHelpBadgeLabel.m */; };
		ACBAB5FE0E121C7300F38795 /* PostSettingsViewController.m in Sources */ = {isa = PBXBuildFile; fileRef = ACBAB5FD0E121C7300F38795 /* PostSettingsViewController.m */; };
		ACBAB6860E1247F700F38795 /* PostPreviewViewController.m in Sources */ = {isa = PBXBuildFile; fileRef = ACBAB6850E1247F700F38795 /* PostPreviewViewController.m */; };
		ACC156CC0E10E67600D6E1A0 /* WPPostViewController.m in Sources */ = {isa = PBXBuildFile; fileRef = ACC156CB0E10E67600D6E1A0 /* WPPostViewController.m */; };
		ADF544C2195A0F620092213D /* CustomHighlightButton.m in Sources */ = {isa = PBXBuildFile; fileRef = ADF544C1195A0F620092213D /* CustomHighlightButton.m */; };
		B51D9A7E19634D4400CA857B /* Noticons-Regular.otf in Resources */ = {isa = PBXBuildFile; fileRef = B55853F419630AF900FAF6C3 /* Noticons-Regular.otf */; };
		B52C4C7D199D4CD3009FD823 /* NoteBlockUserTableViewCell.swift in Sources */ = {isa = PBXBuildFile; fileRef = B52C4C7C199D4CD3009FD823 /* NoteBlockUserTableViewCell.swift */; };
		B52C4C7F199D74AE009FD823 /* NoteTableViewCell.swift in Sources */ = {isa = PBXBuildFile; fileRef = B52C4C7E199D74AE009FD823 /* NoteTableViewCell.swift */; };
		B532D4E9199D4357006E4DF6 /* NoteBlockCommentTableViewCell.swift in Sources */ = {isa = PBXBuildFile; fileRef = B532D4E5199D4357006E4DF6 /* NoteBlockCommentTableViewCell.swift */; };
		B532D4EA199D4357006E4DF6 /* NoteBlockHeaderTableViewCell.swift in Sources */ = {isa = PBXBuildFile; fileRef = B532D4E6199D4357006E4DF6 /* NoteBlockHeaderTableViewCell.swift */; };
		B532D4EB199D4357006E4DF6 /* NoteBlockTableViewCell.swift in Sources */ = {isa = PBXBuildFile; fileRef = B532D4E7199D4357006E4DF6 /* NoteBlockTableViewCell.swift */; };
		B532D4EC199D4357006E4DF6 /* NoteBlockTextTableViewCell.swift in Sources */ = {isa = PBXBuildFile; fileRef = B532D4E8199D4357006E4DF6 /* NoteBlockTextTableViewCell.swift */; };
		B532D4EE199D4418006E4DF6 /* NoteBlockImageTableViewCell.swift in Sources */ = {isa = PBXBuildFile; fileRef = B532D4ED199D4418006E4DF6 /* NoteBlockImageTableViewCell.swift */; };
		B53FDF6D19B8C336000723B6 /* UIScreen+Helpers.swift in Sources */ = {isa = PBXBuildFile; fileRef = B53FDF6C19B8C336000723B6 /* UIScreen+Helpers.swift */; };
		B548458219A258890077E7A5 /* UIActionSheet+Helpers.m in Sources */ = {isa = PBXBuildFile; fileRef = B548458119A258890077E7A5 /* UIActionSheet+Helpers.m */; };
		B54866CA1A0D7042004AC79D /* NSAttributedString+Helpers.swift in Sources */ = {isa = PBXBuildFile; fileRef = B54866C91A0D7042004AC79D /* NSAttributedString+Helpers.swift */; };
		B54E1DF01A0A7BAA00807537 /* ReplyBezierView.swift in Sources */ = {isa = PBXBuildFile; fileRef = B54E1DED1A0A7BAA00807537 /* ReplyBezierView.swift */; };
		B54E1DF11A0A7BAA00807537 /* ReplyTextView.swift in Sources */ = {isa = PBXBuildFile; fileRef = B54E1DEE1A0A7BAA00807537 /* ReplyTextView.swift */; };
		B54E1DF21A0A7BAA00807537 /* ReplyTextView.xib in Resources */ = {isa = PBXBuildFile; fileRef = B54E1DEF1A0A7BAA00807537 /* ReplyTextView.xib */; };
		B54E1DF41A0A7BBF00807537 /* NotificationMediaDownloader.swift in Sources */ = {isa = PBXBuildFile; fileRef = B54E1DF31A0A7BBF00807537 /* NotificationMediaDownloader.swift */; };
		B5509A9319CA38B3006D2E49 /* EditReplyViewController.m in Sources */ = {isa = PBXBuildFile; fileRef = B5509A9219CA38B3006D2E49 /* EditReplyViewController.m */; };
		B5509A9519CA3B9F006D2E49 /* EditReplyViewController.xib in Resources */ = {isa = PBXBuildFile; fileRef = B5509A9419CA3B9F006D2E49 /* EditReplyViewController.xib */; };
		B55853F31962337500FAF6C3 /* NSScanner+Helpers.m in Sources */ = {isa = PBXBuildFile; fileRef = B55853F21962337500FAF6C3 /* NSScanner+Helpers.m */; };
		B55853F719630D5400FAF6C3 /* NSAttributedString+Util.m in Sources */ = {isa = PBXBuildFile; fileRef = B55853F619630D5400FAF6C3 /* NSAttributedString+Util.m */; };
		B55853FC19630E7900FAF6C3 /* Notification.m in Sources */ = {isa = PBXBuildFile; fileRef = B55853F919630E7900FAF6C3 /* Notification.m */; };
		B558541419631A1000FAF6C3 /* Notifications.storyboard in Resources */ = {isa = PBXBuildFile; fileRef = B558541019631A1000FAF6C3 /* Notifications.storyboard */; };
		B57AF5FA1ACDC73D0075A7D2 /* NoteBlockActionsTableViewCell.swift in Sources */ = {isa = PBXBuildFile; fileRef = B57AF5F91ACDC73D0075A7D2 /* NoteBlockActionsTableViewCell.swift */; };
		B57B99D519A2C20200506504 /* NoteTableHeaderView.swift in Sources */ = {isa = PBXBuildFile; fileRef = B57B99D419A2C20200506504 /* NoteTableHeaderView.swift */; };
		B57B99DE19A2DBF200506504 /* NSObject+Helpers.m in Sources */ = {isa = PBXBuildFile; fileRef = B57B99DD19A2DBF200506504 /* NSObject+Helpers.m */; };
		B586593F197EE15900F67E57 /* Merriweather-Bold.ttf in Resources */ = {isa = PBXBuildFile; fileRef = 462F4E0F183867AE0028D2F8 /* Merriweather-Bold.ttf */; };
		B587797A19B799D800E57C5A /* NSDate+Helpers.swift in Sources */ = {isa = PBXBuildFile; fileRef = B587796F19B799D800E57C5A /* NSDate+Helpers.swift */; };
		B587797B19B799D800E57C5A /* NSIndexPath+Swift.swift in Sources */ = {isa = PBXBuildFile; fileRef = B587797019B799D800E57C5A /* NSIndexPath+Swift.swift */; };
		B587797C19B799D800E57C5A /* NSParagraphStyle+Helpers.swift in Sources */ = {isa = PBXBuildFile; fileRef = B587797119B799D800E57C5A /* NSParagraphStyle+Helpers.swift */; };
		B587797D19B799D800E57C5A /* UIDevice+Helpers.swift in Sources */ = {isa = PBXBuildFile; fileRef = B587797219B799D800E57C5A /* UIDevice+Helpers.swift */; };
		B587797E19B799D800E57C5A /* UIImageView+Animations.swift in Sources */ = {isa = PBXBuildFile; fileRef = B587797319B799D800E57C5A /* UIImageView+Animations.swift */; };
		B587797F19B799D800E57C5A /* UIImageView+Networking.swift in Sources */ = {isa = PBXBuildFile; fileRef = B587797419B799D800E57C5A /* UIImageView+Networking.swift */; };
		B587798019B799D800E57C5A /* UITableView+Helpers.swift in Sources */ = {isa = PBXBuildFile; fileRef = B587797519B799D800E57C5A /* UITableView+Helpers.swift */; };
		B587798119B799D800E57C5A /* UITableViewCell+Helpers.swift in Sources */ = {isa = PBXBuildFile; fileRef = B587797619B799D800E57C5A /* UITableViewCell+Helpers.swift */; };
		B587798219B799D800E57C5A /* UIView+Helpers.swift in Sources */ = {isa = PBXBuildFile; fileRef = B587797719B799D800E57C5A /* UIView+Helpers.swift */; };
		B587798619B799EB00E57C5A /* Notification+Interface.swift in Sources */ = {isa = PBXBuildFile; fileRef = B587798419B799EB00E57C5A /* Notification+Interface.swift */; };
		B587798719B799EB00E57C5A /* NotificationBlock+Interface.swift in Sources */ = {isa = PBXBuildFile; fileRef = B587798519B799EB00E57C5A /* NotificationBlock+Interface.swift */; };
		B5A6CEA619FA800E009F07DE /* AccountToAccount20to21.swift in Sources */ = {isa = PBXBuildFile; fileRef = B5A6CEA519FA800E009F07DE /* AccountToAccount20to21.swift */; };
		B5AA54D51A8E7510003BDD12 /* WebKit.framework in Frameworks */ = {isa = PBXBuildFile; fileRef = B5AA54D41A8E7510003BDD12 /* WebKit.framework */; settings = {ATTRIBUTES = (Weak, ); }; };
		B5AB733D19901F85005F5044 /* WPNoResultsView+AnimatedBox.m in Sources */ = {isa = PBXBuildFile; fileRef = B5AB733C19901F85005F5044 /* WPNoResultsView+AnimatedBox.m */; };
		B5AEEC721ACACF2F008BF2A4 /* NotificationTests.m in Sources */ = {isa = PBXBuildFile; fileRef = B5AEEC711ACACF2F008BF2A4 /* NotificationTests.m */; };
		B5AEEC791ACACFDA008BF2A4 /* notifications-badge.json in Resources */ = {isa = PBXBuildFile; fileRef = B5AEEC741ACACFDA008BF2A4 /* notifications-badge.json */; };
		B5AEEC7A1ACACFDA008BF2A4 /* notifications-like.json in Resources */ = {isa = PBXBuildFile; fileRef = B5AEEC751ACACFDA008BF2A4 /* notifications-like.json */; };
		B5AEEC7C1ACACFDA008BF2A4 /* notifications-new-follower.json in Resources */ = {isa = PBXBuildFile; fileRef = B5AEEC771ACACFDA008BF2A4 /* notifications-new-follower.json */; };
		B5AEEC7D1ACACFDA008BF2A4 /* notifications-replied-comment.json in Resources */ = {isa = PBXBuildFile; fileRef = B5AEEC781ACACFDA008BF2A4 /* notifications-replied-comment.json */; };
		B5B56D3219AFB68800B4E29B /* WPStyleGuide+Reply.swift in Sources */ = {isa = PBXBuildFile; fileRef = B5B56D3019AFB68800B4E29B /* WPStyleGuide+Reply.swift */; };
		B5B56D3319AFB68800B4E29B /* WPStyleGuide+Notifications.swift in Sources */ = {isa = PBXBuildFile; fileRef = B5B56D3119AFB68800B4E29B /* WPStyleGuide+Notifications.swift */; };
		B5C66B6E1ACEE0B500F68370 /* NoteSeparatorsView.swift in Sources */ = {isa = PBXBuildFile; fileRef = B5C66B6D1ACEE0B500F68370 /* NoteSeparatorsView.swift */; };
		B5C66B701ACF06CA00F68370 /* NoteBlockHeaderTableViewCell.xib in Resources */ = {isa = PBXBuildFile; fileRef = B5C66B6F1ACF06CA00F68370 /* NoteBlockHeaderTableViewCell.xib */; };
		B5C66B721ACF071100F68370 /* NoteBlockTextTableViewCell.xib in Resources */ = {isa = PBXBuildFile; fileRef = B5C66B711ACF071000F68370 /* NoteBlockTextTableViewCell.xib */; };
		B5C66B741ACF071F00F68370 /* NoteBlockActionsTableViewCell.xib in Resources */ = {isa = PBXBuildFile; fileRef = B5C66B731ACF071F00F68370 /* NoteBlockActionsTableViewCell.xib */; };
		B5C66B761ACF072C00F68370 /* NoteBlockCommentTableViewCell.xib in Resources */ = {isa = PBXBuildFile; fileRef = B5C66B751ACF072C00F68370 /* NoteBlockCommentTableViewCell.xib */; };
		B5C66B781ACF073900F68370 /* NoteBlockImageTableViewCell.xib in Resources */ = {isa = PBXBuildFile; fileRef = B5C66B771ACF073900F68370 /* NoteBlockImageTableViewCell.xib */; };
		B5C66B7A1ACF074600F68370 /* NoteBlockUserTableViewCell.xib in Resources */ = {isa = PBXBuildFile; fileRef = B5C66B791ACF074600F68370 /* NoteBlockUserTableViewCell.xib */; };
		B5CC05F61962150600975CAC /* Constants.m in Sources */ = {isa = PBXBuildFile; fileRef = B5CC05F51962150600975CAC /* Constants.m */; };
		B5CC05F91962186D00975CAC /* Meta.m in Sources */ = {isa = PBXBuildFile; fileRef = B5CC05F81962186D00975CAC /* Meta.m */; };
		B5D689FD1A5EBC900063D9E5 /* NotificationsManager+TestHelper.m in Sources */ = {isa = PBXBuildFile; fileRef = B5D689FC1A5EBC900063D9E5 /* NotificationsManager+TestHelper.m */; };
		B5D7F2DC1A04180A006D3047 /* NSAttributedString+RichTextView.swift in Sources */ = {isa = PBXBuildFile; fileRef = B5D7F2D91A04180A006D3047 /* NSAttributedString+RichTextView.swift */; };
		B5D7F2DD1A04180A006D3047 /* RichTextView.swift in Sources */ = {isa = PBXBuildFile; fileRef = B5D7F2DA1A04180A006D3047 /* RichTextView.swift */; };
		B5D7F2DE1A04180A006D3047 /* UITextView+RichTextView.swift in Sources */ = {isa = PBXBuildFile; fileRef = B5D7F2DB1A04180A006D3047 /* UITextView+RichTextView.swift */; };
		B5E06E311A9CD31D00128985 /* WPURLRequest.m in Sources */ = {isa = PBXBuildFile; fileRef = B5E06E301A9CD31D00128985 /* WPURLRequest.m */; };
		B5E167F419C08D18009535AA /* NSCalendar+Helpers.swift in Sources */ = {isa = PBXBuildFile; fileRef = B5E167F319C08D18009535AA /* NSCalendar+Helpers.swift */; };
		B5E23BDF19AD0D00000D6879 /* NoteTableViewCell.xib in Resources */ = {isa = PBXBuildFile; fileRef = B5E23BDE19AD0D00000D6879 /* NoteTableViewCell.xib */; };
		B5F015CB195DFD7600F6ECF2 /* WordPressActivity.m in Sources */ = {isa = PBXBuildFile; fileRef = B5F015CA195DFD7600F6ECF2 /* WordPressActivity.m */; };
		B5FD4543199D0F2800286FBB /* NotificationDetailsViewController.m in Sources */ = {isa = PBXBuildFile; fileRef = B5FD4540199D0F2800286FBB /* NotificationDetailsViewController.m */; };
		B5FD4544199D0F2800286FBB /* NotificationsViewController.m in Sources */ = {isa = PBXBuildFile; fileRef = B5FD4542199D0F2800286FBB /* NotificationsViewController.m */; };
		C533CF350E6D3ADA000C3DE8 /* CommentsViewController.m in Sources */ = {isa = PBXBuildFile; fileRef = C533CF340E6D3ADA000C3DE8 /* CommentsViewController.m */; };
		C545E0A21811B9880020844C /* ContextManager.m in Sources */ = {isa = PBXBuildFile; fileRef = C545E0A11811B9880020844C /* ContextManager.m */; };
		C56636E91868D0CE00226AAB /* StatsViewController.m in Sources */ = {isa = PBXBuildFile; fileRef = C56636E71868D0CE00226AAB /* StatsViewController.m */; };
		C57A31A4183D2111007745B9 /* NotificationsManager.m in Sources */ = {isa = PBXBuildFile; fileRef = C57A31A3183D2111007745B9 /* NotificationsManager.m */; };
		C58349C51806F95100B64089 /* IOS7CorrectedTextView.m in Sources */ = {isa = PBXBuildFile; fileRef = C58349C41806F95100B64089 /* IOS7CorrectedTextView.m */; };
		CEBD3EAB0FF1BA3B00C1396E /* Blog.m in Sources */ = {isa = PBXBuildFile; fileRef = CEBD3EAA0FF1BA3B00C1396E /* Blog.m */; };
		E100C6BB1741473000AE48D8 /* WordPress-11-12.xcmappingmodel in Sources */ = {isa = PBXBuildFile; fileRef = E100C6BA1741472F00AE48D8 /* WordPress-11-12.xcmappingmodel */; };
		E10A2E9B134E8AD3007643F9 /* PostAnnotation.m in Sources */ = {isa = PBXBuildFile; fileRef = 833AF25A114575A50016DE8F /* PostAnnotation.m */; };
		E10B3652158F2D3F00419A93 /* QuartzCore.framework in Frameworks */ = {isa = PBXBuildFile; fileRef = E10B3651158F2D3F00419A93 /* QuartzCore.framework */; };
		E10B3654158F2D4500419A93 /* UIKit.framework in Frameworks */ = {isa = PBXBuildFile; fileRef = E10B3653158F2D4500419A93 /* UIKit.framework */; };
		E10B3655158F2D7800419A93 /* CoreGraphics.framework in Frameworks */ = {isa = PBXBuildFile; fileRef = 834CE7371256D0F60046A4A3 /* CoreGraphics.framework */; };
		E10DB0081771926D00B7A0A3 /* GooglePlusActivity.m in Sources */ = {isa = PBXBuildFile; fileRef = E10DB0071771926D00B7A0A3 /* GooglePlusActivity.m */; };
		E11330511A13BAA300D36D84 /* me-sites-with-jetpack.json in Resources */ = {isa = PBXBuildFile; fileRef = E11330501A13BAA300D36D84 /* me-sites-with-jetpack.json */; };
		E114D79A153D85A800984182 /* WPError.m in Sources */ = {isa = PBXBuildFile; fileRef = E114D799153D85A800984182 /* WPError.m */; };
		E1249B4319408C910035E895 /* RemoteComment.m in Sources */ = {isa = PBXBuildFile; fileRef = E1249B4219408C910035E895 /* RemoteComment.m */; };
		E1249B4619408D0F0035E895 /* CommentServiceRemoteXMLRPC.m in Sources */ = {isa = PBXBuildFile; fileRef = E1249B4519408D0F0035E895 /* CommentServiceRemoteXMLRPC.m */; };
		E1249B4B1940AECC0035E895 /* CommentServiceRemoteREST.m in Sources */ = {isa = PBXBuildFile; fileRef = E1249B4A1940AECC0035E895 /* CommentServiceRemoteREST.m */; };
		E125443C12BF5A7200D87A0A /* WordPress.xcdatamodeld in Sources */ = {isa = PBXBuildFile; fileRef = E125443B12BF5A7200D87A0A /* WordPress.xcdatamodeld */; };
		E125445612BF5B3900D87A0A /* PostCategory.m in Sources */ = {isa = PBXBuildFile; fileRef = E125445512BF5B3900D87A0A /* PostCategory.m */; };
		E125451812BF68F900D87A0A /* Page.m in Sources */ = {isa = PBXBuildFile; fileRef = E125451712BF68F900D87A0A /* Page.m */; };
		E131CB5216CACA6B004B0314 /* CoreText.framework in Frameworks */ = {isa = PBXBuildFile; fileRef = E131CB5116CACA6B004B0314 /* CoreText.framework */; };
		E131CB5416CACB05004B0314 /* libxml2.dylib in Frameworks */ = {isa = PBXBuildFile; fileRef = E131CB5316CACB05004B0314 /* libxml2.dylib */; };
		E131CB5616CACF1E004B0314 /* get-user-blogs_has-blog.json in Resources */ = {isa = PBXBuildFile; fileRef = E131CB5516CACF1E004B0314 /* get-user-blogs_has-blog.json */; };
		E131CB5816CACFB4004B0314 /* get-user-blogs_doesnt-have-blog.json in Resources */ = {isa = PBXBuildFile; fileRef = E131CB5716CACFB4004B0314 /* get-user-blogs_doesnt-have-blog.json */; };
		E13EB7A5157D230000885780 /* WordPressComApi.m in Sources */ = {isa = PBXBuildFile; fileRef = E13EB7A4157D230000885780 /* WordPressComApi.m */; };
		E13F23C314FE84600081D9CC /* NSMutableDictionary+Helpers.m in Sources */ = {isa = PBXBuildFile; fileRef = E13F23C214FE84600081D9CC /* NSMutableDictionary+Helpers.m */; };
		E149D64E19349E69006A843D /* AccountServiceRemoteREST.m in Sources */ = {isa = PBXBuildFile; fileRef = E149D64619349E69006A843D /* AccountServiceRemoteREST.m */; };
		E149D64F19349E69006A843D /* AccountServiceRemoteXMLRPC.m in Sources */ = {isa = PBXBuildFile; fileRef = E149D64819349E69006A843D /* AccountServiceRemoteXMLRPC.m */; };
		E149D65019349E69006A843D /* MediaServiceRemoteREST.m in Sources */ = {isa = PBXBuildFile; fileRef = E149D64B19349E69006A843D /* MediaServiceRemoteREST.m */; };
		E149D65119349E69006A843D /* MediaServiceRemoteXMLRPC.m in Sources */ = {isa = PBXBuildFile; fileRef = E149D64D19349E69006A843D /* MediaServiceRemoteXMLRPC.m */; };
		E15051CB16CA5DDB00D3DDDC /* Blog+Jetpack.m in Sources */ = {isa = PBXBuildFile; fileRef = E15051CA16CA5DDB00D3DDDC /* Blog+Jetpack.m */; };
		E1523EB516D3B305002C5A36 /* InstapaperActivity.m in Sources */ = {isa = PBXBuildFile; fileRef = E1523EB416D3B305002C5A36 /* InstapaperActivity.m */; };
		E1556CF2193F6FE900FC52EA /* CommentService.m in Sources */ = {isa = PBXBuildFile; fileRef = E1556CF1193F6FE900FC52EA /* CommentService.m */; };
		E15618FD16DB8677006532C4 /* UIKitTestHelper.m in Sources */ = {isa = PBXBuildFile; fileRef = E15618FC16DB8677006532C4 /* UIKitTestHelper.m */; };
		E15618FF16DBA983006532C4 /* xmlrpc-response-newpost.xml in Resources */ = {isa = PBXBuildFile; fileRef = E15618FE16DBA983006532C4 /* xmlrpc-response-newpost.xml */; };
		E156190116DBABDE006532C4 /* xmlrpc-response-getpost.xml in Resources */ = {isa = PBXBuildFile; fileRef = E156190016DBABDE006532C4 /* xmlrpc-response-getpost.xml */; };
		E16AB92E14D978240047A2E5 /* Foundation.framework in Frameworks */ = {isa = PBXBuildFile; fileRef = 1D30AB110D05D00D00671497 /* Foundation.framework */; };
		E16AB93414D978240047A2E5 /* InfoPlist.strings in Resources */ = {isa = PBXBuildFile; fileRef = E16AB93214D978240047A2E5 /* InfoPlist.strings */; };
		E174F6E6172A73960004F23A /* WPAccount.m in Sources */ = {isa = PBXBuildFile; fileRef = E105E9CE1726955600C0D9E7 /* WPAccount.m */; };
		E18165FD14E4428B006CE885 /* loader.html in Resources */ = {isa = PBXBuildFile; fileRef = E18165FC14E4428B006CE885 /* loader.html */; };
		E183BD7417621D87000B0822 /* WPCookie.m in Sources */ = {isa = PBXBuildFile; fileRef = E183BD7317621D86000B0822 /* WPCookie.m */; };
		E183EC9C16B215FE00C2EB11 /* SystemConfiguration.framework in Frameworks */ = {isa = PBXBuildFile; fileRef = A01C542D0E24E88400D411F2 /* SystemConfiguration.framework */; };
		E183EC9D16B2160200C2EB11 /* MobileCoreServices.framework in Frameworks */ = {isa = PBXBuildFile; fileRef = 8355D67D11D13EAD00A61362 /* MobileCoreServices.framework */; };
		E183ECA216B2179B00C2EB11 /* Accounts.framework in Frameworks */ = {isa = PBXBuildFile; fileRef = CC24E5F41577E16B00A6D5B5 /* Accounts.framework */; };
		E183ECA316B2179B00C2EB11 /* AddressBook.framework in Frameworks */ = {isa = PBXBuildFile; fileRef = CC24E5F01577DBC300A6D5B5 /* AddressBook.framework */; };
		E183ECA416B2179B00C2EB11 /* AssetsLibrary.framework in Frameworks */ = {isa = PBXBuildFile; fileRef = 835E2402126E66E50085940B /* AssetsLibrary.framework */; };
		E183ECA516B2179B00C2EB11 /* AudioToolbox.framework in Frameworks */ = {isa = PBXBuildFile; fileRef = 374CB16115B93C0800DD0EBC /* AudioToolbox.framework */; };
		E183ECA616B2179B00C2EB11 /* AVFoundation.framework in Frameworks */ = {isa = PBXBuildFile; fileRef = E1A386C714DB05C300954CF8 /* AVFoundation.framework */; };
		E183ECA716B2179B00C2EB11 /* CFNetwork.framework in Frameworks */ = {isa = PBXBuildFile; fileRef = 834CE7331256D0DE0046A4A3 /* CFNetwork.framework */; };
		E183ECA816B2179B00C2EB11 /* CoreData.framework in Frameworks */ = {isa = PBXBuildFile; fileRef = 8355D7D811D260AA00A61362 /* CoreData.framework */; };
		E183ECA916B2179B00C2EB11 /* CoreLocation.framework in Frameworks */ = {isa = PBXBuildFile; fileRef = 83F3E2D211276371004CD686 /* CoreLocation.framework */; };
		E183ECAA16B2179B00C2EB11 /* CoreMedia.framework in Frameworks */ = {isa = PBXBuildFile; fileRef = E1A386C914DB05F700954CF8 /* CoreMedia.framework */; };
		E183ECAB16B2179B00C2EB11 /* ImageIO.framework in Frameworks */ = {isa = PBXBuildFile; fileRef = FD3D6D2B1349F5D30061136A /* ImageIO.framework */; };
		E183ECAC16B2179B00C2EB11 /* libiconv.dylib in Frameworks */ = {isa = PBXBuildFile; fileRef = FD21397E13128C5300099582 /* libiconv.dylib */; };
		E183ECAD16B2179B00C2EB11 /* libz.dylib in Frameworks */ = {isa = PBXBuildFile; fileRef = E19DF740141F7BDD000002F3 /* libz.dylib */; };
		E183ECAE16B2179B00C2EB11 /* MapKit.framework in Frameworks */ = {isa = PBXBuildFile; fileRef = 83F3E25F11275E07004CD686 /* MapKit.framework */; };
		E183ECAF16B2179B00C2EB11 /* MediaPlayer.framework in Frameworks */ = {isa = PBXBuildFile; fileRef = 83FB4D3E122C38F700DB9506 /* MediaPlayer.framework */; };
		E183ECB016B2179B00C2EB11 /* MessageUI.framework in Frameworks */ = {isa = PBXBuildFile; fileRef = 83043E54126FA31400EC9953 /* MessageUI.framework */; };
		E183ECB116B2179B00C2EB11 /* Security.framework in Frameworks */ = {isa = PBXBuildFile; fileRef = 296890770FE971DC00770264 /* Security.framework */; };
		E183ECB216B2179B00C2EB11 /* Twitter.framework in Frameworks */ = {isa = PBXBuildFile; fileRef = CC24E5F21577DFF400A6D5B5 /* Twitter.framework */; };
		E18EE94E19349EBA00B0A40C /* BlogServiceRemote.m in Sources */ = {isa = PBXBuildFile; fileRef = E18EE94D19349EBA00B0A40C /* BlogServiceRemote.m */; };
		E18EE95119349EC300B0A40C /* ReaderTopicServiceRemote.m in Sources */ = {isa = PBXBuildFile; fileRef = E18EE95019349EC300B0A40C /* ReaderTopicServiceRemote.m */; };
		E19DF741141F7BDD000002F3 /* libz.dylib in Frameworks */ = {isa = PBXBuildFile; fileRef = E19DF740141F7BDD000002F3 /* libz.dylib */; };
		E1A03EE217422DCF0085D192 /* BlogToAccount.m in Sources */ = {isa = PBXBuildFile; fileRef = E1A03EE117422DCE0085D192 /* BlogToAccount.m */; };
		E1A03F48174283E10085D192 /* BlogToJetpackAccount.m in Sources */ = {isa = PBXBuildFile; fileRef = E1A03F47174283E00085D192 /* BlogToJetpackAccount.m */; };
		E1A0FAE7162F11CF0063B098 /* UIDevice+Helpers.m in Sources */ = {isa = PBXBuildFile; fileRef = E1A0FAE6162F11CE0063B098 /* UIDevice+Helpers.m */; };
		E1A386C814DB05C300954CF8 /* AVFoundation.framework in Frameworks */ = {isa = PBXBuildFile; fileRef = E1A386C714DB05C300954CF8 /* AVFoundation.framework */; };
		E1A386CA14DB05F700954CF8 /* CoreMedia.framework in Frameworks */ = {isa = PBXBuildFile; fileRef = E1A386C914DB05F700954CF8 /* CoreMedia.framework */; };
		E1A386CB14DB063800954CF8 /* MediaPlayer.framework in Frameworks */ = {isa = PBXBuildFile; fileRef = 83FB4D3E122C38F700DB9506 /* MediaPlayer.framework */; };
		E1A6DBDA19DC7D080071AC1E /* RemotePostCategory.m in Sources */ = {isa = PBXBuildFile; fileRef = E1A6DBD719DC7D080071AC1E /* RemotePostCategory.m */; };
		E1A6DBDB19DC7D080071AC1E /* RemotePost.m in Sources */ = {isa = PBXBuildFile; fileRef = E1A6DBD919DC7D080071AC1E /* RemotePost.m */; };
		E1A6DBE119DC7D140071AC1E /* PostServiceRemoteREST.m in Sources */ = {isa = PBXBuildFile; fileRef = E1A6DBDE19DC7D140071AC1E /* PostServiceRemoteREST.m */; };
		E1A6DBE219DC7D140071AC1E /* PostServiceRemoteXMLRPC.m in Sources */ = {isa = PBXBuildFile; fileRef = E1A6DBE019DC7D140071AC1E /* PostServiceRemoteXMLRPC.m */; };
		E1A6DBE519DC7D230071AC1E /* PostService.m in Sources */ = {isa = PBXBuildFile; fileRef = E1A6DBE419DC7D230071AC1E /* PostService.m */; };
		E1AB07AD1578D34300D6AD64 /* SettingsViewController.m in Sources */ = {isa = PBXBuildFile; fileRef = E1AB07AC1578D34300D6AD64 /* SettingsViewController.m */; };
		E1AC282D18282423004D394C /* SFHFKeychainUtils.m in Sources */ = {isa = PBXBuildFile; fileRef = 292CECFF1027259000BD407D /* SFHFKeychainUtils.m */; settings = {COMPILER_FLAGS = "-fno-objc-arc"; }; };
		E1B289DB19F7AF7000DB0707 /* RemoteBlog.m in Sources */ = {isa = PBXBuildFile; fileRef = E1B289DA19F7AF7000DB0707 /* RemoteBlog.m */; };
		E1B4A9E112FC8B1000EB3F67 /* EGORefreshTableHeaderView.m in Sources */ = {isa = PBXBuildFile; fileRef = E1B4A9E012FC8B1000EB3F67 /* EGORefreshTableHeaderView.m */; };
		E1B62A7B13AA61A100A6FCA4 /* WPWebViewController.m in Sources */ = {isa = PBXBuildFile; fileRef = E1B62A7A13AA61A100A6FCA4 /* WPWebViewController.m */; };
		E1CCFB33175D62500016BD8A /* Crashlytics.framework in Frameworks */ = {isa = PBXBuildFile; fileRef = E1CCFB32175D624F0016BD8A /* Crashlytics.framework */; };
		E1D04D7E19374CFE002FADD7 /* BlogServiceRemoteXMLRPC.m in Sources */ = {isa = PBXBuildFile; fileRef = E1D04D7D19374CFE002FADD7 /* BlogServiceRemoteXMLRPC.m */; };
		E1D04D8419374F2C002FADD7 /* BlogServiceRemoteREST.m in Sources */ = {isa = PBXBuildFile; fileRef = E1D04D8319374F2C002FADD7 /* BlogServiceRemoteREST.m */; };
		E1D062D4177C685C00644185 /* ContentActionButton.m in Sources */ = {isa = PBXBuildFile; fileRef = E1D062D3177C685700644185 /* ContentActionButton.m */; };
		E1D086E2194214C600F0CC19 /* NSDate+WordPressJSON.m in Sources */ = {isa = PBXBuildFile; fileRef = E1D086E1194214C600F0CC19 /* NSDate+WordPressJSON.m */; };
		E1D0D81616D3B86800E33F4C /* SafariActivity.m in Sources */ = {isa = PBXBuildFile; fileRef = E1D0D81516D3B86800E33F4C /* SafariActivity.m */; };
		E1D0D82916D3D19200E33F4C /* PocketAPI.m in Sources */ = {isa = PBXBuildFile; fileRef = E1D0D82116D3D19200E33F4C /* PocketAPI.m */; settings = {COMPILER_FLAGS = "-fno-objc-arc"; }; };
		E1D0D82A16D3D19200E33F4C /* PocketAPILogin.m in Sources */ = {isa = PBXBuildFile; fileRef = E1D0D82316D3D19200E33F4C /* PocketAPILogin.m */; settings = {COMPILER_FLAGS = "-fno-objc-arc"; }; };
		E1D0D82B16D3D19200E33F4C /* PocketAPIOperation.m in Sources */ = {isa = PBXBuildFile; fileRef = E1D0D82516D3D19200E33F4C /* PocketAPIOperation.m */; settings = {COMPILER_FLAGS = "-fno-objc-arc"; }; };
		E1D0D84716D3D2EA00E33F4C /* PocketActivity.m in Sources */ = {isa = PBXBuildFile; fileRef = E1D0D84616D3D2EA00E33F4C /* PocketActivity.m */; };
		E1D458691309589C00BF0235 /* Coordinate.m in Sources */ = {isa = PBXBuildFile; fileRef = E14932B5130427B300154804 /* Coordinate.m */; };
		E1D91456134A853D0089019C /* Localizable.strings in Resources */ = {isa = PBXBuildFile; fileRef = E1D91454134A853D0089019C /* Localizable.strings */; };
		E1D95EB817A28F5E00A3E9F3 /* WPActivityDefaults.m in Sources */ = {isa = PBXBuildFile; fileRef = E1D95EB717A28F5E00A3E9F3 /* WPActivityDefaults.m */; };
		E1DF5DFD19E7CFAE004E70D5 /* PostCategoryServiceRemoteREST.m in Sources */ = {isa = PBXBuildFile; fileRef = E1DF5DFA19E7CFAE004E70D5 /* PostCategoryServiceRemoteREST.m */; };
		E1DF5DFE19E7CFAE004E70D5 /* PostCategoryServiceRemoteXMLRPC.m in Sources */ = {isa = PBXBuildFile; fileRef = E1DF5DFC19E7CFAE004E70D5 /* PostCategoryServiceRemoteXMLRPC.m */; };
		E1E4CE0617739FAB00430844 /* test-image.jpg in Resources */ = {isa = PBXBuildFile; fileRef = E1E4CE0517739FAB00430844 /* test-image.jpg */; };
		E1E4CE0B1773C59B00430844 /* WPAvatarSource.m in Sources */ = {isa = PBXBuildFile; fileRef = E1E4CE0A1773C59B00430844 /* WPAvatarSource.m */; };
		E1E4CE0D177439D100430844 /* WPAvatarSourceTest.m in Sources */ = {isa = PBXBuildFile; fileRef = E1E4CE0C177439D100430844 /* WPAvatarSourceTest.m */; };
		E1E4CE0F1774563F00430844 /* misteryman.jpg in Resources */ = {isa = PBXBuildFile; fileRef = E1E4CE0E1774531500430844 /* misteryman.jpg */; };
		E1F5A1BC1771C90A00E0495F /* WPTableImageSource.m in Sources */ = {isa = PBXBuildFile; fileRef = E1F5A1BB1771C90A00E0495F /* WPTableImageSource.m */; };
		E1F80825146420B000726BC7 /* UIImageView+Gravatar.m in Sources */ = {isa = PBXBuildFile; fileRef = E1F80824146420B000726BC7 /* UIImageView+Gravatar.m */; };
		E1FC3DB413C7788700F6B60F /* WPWebViewController~ipad.xib in Resources */ = {isa = PBXBuildFile; fileRef = E1FC3DB313C7788700F6B60F /* WPWebViewController~ipad.xib */; };
		E23EEC5E185A72C100F4DE2A /* WPContentCell.m in Sources */ = {isa = PBXBuildFile; fileRef = E23EEC5D185A72C100F4DE2A /* WPContentCell.m */; };
		E240859C183D82AE002EB0EF /* WPAnimatedBox.m in Sources */ = {isa = PBXBuildFile; fileRef = E240859B183D82AE002EB0EF /* WPAnimatedBox.m */; };
		E2AA87A518523E5300886693 /* UIView+Subviews.m in Sources */ = {isa = PBXBuildFile; fileRef = E2AA87A418523E5300886693 /* UIView+Subviews.m */; };
		E2DA78061864B11E007BA447 /* WPFixedWidthScrollView.m in Sources */ = {isa = PBXBuildFile; fileRef = E2DA78051864B11E007BA447 /* WPFixedWidthScrollView.m */; };
		E2E7EB46185FB140004F5E72 /* WPBlogSelectorButton.m in Sources */ = {isa = PBXBuildFile; fileRef = E2E7EB45185FB140004F5E72 /* WPBlogSelectorButton.m */; };
		EC4696FF0EA75D460040EE8E /* PagesViewController.m in Sources */ = {isa = PBXBuildFile; fileRef = EC4696FE0EA75D460040EE8E /* PagesViewController.m */; };
		ECFA8F2B890D45298F324B8B /* libPods-WordPressTodayWidget.a in Frameworks */ = {isa = PBXBuildFile; fileRef = 872A78E046E04A05B17EB1A1 /* libPods-WordPressTodayWidget.a */; };
		F1564E5B18946087009F8F97 /* NSStringHelpersTest.m in Sources */ = {isa = PBXBuildFile; fileRef = F1564E5A18946087009F8F97 /* NSStringHelpersTest.m */; };
		FD21397F13128C5300099582 /* libiconv.dylib in Frameworks */ = {isa = PBXBuildFile; fileRef = FD21397E13128C5300099582 /* libiconv.dylib */; };
		FD3D6D2C1349F5D30061136A /* ImageIO.framework in Frameworks */ = {isa = PBXBuildFile; fileRef = FD3D6D2B1349F5D30061136A /* ImageIO.framework */; };
		FD75DDAD15B021C80043F12C /* UIViewController+Rotation.m in Sources */ = {isa = PBXBuildFile; fileRef = FD75DDAC15B021C80043F12C /* UIViewController+Rotation.m */; };
		FD9A948C12FAEA2300438F94 /* DateUtils.m in Sources */ = {isa = PBXBuildFile; fileRef = FD9A948B12FAEA2300438F94 /* DateUtils.m */; };
		FEA64EDF0F7E4616BA835081 /* libPods.a in Frameworks */ = {isa = PBXBuildFile; fileRef = 69187343EC8F435684EFFAF1 /* libPods.a */; };
		FF0AAE0A1A150A560089841D /* WPProgressTableViewCell.m in Sources */ = {isa = PBXBuildFile; fileRef = FF0AAE091A150A560089841D /* WPProgressTableViewCell.m */; };
		FF0AAE0D1A16550D0089841D /* WPMediaProgressTableViewController.m in Sources */ = {isa = PBXBuildFile; fileRef = FF0AAE0C1A16550D0089841D /* WPMediaProgressTableViewController.m */; };
		FF28B3F11AEB251200E11AAE /* InfoPListTranslator.m in Sources */ = {isa = PBXBuildFile; fileRef = FF28B3F01AEB251200E11AAE /* InfoPListTranslator.m */; };
		FF3674151AD32CE100F24857 /* WPVideoOptimizer.m in Sources */ = {isa = PBXBuildFile; fileRef = FF3674141AD32CE100F24857 /* WPVideoOptimizer.m */; };
		FF3DD6BE19F2B6B3003A52CB /* RemoteMedia.m in Sources */ = {isa = PBXBuildFile; fileRef = FF3DD6BD19F2B6B3003A52CB /* RemoteMedia.m */; };
		FFAB7CB11A0BD83A00765942 /* WPAssetExporter.m in Sources */ = {isa = PBXBuildFile; fileRef = FFAB7CB01A0BD83A00765942 /* WPAssetExporter.m */; };
		FFAC89101A96A85800CC06AC /* NSProcessInfo+Util.m in Sources */ = {isa = PBXBuildFile; fileRef = FFAC890F1A96A85800CC06AC /* NSProcessInfo+Util.m */; };
		FFB7B81F1A0012E80032E723 /* WordPressTestCredentials.m in Sources */ = {isa = PBXBuildFile; fileRef = FFB7B81C1A0012E80032E723 /* WordPressTestCredentials.m */; };
		FFB7B8201A0012E80032E723 /* WordPressComApiCredentials.m in Sources */ = {isa = PBXBuildFile; fileRef = FFB7B81D1A0012E80032E723 /* WordPressComApiCredentials.m */; };
		FFF96F9C19EBE81F00DFC821 /* CommentsTests.m in Sources */ = {isa = PBXBuildFile; fileRef = FFF96F8F19EBE81F00DFC821 /* CommentsTests.m */; };
		FFF96F9D19EBE81F00DFC821 /* gencredentials.rb in Resources */ = {isa = PBXBuildFile; fileRef = FFF96F9019EBE81F00DFC821 /* gencredentials.rb */; };
		FFF96F9E19EBE81F00DFC821 /* LoginTests.m in Sources */ = {isa = PBXBuildFile; fileRef = FFF96F9119EBE81F00DFC821 /* LoginTests.m */; };
		FFF96F9F19EBE81F00DFC821 /* MeTabTests.m in Sources */ = {isa = PBXBuildFile; fileRef = FFF96F9219EBE81F00DFC821 /* MeTabTests.m */; };
		FFF96FA019EBE81F00DFC821 /* NotificationsTests.m in Sources */ = {isa = PBXBuildFile; fileRef = FFF96F9319EBE81F00DFC821 /* NotificationsTests.m */; };
		FFF96FA119EBE81F00DFC821 /* PagesTests.m in Sources */ = {isa = PBXBuildFile; fileRef = FFF96F9419EBE81F00DFC821 /* PagesTests.m */; };
		FFF96FA219EBE81F00DFC821 /* PostsTests.m in Sources */ = {isa = PBXBuildFile; fileRef = FFF96F9519EBE81F00DFC821 /* PostsTests.m */; };
		FFF96FA319EBE81F00DFC821 /* ReaderTests.m in Sources */ = {isa = PBXBuildFile; fileRef = FFF96F9619EBE81F00DFC821 /* ReaderTests.m */; };
		FFF96FA419EBE81F00DFC821 /* StatsTests.m in Sources */ = {isa = PBXBuildFile; fileRef = FFF96F9719EBE81F00DFC821 /* StatsTests.m */; };
		FFF96FA619EBE81F00DFC821 /* WPUITestCase.m in Sources */ = {isa = PBXBuildFile; fileRef = FFF96F9B19EBE81F00DFC821 /* WPUITestCase.m */; };
		FFF96FAB19ED724F00DFC821 /* KIFUITestActor-WPExtras.m in Sources */ = {isa = PBXBuildFile; fileRef = FFF96FAA19ED724F00DFC821 /* KIFUITestActor-WPExtras.m */; };
/* End PBXBuildFile section */

/* Begin PBXContainerItemProxy section */
		93E5284419A7741A003A1A9C /* PBXContainerItemProxy */ = {
			isa = PBXContainerItemProxy;
			containerPortal = 29B97313FDCFA39411CA2CEA /* Project object */;
			proxyType = 1;
			remoteGlobalIDString = 93E5283919A7741A003A1A9C;
			remoteInfo = WordPressTodayWidget;
		};
		93E5284719A7741A003A1A9C /* PBXContainerItemProxy */ = {
			isa = PBXContainerItemProxy;
			containerPortal = 29B97313FDCFA39411CA2CEA /* Project object */;
			proxyType = 1;
			remoteGlobalIDString = 93E5283919A7741A003A1A9C;
			remoteInfo = WordPressTodayWidget;
		};
		E16AB93E14D978520047A2E5 /* PBXContainerItemProxy */ = {
			isa = PBXContainerItemProxy;
			containerPortal = 29B97313FDCFA39411CA2CEA /* Project object */;
			proxyType = 1;
			remoteGlobalIDString = 1D6058900D05DD3D006BFB54;
			remoteInfo = WordPress;
		};
		FFF96F8819EBE7FB00DFC821 /* PBXContainerItemProxy */ = {
			isa = PBXContainerItemProxy;
			containerPortal = 29B97313FDCFA39411CA2CEA /* Project object */;
			proxyType = 1;
			remoteGlobalIDString = 1D6058900D05DD3D006BFB54;
			remoteInfo = WordPress;
		};
/* End PBXContainerItemProxy section */

/* Begin PBXCopyFilesBuildPhase section */
		832D4F01120A6F7C001708D4 /* CopyFiles */ = {
			isa = PBXCopyFilesBuildPhase;
			buildActionMask = 2147483647;
			dstPath = "";
			dstSubfolderSpec = 10;
			files = (
			);
			runOnlyForDeploymentPostprocessing = 0;
		};
		93E5284E19A7741A003A1A9C /* Embed App Extensions */ = {
			isa = PBXCopyFilesBuildPhase;
			buildActionMask = 2147483647;
			dstPath = "";
			dstSubfolderSpec = 13;
			files = (
				93E5284619A7741A003A1A9C /* WordPressTodayWidget.appex in Embed App Extensions */,
			);
			name = "Embed App Extensions";
			runOnlyForDeploymentPostprocessing = 0;
		};
/* End PBXCopyFilesBuildPhase section */

/* Begin PBXFileReference section */
		03958060100D6CFC00850742 /* WPLabel.h */ = {isa = PBXFileReference; fileEncoding = 4; lastKnownFileType = sourcecode.c.h; path = WPLabel.h; sourceTree = "<group>"; };
		03958061100D6CFC00850742 /* WPLabel.m */ = {isa = PBXFileReference; fileEncoding = 4; lastKnownFileType = sourcecode.c.objc; path = WPLabel.m; sourceTree = "<group>"; };
		052EFF90F810139789A446FB /* Pods-WordPressTodayWidget.release-internal.xcconfig */ = {isa = PBXFileReference; includeInIndex = 1; lastKnownFileType = text.xcconfig; name = "Pods-WordPressTodayWidget.release-internal.xcconfig"; path = "../Pods/Target Support Files/Pods-WordPressTodayWidget/Pods-WordPressTodayWidget.release-internal.xcconfig"; sourceTree = "<group>"; };
		0CF877DC71756EFA3346E26F /* Pods-WordPressTodayWidget.debug.xcconfig */ = {isa = PBXFileReference; includeInIndex = 1; lastKnownFileType = text.xcconfig; name = "Pods-WordPressTodayWidget.debug.xcconfig"; path = "../Pods/Target Support Files/Pods-WordPressTodayWidget/Pods-WordPressTodayWidget.debug.xcconfig"; sourceTree = "<group>"; };
		1D30AB110D05D00D00671497 /* Foundation.framework */ = {isa = PBXFileReference; includeInIndex = 1; lastKnownFileType = wrapper.framework; name = Foundation.framework; path = System/Library/Frameworks/Foundation.framework; sourceTree = SDKROOT; };
		1D3623240D0F684500981E51 /* WordPressAppDelegate.h */ = {isa = PBXFileReference; fileEncoding = 4; lastKnownFileType = sourcecode.c.h; path = WordPressAppDelegate.h; sourceTree = "<group>"; };
		1D3623250D0F684500981E51 /* WordPressAppDelegate.m */ = {isa = PBXFileReference; fileEncoding = 4; lastKnownFileType = sourcecode.c.objc; lineEnding = 0; path = WordPressAppDelegate.m; sourceTree = "<group>"; usesTabs = 0; xcLanguageSpecificationIdentifier = xcode.lang.objc; };
		1D6058910D05DD3D006BFB54 /* WordPress.app */ = {isa = PBXFileReference; explicitFileType = wrapper.application; includeInIndex = 0; path = WordPress.app; sourceTree = BUILT_PRODUCTS_DIR; };
		1E59E0C89B24D8AA3B12DEC8 /* Pods-UITests.release.xcconfig */ = {isa = PBXFileReference; includeInIndex = 1; lastKnownFileType = text.xcconfig; name = "Pods-UITests.release.xcconfig"; path = "../Pods/Target Support Files/Pods-UITests/Pods-UITests.release.xcconfig"; sourceTree = "<group>"; };
		28A0AAE50D9B0CCF005BE974 /* WordPress_Prefix.pch */ = {isa = PBXFileReference; fileEncoding = 4; lastKnownFileType = sourcecode.c.h; path = WordPress_Prefix.pch; sourceTree = "<group>"; };
		28AD735F0D9D9599002E5188 /* MainWindow.xib */ = {isa = PBXFileReference; lastKnownFileType = file.xib; name = MainWindow.xib; path = Resources/MainWindow.xib; sourceTree = "<group>"; };
		2906F80F110CDA8900169D56 /* EditCommentViewController.h */ = {isa = PBXFileReference; fileEncoding = 4; lastKnownFileType = sourcecode.c.h; path = EditCommentViewController.h; sourceTree = "<group>"; };
		2906F810110CDA8900169D56 /* EditCommentViewController.m */ = {isa = PBXFileReference; fileEncoding = 4; lastKnownFileType = sourcecode.c.objc; path = EditCommentViewController.m; sourceTree = "<group>"; };
		2906F811110CDA8900169D56 /* EditCommentViewController.xib */ = {isa = PBXFileReference; lastKnownFileType = file.xib; name = EditCommentViewController.xib; path = Resources/EditCommentViewController.xib; sourceTree = "<group>"; };
		292CECFE1027259000BD407D /* SFHFKeychainUtils.h */ = {isa = PBXFileReference; fileEncoding = 4; lastKnownFileType = sourcecode.c.h; path = SFHFKeychainUtils.h; sourceTree = "<group>"; };
		292CECFF1027259000BD407D /* SFHFKeychainUtils.m */ = {isa = PBXFileReference; fileEncoding = 4; lastKnownFileType = sourcecode.c.objc; path = SFHFKeychainUtils.m; sourceTree = "<group>"; };
		296526FC105810E100597FA3 /* NSString+Helpers.h */ = {isa = PBXFileReference; fileEncoding = 4; lastKnownFileType = sourcecode.c.h; path = "NSString+Helpers.h"; sourceTree = "<group>"; };
		296526FD105810E100597FA3 /* NSString+Helpers.m */ = {isa = PBXFileReference; fileEncoding = 4; lastKnownFileType = sourcecode.c.objc; path = "NSString+Helpers.m"; sourceTree = "<group>"; };
		296890770FE971DC00770264 /* Security.framework */ = {isa = PBXFileReference; includeInIndex = 1; lastKnownFileType = wrapper.framework; name = Security.framework; path = System/Library/Frameworks/Security.framework; sourceTree = SDKROOT; };
		29B97316FDCFA39411CA2CEA /* main.m */ = {isa = PBXFileReference; fileEncoding = 4; lastKnownFileType = sourcecode.c.objc; path = main.m; sourceTree = "<group>"; };
		2B3804821972897F0DEC4183 /* Pods-WordPressTodayWidget.release.xcconfig */ = {isa = PBXFileReference; includeInIndex = 1; lastKnownFileType = text.xcconfig; name = "Pods-WordPressTodayWidget.release.xcconfig"; path = "../Pods/Target Support Files/Pods-WordPressTodayWidget/Pods-WordPressTodayWidget.release.xcconfig"; sourceTree = "<group>"; };
		2F970F720DF92274006BD934 /* PostsViewController.h */ = {isa = PBXFileReference; fileEncoding = 4; lastKnownFileType = sourcecode.c.h; path = PostsViewController.h; sourceTree = "<group>"; usesTabs = 0; };
		2F970F730DF92274006BD934 /* PostsViewController.m */ = {isa = PBXFileReference; fileEncoding = 4; lastKnownFileType = sourcecode.c.objc; lineEnding = 0; path = PostsViewController.m; sourceTree = "<group>"; usesTabs = 0; xcLanguageSpecificationIdentifier = xcode.lang.objc; };
		2F970F970DF929B8006BD934 /* Constants.h */ = {isa = PBXFileReference; fileEncoding = 4; lastKnownFileType = sourcecode.c.h; path = Constants.h; sourceTree = "<group>"; };
		2FAE97040E33B21600CA8540 /* defaultPostTemplate_old.html */ = {isa = PBXFileReference; fileEncoding = 4; lastKnownFileType = text.html; name = defaultPostTemplate_old.html; path = Resources/HTML/defaultPostTemplate_old.html; sourceTree = "<group>"; };
		2FAE97070E33B21600CA8540 /* xhtml1-transitional.dtd */ = {isa = PBXFileReference; fileEncoding = 4; lastKnownFileType = text.xml; name = "xhtml1-transitional.dtd"; path = "Resources/HTML/xhtml1-transitional.dtd"; sourceTree = "<group>"; };
		2FAE97080E33B21600CA8540 /* xhtmlValidatorTemplate.xhtml */ = {isa = PBXFileReference; fileEncoding = 4; lastKnownFileType = text.xml; name = xhtmlValidatorTemplate.xhtml; path = Resources/HTML/xhtmlValidatorTemplate.xhtml; sourceTree = "<group>"; };
		30AF6CF413C2289600A29C00 /* AboutViewController.xib */ = {isa = PBXFileReference; lastKnownFileType = file.xib; name = AboutViewController.xib; path = Resources/AboutViewController.xib; sourceTree = "<group>"; };
		30AF6CFB13C230C600A29C00 /* AboutViewController.h */ = {isa = PBXFileReference; fileEncoding = 4; lastKnownFileType = sourcecode.c.h; name = AboutViewController.h; path = ../System/AboutViewController.h; sourceTree = "<group>"; };
		30AF6CFC13C230C600A29C00 /* AboutViewController.m */ = {isa = PBXFileReference; fileEncoding = 4; lastKnownFileType = sourcecode.c.objc; name = AboutViewController.m; path = ../System/AboutViewController.m; sourceTree = "<group>"; };
		30EABE0718A5903400B73A9C /* WPBlogTableViewCell.h */ = {isa = PBXFileReference; fileEncoding = 4; lastKnownFileType = sourcecode.c.h; path = WPBlogTableViewCell.h; sourceTree = "<group>"; };
		30EABE0818A5903400B73A9C /* WPBlogTableViewCell.m */ = {isa = PBXFileReference; fileEncoding = 4; lastKnownFileType = sourcecode.c.objc; path = WPBlogTableViewCell.m; sourceTree = "<group>"; };
		310186691A373B01008F7DF6 /* WPTabBarController.h */ = {isa = PBXFileReference; fileEncoding = 4; lastKnownFileType = sourcecode.c.h; path = WPTabBarController.h; sourceTree = "<group>"; };
		3101866A1A373B01008F7DF6 /* WPTabBarController.m */ = {isa = PBXFileReference; fileEncoding = 4; lastKnownFileType = sourcecode.c.objc; path = WPTabBarController.m; sourceTree = "<group>"; };
		313692771A5D6F7900EBE645 /* HelpshiftUtils.h */ = {isa = PBXFileReference; fileEncoding = 4; lastKnownFileType = sourcecode.c.h; path = HelpshiftUtils.h; sourceTree = "<group>"; };
		313692781A5D6F7900EBE645 /* HelpshiftUtils.m */ = {isa = PBXFileReference; fileEncoding = 4; lastKnownFileType = sourcecode.c.objc; path = HelpshiftUtils.m; sourceTree = "<group>"; };
		313AE49B19E3F20400AAFABE /* CommentViewController.h */ = {isa = PBXFileReference; fileEncoding = 4; lastKnownFileType = sourcecode.c.h; path = CommentViewController.h; sourceTree = "<group>"; };
		313AE49C19E3F20400AAFABE /* CommentViewController.m */ = {isa = PBXFileReference; fileEncoding = 4; lastKnownFileType = sourcecode.c.objc; path = CommentViewController.m; sourceTree = "<group>"; };
		315FC2C31A2CB29300E7CDA2 /* MeHeaderView.h */ = {isa = PBXFileReference; fileEncoding = 4; lastKnownFileType = sourcecode.c.h; name = MeHeaderView.h; path = Me/MeHeaderView.h; sourceTree = "<group>"; };
		315FC2C41A2CB29300E7CDA2 /* MeHeaderView.m */ = {isa = PBXFileReference; fileEncoding = 4; lastKnownFileType = sourcecode.c.objc; name = MeHeaderView.m; path = Me/MeHeaderView.m; sourceTree = "<group>"; };
		319D6E7919E447500013871C /* Suggestion.h */ = {isa = PBXFileReference; fileEncoding = 4; lastKnownFileType = sourcecode.c.h; path = Suggestion.h; sourceTree = "<group>"; };
		319D6E7A19E447500013871C /* Suggestion.m */ = {isa = PBXFileReference; fileEncoding = 4; lastKnownFileType = sourcecode.c.objc; path = Suggestion.m; sourceTree = "<group>"; };
		319D6E7C19E447C80013871C /* SuggestionService.h */ = {isa = PBXFileReference; fileEncoding = 4; lastKnownFileType = sourcecode.c.h; path = SuggestionService.h; sourceTree = "<group>"; };
		319D6E7D19E447C80013871C /* SuggestionService.m */ = {isa = PBXFileReference; fileEncoding = 4; lastKnownFileType = sourcecode.c.objc; path = SuggestionService.m; sourceTree = "<group>"; };
		319D6E7F19E44C680013871C /* SuggestionsTableView.h */ = {isa = PBXFileReference; fileEncoding = 4; lastKnownFileType = sourcecode.c.h; name = SuggestionsTableView.h; path = Suggestions/SuggestionsTableView.h; sourceTree = "<group>"; };
		319D6E8019E44C680013871C /* SuggestionsTableView.m */ = {isa = PBXFileReference; fileEncoding = 4; lastKnownFileType = sourcecode.c.objc; name = SuggestionsTableView.m; path = Suggestions/SuggestionsTableView.m; sourceTree = "<group>"; };
		319D6E8319E44F7F0013871C /* SuggestionsTableViewCell.h */ = {isa = PBXFileReference; fileEncoding = 4; lastKnownFileType = sourcecode.c.h; name = SuggestionsTableViewCell.h; path = Suggestions/SuggestionsTableViewCell.h; sourceTree = "<group>"; };
		319D6E8419E44F7F0013871C /* SuggestionsTableViewCell.m */ = {isa = PBXFileReference; fileEncoding = 4; lastKnownFileType = sourcecode.c.objc; name = SuggestionsTableViewCell.m; path = Suggestions/SuggestionsTableViewCell.m; sourceTree = "<group>"; };
		31C9F82C1A2368A2008BB945 /* BlogDetailHeaderView.h */ = {isa = PBXFileReference; fileEncoding = 4; lastKnownFileType = sourcecode.c.h; path = BlogDetailHeaderView.h; sourceTree = "<group>"; };
		31C9F82D1A2368A2008BB945 /* BlogDetailHeaderView.m */ = {isa = PBXFileReference; fileEncoding = 4; lastKnownFileType = sourcecode.c.objc; path = BlogDetailHeaderView.m; sourceTree = "<group>"; };
		31CCB9FD1A52ED0A00BA0733 /* WordPress 26.xcdatamodel */ = {isa = PBXFileReference; lastKnownFileType = wrapper.xcdatamodel; path = "WordPress 26.xcdatamodel"; sourceTree = "<group>"; };
		31EC15061A5B6675009FC8B3 /* WPStyleGuide+Suggestions.h */ = {isa = PBXFileReference; fileEncoding = 4; lastKnownFileType = sourcecode.c.h; path = "WPStyleGuide+Suggestions.h"; sourceTree = "<group>"; };
		31EC15071A5B6675009FC8B3 /* WPStyleGuide+Suggestions.m */ = {isa = PBXFileReference; fileEncoding = 4; lastKnownFileType = sourcecode.c.objc; path = "WPStyleGuide+Suggestions.m"; sourceTree = "<group>"; };
		31F4F6651A1385BE00196A98 /* MeViewController.h */ = {isa = PBXFileReference; fileEncoding = 4; lastKnownFileType = sourcecode.c.h; name = MeViewController.h; path = Me/MeViewController.h; sourceTree = "<group>"; };
		31F4F6661A1385BE00196A98 /* MeViewController.m */ = {isa = PBXFileReference; fileEncoding = 4; lastKnownFileType = sourcecode.c.objc; name = MeViewController.m; path = Me/MeViewController.m; sourceTree = "<group>"; };
		31FA16CC1A49B3C0003E1887 /* WordPress 25.xcdatamodel */ = {isa = PBXFileReference; lastKnownFileType = wrapper.xcdatamodel; path = "WordPress 25.xcdatamodel"; sourceTree = "<group>"; };
		369D8993FF42F0A2D183A062 /* libPods-UITests.a */ = {isa = PBXFileReference; explicitFileType = archive.ar; includeInIndex = 0; path = "libPods-UITests.a"; sourceTree = BUILT_PRODUCTS_DIR; };
		37022D8F1981BF9200F322B7 /* VerticallyStackedButton.h */ = {isa = PBXFileReference; fileEncoding = 4; lastKnownFileType = sourcecode.c.h; path = VerticallyStackedButton.h; sourceTree = "<group>"; };
		37022D901981BF9200F322B7 /* VerticallyStackedButton.m */ = {isa = PBXFileReference; fileEncoding = 4; lastKnownFileType = sourcecode.c.objc; path = VerticallyStackedButton.m; sourceTree = "<group>"; };
		3716E400167296D30035F8C4 /* ToastView.xib */ = {isa = PBXFileReference; fileEncoding = 4; lastKnownFileType = file.xib; name = ToastView.xib; path = Resources/ToastView.xib; sourceTree = "<group>"; };
		37245ADB13FC23FF006CDBE3 /* WPWebViewController.xib */ = {isa = PBXFileReference; fileEncoding = 4; lastKnownFileType = file.xib; name = WPWebViewController.xib; path = Resources/WPWebViewController.xib; sourceTree = "<group>"; };
		374CB16115B93C0800DD0EBC /* AudioToolbox.framework */ = {isa = PBXFileReference; includeInIndex = 1; lastKnownFileType = wrapper.framework; name = AudioToolbox.framework; path = System/Library/Frameworks/AudioToolbox.framework; sourceTree = SDKROOT; };
		375D090B133B94C3000CC9CD /* BlogsTableViewCell.h */ = {isa = PBXFileReference; fileEncoding = 4; lastKnownFileType = sourcecode.c.h; path = BlogsTableViewCell.h; sourceTree = "<group>"; };
		375D090C133B94C3000CC9CD /* BlogsTableViewCell.m */ = {isa = PBXFileReference; fileEncoding = 4; lastKnownFileType = sourcecode.c.objc; path = BlogsTableViewCell.m; sourceTree = "<group>"; };
		3768BEF013041E7900E7C9A9 /* BetaFeedbackViewController.xib */ = {isa = PBXFileReference; lastKnownFileType = file.xib; name = BetaFeedbackViewController.xib; path = Resources/BetaFeedbackViewController.xib; sourceTree = "<group>"; };
		37B7924B16768FCB0021B3A4 /* NotificationSettingsViewController.h */ = {isa = PBXFileReference; fileEncoding = 4; lastKnownFileType = sourcecode.c.h; path = NotificationSettingsViewController.h; sourceTree = "<group>"; };
		37B7924C16768FCB0021B3A4 /* NotificationSettingsViewController.m */ = {isa = PBXFileReference; fileEncoding = 4; lastKnownFileType = sourcecode.c.objc; path = NotificationSettingsViewController.m; sourceTree = "<group>"; };
		37EAAF4C1A11799A006D6306 /* CircularImageView.swift */ = {isa = PBXFileReference; fileEncoding = 4; lastKnownFileType = sourcecode.swift; path = CircularImageView.swift; sourceTree = "<group>"; };
		45A679DE2C6B64047BAF97E9 /* Pods-UITests.debug.xcconfig */ = {isa = PBXFileReference; includeInIndex = 1; lastKnownFileType = text.xcconfig; name = "Pods-UITests.debug.xcconfig"; path = "../Pods/Target Support Files/Pods-UITests/Pods-UITests.debug.xcconfig"; sourceTree = "<group>"; };
		45C73C24113C36F70024D0D2 /* MainWindow-iPad.xib */ = {isa = PBXFileReference; lastKnownFileType = file.xib; name = "MainWindow-iPad.xib"; path = "Resources-iPad/MainWindow-iPad.xib"; sourceTree = "<group>"; };
		462F4E0618369F0B0028D2F8 /* BlogDetailsViewController.h */ = {isa = PBXFileReference; fileEncoding = 4; lastKnownFileType = sourcecode.c.h; path = BlogDetailsViewController.h; sourceTree = "<group>"; };
		462F4E0718369F0B0028D2F8 /* BlogDetailsViewController.m */ = {isa = PBXFileReference; fileEncoding = 4; lastKnownFileType = sourcecode.c.objc; lineEnding = 0; path = BlogDetailsViewController.m; sourceTree = "<group>"; xcLanguageSpecificationIdentifier = xcode.lang.objc; };
		462F4E0818369F0B0028D2F8 /* BlogListViewController.h */ = {isa = PBXFileReference; fileEncoding = 4; lastKnownFileType = sourcecode.c.h; path = BlogListViewController.h; sourceTree = "<group>"; };
		462F4E0918369F0B0028D2F8 /* BlogListViewController.m */ = {isa = PBXFileReference; fileEncoding = 4; lastKnownFileType = sourcecode.c.objc; path = BlogListViewController.m; sourceTree = "<group>"; };
		462F4E0F183867AE0028D2F8 /* Merriweather-Bold.ttf */ = {isa = PBXFileReference; lastKnownFileType = file; path = "Merriweather-Bold.ttf"; sourceTree = "<group>"; };
		4645AFC41961E1FB005F7509 /* AppImages.xcassets */ = {isa = PBXFileReference; lastKnownFileType = folder.assetcatalog; name = AppImages.xcassets; path = Resources/AppImages.xcassets; sourceTree = "<group>"; };
		46F84612185A8B7E009D0DA5 /* WPContentViewProvider.h */ = {isa = PBXFileReference; fileEncoding = 4; lastKnownFileType = sourcecode.c.h; path = WPContentViewProvider.h; sourceTree = "<group>"; };
		46F8714D1838C41600BC149B /* NSDate+StringFormatting.h */ = {isa = PBXFileReference; fileEncoding = 4; lastKnownFileType = sourcecode.c.h; path = "NSDate+StringFormatting.h"; sourceTree = "<group>"; };
		46F8714E1838C41600BC149B /* NSDate+StringFormatting.m */ = {isa = PBXFileReference; fileEncoding = 4; lastKnownFileType = sourcecode.c.objc; path = "NSDate+StringFormatting.m"; sourceTree = "<group>"; };
		501C8A355B53A6971F731ECA /* Pods.distribution.xcconfig */ = {isa = PBXFileReference; includeInIndex = 1; lastKnownFileType = text.xcconfig; name = Pods.distribution.xcconfig; path = "../Pods/Target Support Files/Pods/Pods.distribution.xcconfig"; sourceTree = "<group>"; };
		5903AE1A19B60A98009D5354 /* WPButtonForNavigationBar.m */ = {isa = PBXFileReference; fileEncoding = 4; lastKnownFileType = sourcecode.c.objc; path = WPButtonForNavigationBar.m; sourceTree = "<group>"; usesTabs = 0; };
		5903AE1C19B60AB9009D5354 /* WPButtonForNavigationBar.h */ = {isa = PBXFileReference; lastKnownFileType = sourcecode.c.h; path = WPButtonForNavigationBar.h; sourceTree = "<group>"; usesTabs = 0; };
		591252291A38AE9C00468279 /* TodayWidgetPrefix.pch */ = {isa = PBXFileReference; lastKnownFileType = sourcecode.c.h; path = TodayWidgetPrefix.pch; sourceTree = "<group>"; };
		591A428A1A6DC1B0003807A6 /* WPBackgroundDimmerView.h */ = {isa = PBXFileReference; fileEncoding = 4; lastKnownFileType = sourcecode.c.h; path = WPBackgroundDimmerView.h; sourceTree = "<group>"; };
		591A428B1A6DC1B0003807A6 /* WPBackgroundDimmerView.m */ = {isa = PBXFileReference; fileEncoding = 4; lastKnownFileType = sourcecode.c.objc; path = WPBackgroundDimmerView.m; sourceTree = "<group>"; };
		591A428D1A6DC6F2003807A6 /* WPGUIConstants.h */ = {isa = PBXFileReference; fileEncoding = 4; lastKnownFileType = sourcecode.c.h; path = WPGUIConstants.h; sourceTree = "<group>"; };
		591A428E1A6DC6F2003807A6 /* WPGUIConstants.m */ = {isa = PBXFileReference; fileEncoding = 4; lastKnownFileType = sourcecode.c.objc; path = WPGUIConstants.m; sourceTree = "<group>"; };
		5926E1E11AC4468300964783 /* WPCrashlytics.h */ = {isa = PBXFileReference; fileEncoding = 4; lastKnownFileType = sourcecode.c.h; path = WPCrashlytics.h; sourceTree = "<group>"; };
		5926E1E21AC4468300964783 /* WPCrashlytics.m */ = {isa = PBXFileReference; fileEncoding = 4; lastKnownFileType = sourcecode.c.objc; path = WPCrashlytics.m; sourceTree = "<group>"; };
		5948AD0C1AB734F2006E8882 /* WPAppAnalytics.h */ = {isa = PBXFileReference; fileEncoding = 4; lastKnownFileType = sourcecode.c.h; path = WPAppAnalytics.h; sourceTree = "<group>"; };
		5948AD0D1AB734F2006E8882 /* WPAppAnalytics.m */ = {isa = PBXFileReference; fileEncoding = 4; lastKnownFileType = sourcecode.c.objc; path = WPAppAnalytics.m; sourceTree = "<group>"; };
		5948AD101AB73D19006E8882 /* WPAppAnalyticsTests.m */ = {isa = PBXFileReference; fileEncoding = 4; lastKnownFileType = sourcecode.c.objc; path = WPAppAnalyticsTests.m; sourceTree = "<group>"; };
		594DB2931AB891A200E2E456 /* WPUserAgent.h */ = {isa = PBXFileReference; fileEncoding = 4; lastKnownFileType = sourcecode.c.h; path = WPUserAgent.h; sourceTree = "<group>"; };
		594DB2941AB891A200E2E456 /* WPUserAgent.m */ = {isa = PBXFileReference; fileEncoding = 4; lastKnownFileType = sourcecode.c.objc; path = WPUserAgent.m; sourceTree = "<group>"; };
		595B02201A6C4ECD00415A30 /* WPWhatsNewView.h */ = {isa = PBXFileReference; fileEncoding = 4; lastKnownFileType = sourcecode.c.h; name = WPWhatsNewView.h; path = WhatsNew/WPWhatsNewView.h; sourceTree = "<group>"; };
		595B02211A6C4ECD00415A30 /* WPWhatsNewView.m */ = {isa = PBXFileReference; fileEncoding = 4; lastKnownFileType = sourcecode.c.objc; name = WPWhatsNewView.m; path = WhatsNew/WPWhatsNewView.m; sourceTree = "<group>"; };
		595B02261A6C504400415A30 /* WPWhatsNewView.xib */ = {isa = PBXFileReference; fileEncoding = 4; lastKnownFileType = file.xib; name = WPWhatsNewView.xib; path = Resources/WhatsNew/WPWhatsNewView.xib; sourceTree = "<group>"; };
		5981FE041AB8A89A0009E080 /* WPUserAgentTests.m */ = {isa = PBXFileReference; fileEncoding = 4; lastKnownFileType = sourcecode.c.objc; path = WPUserAgentTests.m; sourceTree = "<group>"; };
		598351AC1A704E7A00B6DD4F /* WPWhatsNew.h */ = {isa = PBXFileReference; fileEncoding = 4; lastKnownFileType = sourcecode.c.h; name = WPWhatsNew.h; path = WhatsNew/WPWhatsNew.h; sourceTree = "<group>"; };
		598351AD1A704E7A00B6DD4F /* WPWhatsNew.m */ = {isa = PBXFileReference; fileEncoding = 4; lastKnownFileType = sourcecode.c.objc; name = WPWhatsNew.m; path = WhatsNew/WPWhatsNew.m; sourceTree = "<group>"; };
		5993E7271AC5D65600D31D2B /* WPAppFilesManager.h */ = {isa = PBXFileReference; fileEncoding = 4; lastKnownFileType = sourcecode.c.h; path = WPAppFilesManager.h; sourceTree = "<group>"; };
		5993E7281AC5D65600D31D2B /* WPAppFilesManager.m */ = {isa = PBXFileReference; fileEncoding = 4; lastKnownFileType = sourcecode.c.objc; path = WPAppFilesManager.m; sourceTree = "<group>"; };
		59D328FB1ACC2D0700356827 /* WPLookbackPresenter.h */ = {isa = PBXFileReference; fileEncoding = 4; lastKnownFileType = sourcecode.c.h; path = WPLookbackPresenter.h; sourceTree = "<group>"; };
		59D328FC1ACC2D0700356827 /* WPLookbackPresenter.m */ = {isa = PBXFileReference; fileEncoding = 4; lastKnownFileType = sourcecode.c.objc; path = WPLookbackPresenter.m; sourceTree = "<group>"; };
		59DD94321AC479ED0032DD6B /* WPLogger.h */ = {isa = PBXFileReference; fileEncoding = 4; lastKnownFileType = sourcecode.c.h; path = WPLogger.h; sourceTree = "<group>"; };
		59DD94331AC479ED0032DD6B /* WPLogger.m */ = {isa = PBXFileReference; fileEncoding = 4; lastKnownFileType = sourcecode.c.objc; path = WPLogger.m; sourceTree = "<group>"; };
		5D000DDC1AC076C000A7BAF9 /* PostCardActionBar.h */ = {isa = PBXFileReference; fileEncoding = 4; lastKnownFileType = sourcecode.c.h; path = PostCardActionBar.h; sourceTree = "<group>"; };
		5D000DDD1AC076C000A7BAF9 /* PostCardActionBar.m */ = {isa = PBXFileReference; fileEncoding = 4; lastKnownFileType = sourcecode.c.objc; path = PostCardActionBar.m; sourceTree = "<group>"; };
		5D000DDF1AC0879600A7BAF9 /* PostCardActionBarItem.h */ = {isa = PBXFileReference; fileEncoding = 4; lastKnownFileType = sourcecode.c.h; path = PostCardActionBarItem.h; sourceTree = "<group>"; };
		5D000DE01AC0879600A7BAF9 /* PostCardActionBarItem.m */ = {isa = PBXFileReference; fileEncoding = 4; lastKnownFileType = sourcecode.c.objc; path = PostCardActionBarItem.m; sourceTree = "<group>"; };
		5D0431AC1A7C31AB0025BDFD /* ReaderBrowseSiteViewController.h */ = {isa = PBXFileReference; fileEncoding = 4; lastKnownFileType = sourcecode.c.h; path = ReaderBrowseSiteViewController.h; sourceTree = "<group>"; };
		5D0431AD1A7C31AB0025BDFD /* ReaderBrowseSiteViewController.m */ = {isa = PBXFileReference; fileEncoding = 4; lastKnownFileType = sourcecode.c.objc; path = ReaderBrowseSiteViewController.m; sourceTree = "<group>"; };
		5D08B90219648C3400D5B381 /* ReaderSubscriptionViewController.h */ = {isa = PBXFileReference; fileEncoding = 4; lastKnownFileType = sourcecode.c.h; path = ReaderSubscriptionViewController.h; sourceTree = "<group>"; };
		5D08B90319648C3400D5B381 /* ReaderSubscriptionViewController.m */ = {isa = PBXFileReference; fileEncoding = 4; lastKnownFileType = sourcecode.c.objc; path = ReaderSubscriptionViewController.m; sourceTree = "<group>"; };
		5D09CBA31ACDE52C007A23BD /* WPSearchController.h */ = {isa = PBXFileReference; fileEncoding = 4; lastKnownFileType = sourcecode.c.h; path = WPSearchController.h; sourceTree = "<group>"; };
		5D09CBA41ACDE52C007A23BD /* WPSearchController.m */ = {isa = PBXFileReference; fileEncoding = 4; lastKnownFileType = sourcecode.c.objc; path = WPSearchController.m; sourceTree = "<group>"; };
		5D0A20D21AF11A7300E5C6BC /* PhotonImageURLHelper.h */ = {isa = PBXFileReference; fileEncoding = 4; lastKnownFileType = sourcecode.c.h; path = PhotonImageURLHelper.h; sourceTree = "<group>"; };
		5D0A20D31AF11A7300E5C6BC /* PhotonImageURLHelper.m */ = {isa = PBXFileReference; fileEncoding = 4; lastKnownFileType = sourcecode.c.objc; path = PhotonImageURLHelper.m; sourceTree = "<group>"; };
		5D0C2CB719AB932C002DF1E5 /* WPContentSyncHelper.swift */ = {isa = PBXFileReference; fileEncoding = 4; lastKnownFileType = sourcecode.swift; path = WPContentSyncHelper.swift; sourceTree = "<group>"; };
		5D119DA1176FBE040073D83A /* UIImageView+AFNetworkingExtra.h */ = {isa = PBXFileReference; fileEncoding = 4; lastKnownFileType = sourcecode.c.h; path = "UIImageView+AFNetworkingExtra.h"; sourceTree = "<group>"; };
		5D119DA2176FBE040073D83A /* UIImageView+AFNetworkingExtra.m */ = {isa = PBXFileReference; fileEncoding = 4; lastKnownFileType = sourcecode.c.objc; path = "UIImageView+AFNetworkingExtra.m"; sourceTree = "<group>"; };
		5D12FE1A1988243700378BD6 /* RemoteReaderPost.h */ = {isa = PBXFileReference; fileEncoding = 4; lastKnownFileType = sourcecode.c.h; name = RemoteReaderPost.h; path = "Remote Objects/RemoteReaderPost.h"; sourceTree = "<group>"; };
		5D12FE1B1988243700378BD6 /* RemoteReaderPost.m */ = {isa = PBXFileReference; fileEncoding = 4; lastKnownFileType = sourcecode.c.objc; name = RemoteReaderPost.m; path = "Remote Objects/RemoteReaderPost.m"; sourceTree = "<group>"; };
		5D12FE1C1988243700378BD6 /* RemoteReaderTopic.h */ = {isa = PBXFileReference; fileEncoding = 4; lastKnownFileType = sourcecode.c.h; name = RemoteReaderTopic.h; path = "Remote Objects/RemoteReaderTopic.h"; sourceTree = "<group>"; };
		5D12FE1D1988243700378BD6 /* RemoteReaderTopic.m */ = {isa = PBXFileReference; fileEncoding = 4; lastKnownFileType = sourcecode.c.objc; name = RemoteReaderTopic.m; path = "Remote Objects/RemoteReaderTopic.m"; sourceTree = "<group>"; };
		5D12FE201988245B00378BD6 /* RemoteReaderSite.h */ = {isa = PBXFileReference; fileEncoding = 4; lastKnownFileType = sourcecode.c.h; name = RemoteReaderSite.h; path = "Remote Objects/RemoteReaderSite.h"; sourceTree = "<group>"; };
		5D12FE211988245B00378BD6 /* RemoteReaderSite.m */ = {isa = PBXFileReference; fileEncoding = 4; lastKnownFileType = sourcecode.c.objc; name = RemoteReaderSite.m; path = "Remote Objects/RemoteReaderSite.m"; sourceTree = "<group>"; };
		5D146EB9189857ED0068FDC6 /* FeaturedImageViewController.h */ = {isa = PBXFileReference; fileEncoding = 4; lastKnownFileType = sourcecode.c.h; path = FeaturedImageViewController.h; sourceTree = "<group>"; usesTabs = 0; };
		5D146EBA189857ED0068FDC6 /* FeaturedImageViewController.m */ = {isa = PBXFileReference; fileEncoding = 4; lastKnownFileType = sourcecode.c.objc; path = FeaturedImageViewController.m; sourceTree = "<group>"; usesTabs = 0; };
		5D157B8A1A8AB73C003ADF4C /* ReaderSiteHeaderView.h */ = {isa = PBXFileReference; fileEncoding = 4; lastKnownFileType = sourcecode.c.h; path = ReaderSiteHeaderView.h; sourceTree = "<group>"; };
		5D157B8B1A8AB73C003ADF4C /* ReaderSiteHeaderView.m */ = {isa = PBXFileReference; fileEncoding = 4; lastKnownFileType = sourcecode.c.objc; path = ReaderSiteHeaderView.m; sourceTree = "<group>"; };
		5D17530D1A97D2CA0031A082 /* PostCardTableViewCell.h */ = {isa = PBXFileReference; fileEncoding = 4; lastKnownFileType = sourcecode.c.h; path = PostCardTableViewCell.h; sourceTree = "<group>"; };
		5D17530E1A97D2CA0031A082 /* PostCardTableViewCell.m */ = {isa = PBXFileReference; fileEncoding = 4; lastKnownFileType = sourcecode.c.objc; path = PostCardTableViewCell.m; sourceTree = "<group>"; };
		5D17F0BC1A1D4C5F0087CCB8 /* PrivateSiteURLProtocol.h */ = {isa = PBXFileReference; fileEncoding = 4; lastKnownFileType = sourcecode.c.h; path = PrivateSiteURLProtocol.h; sourceTree = "<group>"; };
		5D17F0BD1A1D4C5F0087CCB8 /* PrivateSiteURLProtocol.m */ = {isa = PBXFileReference; fileEncoding = 4; lastKnownFileType = sourcecode.c.objc; path = PrivateSiteURLProtocol.m; sourceTree = "<group>"; };
		5D1D33CD1AE56250000DE623 /* RemoteUser.h */ = {isa = PBXFileReference; fileEncoding = 4; lastKnownFileType = sourcecode.c.h; path = RemoteUser.h; sourceTree = "<group>"; };
		5D1D33CE1AE56250000DE623 /* RemoteUser.m */ = {isa = PBXFileReference; fileEncoding = 4; lastKnownFileType = sourcecode.c.objc; path = RemoteUser.m; sourceTree = "<group>"; };
		5D1D9C5319885B01009D13B7 /* ReaderEditableSubscriptionPage.h */ = {isa = PBXFileReference; lastKnownFileType = sourcecode.c.h; path = ReaderEditableSubscriptionPage.h; sourceTree = "<group>"; };
		5D1EE7FF15E7AF3E007F1F02 /* JetpackSettingsViewController.h */ = {isa = PBXFileReference; fileEncoding = 4; lastKnownFileType = sourcecode.c.h; path = JetpackSettingsViewController.h; sourceTree = "<group>"; };
		5D1EE80015E7AF3E007F1F02 /* JetpackSettingsViewController.m */ = {isa = PBXFileReference; fileEncoding = 4; lastKnownFileType = sourcecode.c.objc; path = JetpackSettingsViewController.m; sourceTree = "<group>"; };
		5D20A6511982D56600463A91 /* FollowedSitesViewController.h */ = {isa = PBXFileReference; fileEncoding = 4; lastKnownFileType = sourcecode.c.h; path = FollowedSitesViewController.h; sourceTree = "<group>"; };
		5D20A6521982D56600463A91 /* FollowedSitesViewController.m */ = {isa = PBXFileReference; fileEncoding = 4; lastKnownFileType = sourcecode.c.objc; path = FollowedSitesViewController.m; sourceTree = "<group>"; };
		5D229A78199AB74F00685123 /* WordPress 21.xcdatamodel */ = {isa = PBXFileReference; lastKnownFileType = wrapper.xcdatamodel; path = "WordPress 21.xcdatamodel"; sourceTree = "<group>"; };
		5D2415C91A8842C9009BD444 /* ReaderPreviewHeaderView.h */ = {isa = PBXFileReference; fileEncoding = 4; lastKnownFileType = sourcecode.c.h; path = ReaderPreviewHeaderView.h; sourceTree = "<group>"; };
		5D2415CA1A8842C9009BD444 /* ReaderPreviewHeaderView.m */ = {isa = PBXFileReference; fileEncoding = 4; lastKnownFileType = sourcecode.c.objc; path = ReaderPreviewHeaderView.m; sourceTree = "<group>"; };
		5D2B043515E83800007E3422 /* SettingsViewControllerDelegate.h */ = {isa = PBXFileReference; fileEncoding = 4; lastKnownFileType = sourcecode.c.h; path = SettingsViewControllerDelegate.h; sourceTree = "<group>"; };
		5D2BEB4819758102005425F7 /* WPTableImageSourceTest.m */ = {isa = PBXFileReference; fileEncoding = 4; lastKnownFileType = sourcecode.c.objc; path = WPTableImageSourceTest.m; sourceTree = "<group>"; };
		5D2C05541AD2F56200A753FE /* NavbarTitleDropdownButton.h */ = {isa = PBXFileReference; fileEncoding = 4; lastKnownFileType = sourcecode.c.h; path = NavbarTitleDropdownButton.h; sourceTree = "<group>"; };
		5D2C05551AD2F56200A753FE /* NavBarTitleDropdownButton.m */ = {isa = PBXFileReference; fileEncoding = 4; lastKnownFileType = sourcecode.c.objc; path = NavBarTitleDropdownButton.m; sourceTree = "<group>"; };
		5D2FB2821AE98C4600F1D4ED /* RestorePostTableViewCell.xib */ = {isa = PBXFileReference; fileEncoding = 4; lastKnownFileType = file.xib; path = RestorePostTableViewCell.xib; sourceTree = "<group>"; };
		5D2FB2841AE98C6600F1D4ED /* RestorePostTableViewCell.h */ = {isa = PBXFileReference; fileEncoding = 4; lastKnownFileType = sourcecode.c.h; path = RestorePostTableViewCell.h; sourceTree = "<group>"; };
		5D2FB2851AE98C6600F1D4ED /* RestorePostTableViewCell.m */ = {isa = PBXFileReference; fileEncoding = 4; lastKnownFileType = sourcecode.c.objc; path = RestorePostTableViewCell.m; sourceTree = "<group>"; };
		5D2FB2871AE99B0B00F1D4ED /* PostCardTableViewCellDelegate.h */ = {isa = PBXFileReference; lastKnownFileType = sourcecode.c.h; path = PostCardTableViewCellDelegate.h; sourceTree = "<group>"; };
		5D2FB2881AE9C94600F1D4ED /* PostCardCell.h */ = {isa = PBXFileReference; lastKnownFileType = sourcecode.c.h; path = PostCardCell.h; sourceTree = "<group>"; };
		5D333A561AA7A9E200DA295F /* WPPostContentViewProvider.h */ = {isa = PBXFileReference; lastKnownFileType = sourcecode.c.h; path = WPPostContentViewProvider.h; sourceTree = "<group>"; };
		5D35F7581A042255004E7B0D /* WPCommentContentViewProvider.h */ = {isa = PBXFileReference; lastKnownFileType = sourcecode.c.h; path = WPCommentContentViewProvider.h; sourceTree = "<group>"; };
		5D37941919216B1300E26CA4 /* RebloggingViewController.h */ = {isa = PBXFileReference; fileEncoding = 4; lastKnownFileType = sourcecode.c.h; path = RebloggingViewController.h; sourceTree = "<group>"; };
		5D37941A19216B1300E26CA4 /* RebloggingViewController.m */ = {isa = PBXFileReference; fileEncoding = 4; lastKnownFileType = sourcecode.c.objc; path = RebloggingViewController.m; sourceTree = "<group>"; };
		5D3D559518F88C3500782892 /* ReaderPostService.h */ = {isa = PBXFileReference; fileEncoding = 4; lastKnownFileType = sourcecode.c.h; path = ReaderPostService.h; sourceTree = "<group>"; };
		5D3D559618F88C3500782892 /* ReaderPostService.m */ = {isa = PBXFileReference; fileEncoding = 4; lastKnownFileType = sourcecode.c.objc; path = ReaderPostService.m; sourceTree = "<group>"; };
		5D3D559818F88C5E00782892 /* ReaderPostServiceRemote.h */ = {isa = PBXFileReference; fileEncoding = 4; lastKnownFileType = sourcecode.c.h; path = ReaderPostServiceRemote.h; sourceTree = "<group>"; };
		5D3D559918F88C5E00782892 /* ReaderPostServiceRemote.m */ = {isa = PBXFileReference; fileEncoding = 4; lastKnownFileType = sourcecode.c.objc; path = ReaderPostServiceRemote.m; sourceTree = "<group>"; };
		5D3E334C15EEBB6B005FC6F2 /* ReachabilityUtils.h */ = {isa = PBXFileReference; fileEncoding = 4; lastKnownFileType = sourcecode.c.h; path = ReachabilityUtils.h; sourceTree = "<group>"; };
		5D3E334D15EEBB6B005FC6F2 /* ReachabilityUtils.m */ = {isa = PBXFileReference; fileEncoding = 4; lastKnownFileType = sourcecode.c.objc; path = ReachabilityUtils.m; sourceTree = "<group>"; };
		5D42A3BB175E686F005CFF05 /* WordPress 12.xcdatamodel */ = {isa = PBXFileReference; lastKnownFileType = wrapper.xcdatamodel; path = "WordPress 12.xcdatamodel"; sourceTree = "<group>"; };
		5D42A3D6175E7452005CFF05 /* AbstractPost.h */ = {isa = PBXFileReference; fileEncoding = 4; lastKnownFileType = sourcecode.c.h; path = AbstractPost.h; sourceTree = "<group>"; };
		5D42A3D7175E7452005CFF05 /* AbstractPost.m */ = {isa = PBXFileReference; fileEncoding = 4; lastKnownFileType = sourcecode.c.objc; path = AbstractPost.m; sourceTree = "<group>"; };
		5D42A3D8175E7452005CFF05 /* BasePost.h */ = {isa = PBXFileReference; fileEncoding = 4; lastKnownFileType = sourcecode.c.h; path = BasePost.h; sourceTree = "<group>"; };
		5D42A3D9175E7452005CFF05 /* BasePost.m */ = {isa = PBXFileReference; fileEncoding = 4; lastKnownFileType = sourcecode.c.objc; path = BasePost.m; sourceTree = "<group>"; };
		5D42A3DC175E7452005CFF05 /* ReaderPost.h */ = {isa = PBXFileReference; fileEncoding = 4; lastKnownFileType = sourcecode.c.h; path = ReaderPost.h; sourceTree = "<group>"; };
		5D42A3DD175E7452005CFF05 /* ReaderPost.m */ = {isa = PBXFileReference; fileEncoding = 4; lastKnownFileType = sourcecode.c.objc; path = ReaderPost.m; sourceTree = "<group>"; };
		5D42A3EB175E75EE005CFF05 /* ReaderPostDetailViewController.h */ = {isa = PBXFileReference; fileEncoding = 4; lastKnownFileType = sourcecode.c.h; path = ReaderPostDetailViewController.h; sourceTree = "<group>"; };
		5D42A3EC175E75EE005CFF05 /* ReaderPostDetailViewController.m */ = {isa = PBXFileReference; fileEncoding = 4; lastKnownFileType = sourcecode.c.objc; path = ReaderPostDetailViewController.m; sourceTree = "<group>"; };
		5D42A3ED175E75EE005CFF05 /* ReaderPostsViewController.h */ = {isa = PBXFileReference; fileEncoding = 4; lastKnownFileType = sourcecode.c.h; path = ReaderPostsViewController.h; sourceTree = "<group>"; };
		5D42A3EE175E75EE005CFF05 /* ReaderPostsViewController.m */ = {isa = PBXFileReference; fileEncoding = 4; lastKnownFileType = sourcecode.c.objc; path = ReaderPostsViewController.m; sourceTree = "<group>"; };
		5D42A3EF175E75EE005CFF05 /* ReaderPostTableViewCell.h */ = {isa = PBXFileReference; fileEncoding = 4; lastKnownFileType = sourcecode.c.h; path = ReaderPostTableViewCell.h; sourceTree = "<group>"; };
		5D42A3F0175E75EE005CFF05 /* ReaderPostTableViewCell.m */ = {isa = PBXFileReference; fileEncoding = 4; lastKnownFileType = sourcecode.c.objc; path = ReaderPostTableViewCell.m; sourceTree = "<group>"; };
		5D42A401175E76A1005CFF05 /* WPImageViewController.h */ = {isa = PBXFileReference; fileEncoding = 4; lastKnownFileType = sourcecode.c.h; path = WPImageViewController.h; sourceTree = "<group>"; };
		5D42A402175E76A2005CFF05 /* WPImageViewController.m */ = {isa = PBXFileReference; fileEncoding = 4; lastKnownFileType = sourcecode.c.objc; path = WPImageViewController.m; sourceTree = "<group>"; };
		5D42A403175E76A4005CFF05 /* WPWebVideoViewController.h */ = {isa = PBXFileReference; fileEncoding = 4; lastKnownFileType = sourcecode.c.h; path = WPWebVideoViewController.h; sourceTree = "<group>"; };
		5D42A404175E76A5005CFF05 /* WPWebVideoViewController.m */ = {isa = PBXFileReference; fileEncoding = 4; lastKnownFileType = sourcecode.c.objc; path = WPWebVideoViewController.m; sourceTree = "<group>"; };
		5D44EB331986D695008B7175 /* ReaderSiteServiceRemote.h */ = {isa = PBXFileReference; fileEncoding = 4; lastKnownFileType = sourcecode.c.h; path = ReaderSiteServiceRemote.h; sourceTree = "<group>"; };
		5D44EB341986D695008B7175 /* ReaderSiteServiceRemote.m */ = {isa = PBXFileReference; fileEncoding = 4; lastKnownFileType = sourcecode.c.objc; path = ReaderSiteServiceRemote.m; sourceTree = "<group>"; };
		5D44EB361986D8BA008B7175 /* ReaderSiteService.h */ = {isa = PBXFileReference; fileEncoding = 4; lastKnownFileType = sourcecode.c.h; path = ReaderSiteService.h; sourceTree = "<group>"; };
		5D44EB371986D8BA008B7175 /* ReaderSiteService.m */ = {isa = PBXFileReference; fileEncoding = 4; lastKnownFileType = sourcecode.c.objc; path = ReaderSiteService.m; sourceTree = "<group>"; };
		5D49B03919BE3CAD00703A9B /* SafeReaderTopicToReaderTopic.h */ = {isa = PBXFileReference; fileEncoding = 4; lastKnownFileType = sourcecode.c.h; name = SafeReaderTopicToReaderTopic.h; path = "20-21/SafeReaderTopicToReaderTopic.h"; sourceTree = "<group>"; };
		5D49B03A19BE3CAD00703A9B /* SafeReaderTopicToReaderTopic.m */ = {isa = PBXFileReference; fileEncoding = 4; lastKnownFileType = sourcecode.c.objc; name = SafeReaderTopicToReaderTopic.m; path = "20-21/SafeReaderTopicToReaderTopic.m"; sourceTree = "<group>"; };
		5D4C89FD1AB88EF7007464B3 /* PostCardTextCell.xib */ = {isa = PBXFileReference; fileEncoding = 4; lastKnownFileType = file.xib; path = PostCardTextCell.xib; sourceTree = "<group>"; };
		5D4C89FF1AB88F58007464B3 /* PostCardImageCell.xib */ = {isa = PBXFileReference; fileEncoding = 4; lastKnownFileType = file.xib; path = PostCardImageCell.xib; sourceTree = "<group>"; };
		5D4E30CF1AA4B41A000D9904 /* WPStyleGuide+Posts.h */ = {isa = PBXFileReference; fileEncoding = 4; lastKnownFileType = sourcecode.c.h; path = "WPStyleGuide+Posts.h"; sourceTree = "<group>"; };
		5D4E30D01AA4B41A000D9904 /* WPStyleGuide+Posts.m */ = {isa = PBXFileReference; fileEncoding = 4; lastKnownFileType = sourcecode.c.objc; path = "WPStyleGuide+Posts.m"; sourceTree = "<group>"; };
		5D51ADAE19A832AF00539C0B /* WordPress-20-21.xcmappingmodel */ = {isa = PBXFileReference; lastKnownFileType = wrapper.xcmappingmodel; path = "WordPress-20-21.xcmappingmodel"; sourceTree = "<group>"; };
		5D577D31189127BE00B964C3 /* PostGeolocationViewController.h */ = {isa = PBXFileReference; fileEncoding = 4; lastKnownFileType = sourcecode.c.h; path = PostGeolocationViewController.h; sourceTree = "<group>"; };
		5D577D32189127BE00B964C3 /* PostGeolocationViewController.m */ = {isa = PBXFileReference; fileEncoding = 4; lastKnownFileType = sourcecode.c.objc; path = PostGeolocationViewController.m; sourceTree = "<group>"; };
		5D577D341891360900B964C3 /* PostGeolocationView.h */ = {isa = PBXFileReference; fileEncoding = 4; lastKnownFileType = sourcecode.c.h; path = PostGeolocationView.h; sourceTree = "<group>"; };
		5D577D351891360900B964C3 /* PostGeolocationView.m */ = {isa = PBXFileReference; fileEncoding = 4; lastKnownFileType = sourcecode.c.objc; path = PostGeolocationView.m; sourceTree = "<group>"; };
		5D5D0025187DA9D30027CEF6 /* PostCategoriesViewController.h */ = {isa = PBXFileReference; fileEncoding = 4; lastKnownFileType = sourcecode.c.h; lineEnding = 0; path = PostCategoriesViewController.h; sourceTree = "<group>"; xcLanguageSpecificationIdentifier = xcode.lang.objcpp; };
		5D5D0026187DA9D30027CEF6 /* PostCategoriesViewController.m */ = {isa = PBXFileReference; fileEncoding = 4; lastKnownFileType = sourcecode.c.objc; lineEnding = 0; path = PostCategoriesViewController.m; sourceTree = "<group>"; xcLanguageSpecificationIdentifier = xcode.lang.objc; };
		5D62BAD518AA88210044E5F7 /* PageSettingsViewController.h */ = {isa = PBXFileReference; fileEncoding = 4; lastKnownFileType = sourcecode.c.h; path = PageSettingsViewController.h; sourceTree = "<group>"; };
		5D62BAD618AA88210044E5F7 /* PageSettingsViewController.m */ = {isa = PBXFileReference; fileEncoding = 4; lastKnownFileType = sourcecode.c.objc; path = PageSettingsViewController.m; sourceTree = "<group>"; };
		5D62BAD818AAAE9B0044E5F7 /* PostSettingsViewController_Internal.h */ = {isa = PBXFileReference; lastKnownFileType = sourcecode.c.h; path = PostSettingsViewController_Internal.h; sourceTree = "<group>"; usesTabs = 0; };
		5D69DBC3165428CA00A2D1F7 /* n.caf */ = {isa = PBXFileReference; lastKnownFileType = file; name = n.caf; path = Resources/Sounds/n.caf; sourceTree = "<group>"; };
		5D6CF8B4193BD96E0041D28F /* WordPress 18.xcdatamodel */ = {isa = PBXFileReference; lastKnownFileType = wrapper.xcdatamodel; path = "WordPress 18.xcdatamodel"; sourceTree = "<group>"; };
		5D732F951AE84E3C00CD89E7 /* PostListFooterView.h */ = {isa = PBXFileReference; fileEncoding = 4; lastKnownFileType = sourcecode.c.h; path = PostListFooterView.h; sourceTree = "<group>"; };
		5D732F961AE84E3C00CD89E7 /* PostListFooterView.m */ = {isa = PBXFileReference; fileEncoding = 4; lastKnownFileType = sourcecode.c.objc; path = PostListFooterView.m; sourceTree = "<group>"; };
		5D732F981AE84E5400CD89E7 /* PostListFooterView.xib */ = {isa = PBXFileReference; fileEncoding = 4; lastKnownFileType = file.xib; path = PostListFooterView.xib; sourceTree = "<group>"; };
		5D784E741A80430D005D7388 /* WordPress 27.xcdatamodel */ = {isa = PBXFileReference; lastKnownFileType = wrapper.xcdatamodel; path = "WordPress 27.xcdatamodel"; sourceTree = "<group>"; };
		5D7B414319E482C9007D9EC7 /* WPRichTextEmbed.swift */ = {isa = PBXFileReference; fileEncoding = 4; lastKnownFileType = sourcecode.swift; path = WPRichTextEmbed.swift; sourceTree = "<group>"; };
		5D7B414419E482C9007D9EC7 /* WPRichTextImage.swift */ = {isa = PBXFileReference; fileEncoding = 4; lastKnownFileType = sourcecode.swift; path = WPRichTextImage.swift; sourceTree = "<group>"; };
		5D7B414519E482C9007D9EC7 /* WPRichTextMediaAttachment.swift */ = {isa = PBXFileReference; fileEncoding = 4; lastKnownFileType = sourcecode.swift; path = WPRichTextMediaAttachment.swift; sourceTree = "<group>"; };
		5D7DEA2819D488DD0032EE77 /* WPStyleGuide+Comments.swift */ = {isa = PBXFileReference; fileEncoding = 4; lastKnownFileType = sourcecode.swift; path = "WPStyleGuide+Comments.swift"; sourceTree = "<group>"; };
		5D839AA6187F0D6B00811F4A /* PostFeaturedImageCell.h */ = {isa = PBXFileReference; fileEncoding = 4; lastKnownFileType = sourcecode.c.h; path = PostFeaturedImageCell.h; sourceTree = "<group>"; };
		5D839AA7187F0D6B00811F4A /* PostFeaturedImageCell.m */ = {isa = PBXFileReference; fileEncoding = 4; lastKnownFileType = sourcecode.c.objc; path = PostFeaturedImageCell.m; sourceTree = "<group>"; };
		5D839AA9187F0D8000811F4A /* PostGeolocationCell.h */ = {isa = PBXFileReference; fileEncoding = 4; lastKnownFileType = sourcecode.c.h; path = PostGeolocationCell.h; sourceTree = "<group>"; };
		5D839AAA187F0D8000811F4A /* PostGeolocationCell.m */ = {isa = PBXFileReference; fileEncoding = 4; lastKnownFileType = sourcecode.c.objc; path = PostGeolocationCell.m; sourceTree = "<group>"; };
		5D87E10915F5120C0012C595 /* SettingsPageViewController.h */ = {isa = PBXFileReference; fileEncoding = 4; lastKnownFileType = sourcecode.c.h; path = SettingsPageViewController.h; sourceTree = "<group>"; };
		5D87E10A15F5120C0012C595 /* SettingsPageViewController.m */ = {isa = PBXFileReference; fileEncoding = 4; lastKnownFileType = sourcecode.c.objc; path = SettingsPageViewController.m; sourceTree = "<group>"; };
		5D8CBC451A6F47880081F4AE /* EditImageDetailsViewController.h */ = {isa = PBXFileReference; fileEncoding = 4; lastKnownFileType = sourcecode.c.h; path = EditImageDetailsViewController.h; sourceTree = "<group>"; };
		5D8CBC461A6F47880081F4AE /* EditImageDetailsViewController.m */ = {isa = PBXFileReference; fileEncoding = 4; lastKnownFileType = sourcecode.c.objc; path = EditImageDetailsViewController.m; sourceTree = "<group>"; };
		5D8D53ED19250412003C8859 /* BlogSelectorViewController.h */ = {isa = PBXFileReference; fileEncoding = 4; lastKnownFileType = sourcecode.c.h; path = BlogSelectorViewController.h; sourceTree = "<group>"; };
		5D8D53EE19250412003C8859 /* BlogSelectorViewController.m */ = {isa = PBXFileReference; fileEncoding = 4; lastKnownFileType = sourcecode.c.objc; path = BlogSelectorViewController.m; sourceTree = "<group>"; };
		5D8D53EF19250412003C8859 /* WPComBlogSelectorViewController.h */ = {isa = PBXFileReference; fileEncoding = 4; lastKnownFileType = sourcecode.c.h; path = WPComBlogSelectorViewController.h; sourceTree = "<group>"; };
		5D8D53F019250412003C8859 /* WPComBlogSelectorViewController.m */ = {isa = PBXFileReference; fileEncoding = 4; lastKnownFileType = sourcecode.c.objc; path = WPComBlogSelectorViewController.m; sourceTree = "<group>"; };
		5D91D9021AE1AD12000BF163 /* WordPress 29.xcdatamodel */ = {isa = PBXFileReference; lastKnownFileType = wrapper.xcdatamodel; path = "WordPress 29.xcdatamodel"; sourceTree = "<group>"; };
		5D97C2F115CAF8D8009B44DD /* UINavigationController+KeyboardFix.h */ = {isa = PBXFileReference; fileEncoding = 4; lastKnownFileType = sourcecode.c.h; path = "UINavigationController+KeyboardFix.h"; sourceTree = "<group>"; };
		5D97C2F215CAF8D8009B44DD /* UINavigationController+KeyboardFix.m */ = {isa = PBXFileReference; fileEncoding = 4; lastKnownFileType = sourcecode.c.objc; path = "UINavigationController+KeyboardFix.m"; sourceTree = "<group>"; };
		5D9B17C319998A430047A4A2 /* ReaderBlockedTableViewCell.h */ = {isa = PBXFileReference; fileEncoding = 4; lastKnownFileType = sourcecode.c.h; path = ReaderBlockedTableViewCell.h; sourceTree = "<group>"; };
		5D9B17C419998A430047A4A2 /* ReaderBlockedTableViewCell.m */ = {isa = PBXFileReference; fileEncoding = 4; lastKnownFileType = sourcecode.c.objc; path = ReaderBlockedTableViewCell.m; sourceTree = "<group>"; };
		5D9BFF031A8557A8001D6D63 /* ReaderPostRichContentView.m */ = {isa = PBXFileReference; fileEncoding = 4; lastKnownFileType = sourcecode.c.objc; path = ReaderPostRichContentView.m; sourceTree = "<group>"; };
		5D9BFF051A85584A001D6D63 /* ReaderPostUnattributedContentView.h */ = {isa = PBXFileReference; fileEncoding = 4; lastKnownFileType = sourcecode.c.h; path = ReaderPostUnattributedContentView.h; sourceTree = "<group>"; };
		5D9BFF061A85584A001D6D63 /* ReaderPostUnattributedContentView.m */ = {isa = PBXFileReference; fileEncoding = 4; lastKnownFileType = sourcecode.c.objc; path = ReaderPostUnattributedContentView.m; sourceTree = "<group>"; };
		5D9BFF081A856801001D6D63 /* ReaderPostRichUnattributedContentView.h */ = {isa = PBXFileReference; fileEncoding = 4; lastKnownFileType = sourcecode.c.h; path = ReaderPostRichUnattributedContentView.h; sourceTree = "<group>"; };
		5D9BFF091A856801001D6D63 /* ReaderPostRichUnattributedContentView.m */ = {isa = PBXFileReference; fileEncoding = 4; lastKnownFileType = sourcecode.c.objc; path = ReaderPostRichUnattributedContentView.m; sourceTree = "<group>"; };
		5DA3EE0E192508F700294E0B /* WPImageOptimizer.h */ = {isa = PBXFileReference; fileEncoding = 4; lastKnownFileType = sourcecode.c.h; path = WPImageOptimizer.h; sourceTree = "<group>"; };
		5DA3EE0F192508F700294E0B /* WPImageOptimizer.m */ = {isa = PBXFileReference; fileEncoding = 4; lastKnownFileType = sourcecode.c.objc; path = WPImageOptimizer.m; sourceTree = "<group>"; };
		5DA3EE10192508F700294E0B /* WPImageOptimizer+Private.h */ = {isa = PBXFileReference; fileEncoding = 4; lastKnownFileType = sourcecode.c.h; path = "WPImageOptimizer+Private.h"; sourceTree = "<group>"; };
		5DA3EE11192508F700294E0B /* WPImageOptimizer+Private.m */ = {isa = PBXFileReference; fileEncoding = 4; lastKnownFileType = sourcecode.c.objc; path = "WPImageOptimizer+Private.m"; sourceTree = "<group>"; };
		5DA3EE141925090A00294E0B /* MediaService.h */ = {isa = PBXFileReference; fileEncoding = 4; lastKnownFileType = sourcecode.c.h; path = MediaService.h; sourceTree = "<group>"; };
		5DA3EE151925090A00294E0B /* MediaService.m */ = {isa = PBXFileReference; fileEncoding = 4; lastKnownFileType = sourcecode.c.objc; path = MediaService.m; sourceTree = "<group>"; };
		5DA3EE191925111700294E0B /* WPImageOptimizerTest.m */ = {isa = PBXFileReference; fileEncoding = 4; lastKnownFileType = sourcecode.c.objc; path = WPImageOptimizerTest.m; sourceTree = "<group>"; };
		5DA5BF2A18E32DCF005F11F9 /* InputViewButton.h */ = {isa = PBXFileReference; fileEncoding = 4; lastKnownFileType = sourcecode.c.h; path = InputViewButton.h; sourceTree = "<group>"; };
		5DA5BF2B18E32DCF005F11F9 /* InputViewButton.m */ = {isa = PBXFileReference; fileEncoding = 4; lastKnownFileType = sourcecode.c.objc; path = InputViewButton.m; sourceTree = "<group>"; };
		5DA5BF3318E32DCF005F11F9 /* Theme.h */ = {isa = PBXFileReference; fileEncoding = 4; lastKnownFileType = sourcecode.c.h; path = Theme.h; sourceTree = "<group>"; };
		5DA5BF3418E32DCF005F11F9 /* Theme.m */ = {isa = PBXFileReference; fileEncoding = 4; lastKnownFileType = sourcecode.c.objc; path = Theme.m; sourceTree = "<group>"; };
		5DA5BF3518E32DCF005F11F9 /* ThemeBrowserCell.h */ = {isa = PBXFileReference; fileEncoding = 4; lastKnownFileType = sourcecode.c.h; path = ThemeBrowserCell.h; sourceTree = "<group>"; };
		5DA5BF3618E32DCF005F11F9 /* ThemeBrowserCell.m */ = {isa = PBXFileReference; fileEncoding = 4; lastKnownFileType = sourcecode.c.objc; path = ThemeBrowserCell.m; sourceTree = "<group>"; };
		5DA5BF3718E32DCF005F11F9 /* ThemeBrowserViewController.h */ = {isa = PBXFileReference; fileEncoding = 4; lastKnownFileType = sourcecode.c.h; path = ThemeBrowserViewController.h; sourceTree = "<group>"; };
		5DA5BF3818E32DCF005F11F9 /* ThemeBrowserViewController.m */ = {isa = PBXFileReference; fileEncoding = 4; lastKnownFileType = sourcecode.c.objc; path = ThemeBrowserViewController.m; sourceTree = "<group>"; };
		5DA5BF3918E32DCF005F11F9 /* ThemeDetailsViewController.h */ = {isa = PBXFileReference; fileEncoding = 4; lastKnownFileType = sourcecode.c.h; path = ThemeDetailsViewController.h; sourceTree = "<group>"; };
		5DA5BF3A18E32DCF005F11F9 /* ThemeDetailsViewController.m */ = {isa = PBXFileReference; fileEncoding = 4; lastKnownFileType = sourcecode.c.objc; path = ThemeDetailsViewController.m; sourceTree = "<group>"; };
		5DA5BF3B18E32DCF005F11F9 /* WPLoadingView.h */ = {isa = PBXFileReference; fileEncoding = 4; lastKnownFileType = sourcecode.c.h; path = WPLoadingView.h; sourceTree = "<group>"; };
		5DA5BF3C18E32DCF005F11F9 /* WPLoadingView.m */ = {isa = PBXFileReference; fileEncoding = 4; lastKnownFileType = sourcecode.c.objc; path = WPLoadingView.m; sourceTree = "<group>"; };
		5DA5BF4B18E331D8005F11F9 /* WordPress 16.xcdatamodel */ = {isa = PBXFileReference; lastKnownFileType = wrapper.xcdatamodel; path = "WordPress 16.xcdatamodel"; sourceTree = "<group>"; };
		5DA988051AEEA594002AFB12 /* DisplayableImageHelperTest.m */ = {isa = PBXFileReference; fileEncoding = 4; lastKnownFileType = sourcecode.c.objc; path = DisplayableImageHelperTest.m; sourceTree = "<group>"; };
		5DAE40AB19EC70930011A0AE /* ReaderPostHeaderView.h */ = {isa = PBXFileReference; fileEncoding = 4; lastKnownFileType = sourcecode.c.h; path = ReaderPostHeaderView.h; sourceTree = "<group>"; };
		5DAE40AC19EC70930011A0AE /* ReaderPostHeaderView.m */ = {isa = PBXFileReference; fileEncoding = 4; lastKnownFileType = sourcecode.c.objc; path = ReaderPostHeaderView.m; sourceTree = "<group>"; };
		5DAFEAB61AF2CA6E00B3E1D7 /* PostMetaButton.h */ = {isa = PBXFileReference; fileEncoding = 4; lastKnownFileType = sourcecode.c.h; path = PostMetaButton.h; sourceTree = "<group>"; };
		5DAFEAB71AF2CA6E00B3E1D7 /* PostMetaButton.m */ = {isa = PBXFileReference; fileEncoding = 4; lastKnownFileType = sourcecode.c.objc; path = PostMetaButton.m; sourceTree = "<group>"; };
		5DB3BA0318D0E7B600F3F3E9 /* WPPickerView.h */ = {isa = PBXFileReference; fileEncoding = 4; lastKnownFileType = sourcecode.c.h; path = WPPickerView.h; sourceTree = "<group>"; usesTabs = 0; };
		5DB3BA0418D0E7B600F3F3E9 /* WPPickerView.m */ = {isa = PBXFileReference; fileEncoding = 4; lastKnownFileType = sourcecode.c.objc; path = WPPickerView.m; sourceTree = "<group>"; usesTabs = 0; };
		5DB3BA0618D11D8D00F3F3E9 /* PublishDatePickerView.h */ = {isa = PBXFileReference; fileEncoding = 4; lastKnownFileType = sourcecode.c.h; path = PublishDatePickerView.h; sourceTree = "<group>"; usesTabs = 0; };
		5DB3BA0718D11D8D00F3F3E9 /* PublishDatePickerView.m */ = {isa = PBXFileReference; fileEncoding = 4; lastKnownFileType = sourcecode.c.objc; path = PublishDatePickerView.m; sourceTree = "<group>"; usesTabs = 0; };
		5DB4683918A2E718004A89A9 /* LocationService.h */ = {isa = PBXFileReference; fileEncoding = 4; lastKnownFileType = sourcecode.c.h; path = LocationService.h; sourceTree = "<group>"; };
		5DB4683A18A2E718004A89A9 /* LocationService.m */ = {isa = PBXFileReference; fileEncoding = 4; lastKnownFileType = sourcecode.c.objc; path = LocationService.m; sourceTree = "<group>"; };
		5DB6D8F618F5DA6300956529 /* WordPress 17.xcdatamodel */ = {isa = PBXFileReference; lastKnownFileType = wrapper.xcdatamodel; path = "WordPress 17.xcdatamodel"; sourceTree = "<group>"; };
		5DB767401588F64D00EBE36C /* postPreview.html */ = {isa = PBXFileReference; fileEncoding = 4; lastKnownFileType = text.html; name = postPreview.html; path = Resources/HTML/postPreview.html; sourceTree = "<group>"; };
		5DB93EE819B6190700EC88EB /* CommentContentView.h */ = {isa = PBXFileReference; fileEncoding = 4; lastKnownFileType = sourcecode.c.h; path = CommentContentView.h; sourceTree = "<group>"; };
		5DB93EE919B6190700EC88EB /* CommentContentView.m */ = {isa = PBXFileReference; fileEncoding = 4; lastKnownFileType = sourcecode.c.objc; path = CommentContentView.m; sourceTree = "<group>"; };
		5DB93EEA19B6190700EC88EB /* ReaderCommentCell.h */ = {isa = PBXFileReference; fileEncoding = 4; lastKnownFileType = sourcecode.c.h; path = ReaderCommentCell.h; sourceTree = "<group>"; };
		5DB93EEB19B6190700EC88EB /* ReaderCommentCell.m */ = {isa = PBXFileReference; fileEncoding = 4; lastKnownFileType = sourcecode.c.objc; path = ReaderCommentCell.m; sourceTree = "<group>"; };
		5DBCD9D018F3569F00B32229 /* ReaderTopic.h */ = {isa = PBXFileReference; fileEncoding = 4; lastKnownFileType = sourcecode.c.h; path = ReaderTopic.h; sourceTree = "<group>"; };
		5DBCD9D118F3569F00B32229 /* ReaderTopic.m */ = {isa = PBXFileReference; fileEncoding = 4; lastKnownFileType = sourcecode.c.objc; path = ReaderTopic.m; sourceTree = "<group>"; };
		5DBCD9D318F35D7500B32229 /* ReaderTopicService.h */ = {isa = PBXFileReference; fileEncoding = 4; lastKnownFileType = sourcecode.c.h; path = ReaderTopicService.h; sourceTree = "<group>"; };
		5DBCD9D418F35D7500B32229 /* ReaderTopicService.m */ = {isa = PBXFileReference; fileEncoding = 4; lastKnownFileType = sourcecode.c.objc; path = ReaderTopicService.m; sourceTree = "<group>"; };
		5DBFC8A51A9BC34F00E00DE4 /* PostListViewController.h */ = {isa = PBXFileReference; fileEncoding = 4; lastKnownFileType = sourcecode.c.h; path = PostListViewController.h; sourceTree = "<group>"; };
		5DBFC8A61A9BC34F00E00DE4 /* PostListViewController.m */ = {isa = PBXFileReference; fileEncoding = 4; lastKnownFileType = sourcecode.c.objc; path = PostListViewController.m; sourceTree = "<group>"; };
		5DBFC8A81A9BE07B00E00DE4 /* Posts.storyboard */ = {isa = PBXFileReference; fileEncoding = 4; lastKnownFileType = file.storyboard; path = Posts.storyboard; sourceTree = "<group>"; };
		5DBFC8AA1A9C0EEF00E00DE4 /* WPScrollableViewController.h */ = {isa = PBXFileReference; lastKnownFileType = sourcecode.c.h; path = WPScrollableViewController.h; sourceTree = "<group>"; };
		5DC02A3418E4C5BD009A1765 /* ThemeBrowserViewController.xib */ = {isa = PBXFileReference; fileEncoding = 4; lastKnownFileType = file.xib; name = ThemeBrowserViewController.xib; path = Resources/ThemeBrowserViewController.xib; sourceTree = "<group>"; };
		5DC02A3518E4C5BD009A1765 /* ThemeDetailsViewController.xib */ = {isa = PBXFileReference; fileEncoding = 4; lastKnownFileType = file.xib; name = ThemeDetailsViewController.xib; path = Resources/ThemeDetailsViewController.xib; sourceTree = "<group>"; };
		5DC02A3618E4C5BD009A1765 /* ThemeDetailsViewController~ipad.xib */ = {isa = PBXFileReference; fileEncoding = 4; lastKnownFileType = file.xib; name = "ThemeDetailsViewController~ipad.xib"; path = "Resources/ThemeDetailsViewController~ipad.xib"; sourceTree = "<group>"; };
		5DC3A44B1610B9BC00A890BE /* UINavigationController+Rotation.h */ = {isa = PBXFileReference; fileEncoding = 4; lastKnownFileType = sourcecode.c.h; path = "UINavigationController+Rotation.h"; sourceTree = "<group>"; };
		5DC3A44C1610B9BC00A890BE /* UINavigationController+Rotation.m */ = {isa = PBXFileReference; fileEncoding = 4; lastKnownFileType = sourcecode.c.objc; path = "UINavigationController+Rotation.m"; sourceTree = "<group>"; };
		5DCC4CD619A50CC0003E548C /* ReaderSite.h */ = {isa = PBXFileReference; fileEncoding = 4; lastKnownFileType = sourcecode.c.h; path = ReaderSite.h; sourceTree = "<group>"; };
		5DCC4CD719A50CC0003E548C /* ReaderSite.m */ = {isa = PBXFileReference; fileEncoding = 4; lastKnownFileType = sourcecode.c.objc; path = ReaderSite.m; sourceTree = "<group>"; };
		5DDC44651A72BB07007F538E /* ReaderViewController.h */ = {isa = PBXFileReference; fileEncoding = 4; lastKnownFileType = sourcecode.c.h; path = ReaderViewController.h; sourceTree = "<group>"; };
		5DDC44661A72BB07007F538E /* ReaderViewController.m */ = {isa = PBXFileReference; fileEncoding = 4; lastKnownFileType = sourcecode.c.objc; path = ReaderViewController.m; sourceTree = "<group>"; };
		5DE293BF1AD8009E00825DE5 /* PostListFilter.h */ = {isa = PBXFileReference; fileEncoding = 4; lastKnownFileType = sourcecode.c.h; path = PostListFilter.h; sourceTree = "<group>"; };
		5DE293C01AD8009E00825DE5 /* PostListFilter.m */ = {isa = PBXFileReference; fileEncoding = 4; lastKnownFileType = sourcecode.c.objc; path = PostListFilter.m; sourceTree = "<group>"; };
		5DE293C21AD82A6800825DE5 /* PostCardThumbCell.xib */ = {isa = PBXFileReference; fileEncoding = 4; lastKnownFileType = file.xib; path = PostCardThumbCell.xib; sourceTree = "<group>"; };
		5DE88FA81A859DD9000E2CA6 /* ReaderPostUnattributedTableViewCell.h */ = {isa = PBXFileReference; fileEncoding = 4; lastKnownFileType = sourcecode.c.h; path = ReaderPostUnattributedTableViewCell.h; sourceTree = "<group>"; };
		5DE88FA91A859DD9000E2CA6 /* ReaderPostUnattributedTableViewCell.m */ = {isa = PBXFileReference; fileEncoding = 4; lastKnownFileType = sourcecode.c.objc; path = ReaderPostUnattributedTableViewCell.m; sourceTree = "<group>"; };
		5DE8A0401912D95B00B2FF59 /* ReaderPostServiceTest.m */ = {isa = PBXFileReference; fileEncoding = 4; lastKnownFileType = sourcecode.c.objc; path = ReaderPostServiceTest.m; sourceTree = "<group>"; };
		5DEB61B2156FCD3400242C35 /* WPWebView.h */ = {isa = PBXFileReference; fileEncoding = 4; lastKnownFileType = sourcecode.c.h; path = WPWebView.h; sourceTree = "<group>"; };
		5DEB61B3156FCD3400242C35 /* WPWebView.m */ = {isa = PBXFileReference; fileEncoding = 4; lastKnownFileType = sourcecode.c.objc; path = WPWebView.m; sourceTree = "<group>"; };
		5DEB61B6156FCD5200242C35 /* WPChromelessWebViewController.h */ = {isa = PBXFileReference; fileEncoding = 4; lastKnownFileType = sourcecode.c.h; path = WPChromelessWebViewController.h; sourceTree = "<group>"; };
		5DEB61B7156FCD5200242C35 /* WPChromelessWebViewController.m */ = {isa = PBXFileReference; fileEncoding = 4; lastKnownFileType = sourcecode.c.objc; path = WPChromelessWebViewController.m; sourceTree = "<group>"; };
		5DF59C091770AE3A00171208 /* UILabel+SuggestSize.h */ = {isa = PBXFileReference; fileEncoding = 4; lastKnownFileType = sourcecode.c.h; path = "UILabel+SuggestSize.h"; sourceTree = "<group>"; };
		5DF59C0A1770AE3A00171208 /* UILabel+SuggestSize.m */ = {isa = PBXFileReference; fileEncoding = 4; lastKnownFileType = sourcecode.c.objc; path = "UILabel+SuggestSize.m"; sourceTree = "<group>"; };
		5DF657191AE6ACAC00AAA8D7 /* DisplayableImageHelper.h */ = {isa = PBXFileReference; fileEncoding = 4; lastKnownFileType = sourcecode.c.h; path = DisplayableImageHelper.h; sourceTree = "<group>"; };
		5DF6571A1AE6ACAC00AAA8D7 /* DisplayableImageHelper.m */ = {isa = PBXFileReference; fileEncoding = 4; lastKnownFileType = sourcecode.c.objc; path = DisplayableImageHelper.m; sourceTree = "<group>"; };
		5DF738921965FAB900393584 /* SubscribedTopicsViewController.h */ = {isa = PBXFileReference; fileEncoding = 4; lastKnownFileType = sourcecode.c.h; path = SubscribedTopicsViewController.h; sourceTree = "<group>"; };
		5DF738931965FAB900393584 /* SubscribedTopicsViewController.m */ = {isa = PBXFileReference; fileEncoding = 4; lastKnownFileType = sourcecode.c.objc; path = SubscribedTopicsViewController.m; sourceTree = "<group>"; };
		5DF738951965FACD00393584 /* RecommendedTopicsViewController.h */ = {isa = PBXFileReference; fileEncoding = 4; lastKnownFileType = sourcecode.c.h; path = RecommendedTopicsViewController.h; sourceTree = "<group>"; };
		5DF738961965FACD00393584 /* RecommendedTopicsViewController.m */ = {isa = PBXFileReference; fileEncoding = 4; lastKnownFileType = sourcecode.c.objc; path = RecommendedTopicsViewController.m; sourceTree = "<group>"; };
		5DF738981965FB3C00393584 /* WPTableViewHandler.h */ = {isa = PBXFileReference; fileEncoding = 4; lastKnownFileType = sourcecode.c.h; path = WPTableViewHandler.h; sourceTree = "<group>"; };
		5DF738991965FB3C00393584 /* WPTableViewHandler.m */ = {isa = PBXFileReference; fileEncoding = 4; lastKnownFileType = sourcecode.c.objc; path = WPTableViewHandler.m; sourceTree = "<group>"; };
		5DF8D25F19E82B1000A2CD95 /* ReaderCommentsViewController.h */ = {isa = PBXFileReference; fileEncoding = 4; lastKnownFileType = sourcecode.c.h; path = ReaderCommentsViewController.h; sourceTree = "<group>"; };
		5DF8D26019E82B1000A2CD95 /* ReaderCommentsViewController.m */ = {isa = PBXFileReference; fileEncoding = 4; lastKnownFileType = sourcecode.c.objc; path = ReaderCommentsViewController.m; sourceTree = "<group>"; };
		5DF94E211962B90300359241 /* CommentsTableViewDelegate.h */ = {isa = PBXFileReference; fileEncoding = 4; lastKnownFileType = sourcecode.c.h; path = CommentsTableViewDelegate.h; sourceTree = "<group>"; };
		5DF94E251962B97D00359241 /* NewCommentsTableViewCell.h */ = {isa = PBXFileReference; fileEncoding = 4; lastKnownFileType = sourcecode.c.h; path = NewCommentsTableViewCell.h; sourceTree = "<group>"; };
		5DF94E261962B97D00359241 /* NewCommentsTableViewCell.m */ = {isa = PBXFileReference; fileEncoding = 4; lastKnownFileType = sourcecode.c.objc; path = NewCommentsTableViewCell.m; sourceTree = "<group>"; };
		5DF94E291962B97D00359241 /* NewPostTableViewCell.h */ = {isa = PBXFileReference; fileEncoding = 4; lastKnownFileType = sourcecode.c.h; path = NewPostTableViewCell.h; sourceTree = "<group>"; };
		5DF94E2A1962B97D00359241 /* NewPostTableViewCell.m */ = {isa = PBXFileReference; fileEncoding = 4; lastKnownFileType = sourcecode.c.objc; path = NewPostTableViewCell.m; sourceTree = "<group>"; };
		5DF94E2E1962B99C00359241 /* PostSettingsSelectionViewController.h */ = {isa = PBXFileReference; fileEncoding = 4; lastKnownFileType = sourcecode.c.h; path = PostSettingsSelectionViewController.h; sourceTree = "<group>"; usesTabs = 0; };
		5DF94E2F1962B99C00359241 /* PostSettingsSelectionViewController.m */ = {isa = PBXFileReference; fileEncoding = 4; lastKnownFileType = sourcecode.c.objc; path = PostSettingsSelectionViewController.m; sourceTree = "<group>"; usesTabs = 0; };
		5DF94E311962B9D800359241 /* WPAlertView.xib */ = {isa = PBXFileReference; fileEncoding = 4; lastKnownFileType = file.xib; name = WPAlertView.xib; path = Resources/WPAlertView.xib; sourceTree = "<group>"; };
		5DF94E321962B9D800359241 /* WPAlertViewSideBySide.xib */ = {isa = PBXFileReference; fileEncoding = 4; lastKnownFileType = file.xib; name = WPAlertViewSideBySide.xib; path = Resources/WPAlertViewSideBySide.xib; sourceTree = "<group>"; };
		5DF94E361962BAA700359241 /* WPContentActionView.h */ = {isa = PBXFileReference; fileEncoding = 4; lastKnownFileType = sourcecode.c.h; path = WPContentActionView.h; sourceTree = "<group>"; };
		5DF94E371962BAA700359241 /* WPContentActionView.m */ = {isa = PBXFileReference; fileEncoding = 4; lastKnownFileType = sourcecode.c.objc; path = WPContentActionView.m; sourceTree = "<group>"; };
		5DF94E381962BAA700359241 /* WPContentAttributionView.h */ = {isa = PBXFileReference; fileEncoding = 4; lastKnownFileType = sourcecode.c.h; path = WPContentAttributionView.h; sourceTree = "<group>"; };
		5DF94E391962BAA700359241 /* WPContentAttributionView.m */ = {isa = PBXFileReference; fileEncoding = 4; lastKnownFileType = sourcecode.c.objc; path = WPContentAttributionView.m; sourceTree = "<group>"; };
		5DF94E3A1962BAA700359241 /* WPContentView.h */ = {isa = PBXFileReference; fileEncoding = 4; lastKnownFileType = sourcecode.c.h; path = WPContentView.h; sourceTree = "<group>"; };
		5DF94E3B1962BAA700359241 /* WPContentView.m */ = {isa = PBXFileReference; fileEncoding = 4; lastKnownFileType = sourcecode.c.objc; path = WPContentView.m; sourceTree = "<group>"; };
		5DF94E3C1962BAA700359241 /* WPRichContentView.h */ = {isa = PBXFileReference; fileEncoding = 4; lastKnownFileType = sourcecode.c.h; path = WPRichContentView.h; sourceTree = "<group>"; };
		5DF94E3D1962BAA700359241 /* WPRichContentView.m */ = {isa = PBXFileReference; fileEncoding = 4; lastKnownFileType = sourcecode.c.objc; path = WPRichContentView.m; sourceTree = "<group>"; };
		5DF94E3E1962BAA700359241 /* WPRichTextView.h */ = {isa = PBXFileReference; fileEncoding = 4; lastKnownFileType = sourcecode.c.h; path = WPRichTextView.h; sourceTree = "<group>"; };
		5DF94E3F1962BAA700359241 /* WPRichTextView.m */ = {isa = PBXFileReference; fileEncoding = 4; lastKnownFileType = sourcecode.c.objc; path = WPRichTextView.m; sourceTree = "<group>"; };
		5DF94E401962BAA700359241 /* WPSimpleContentAttributionView.h */ = {isa = PBXFileReference; fileEncoding = 4; lastKnownFileType = sourcecode.c.h; path = WPSimpleContentAttributionView.h; sourceTree = "<group>"; };
		5DF94E411962BAA700359241 /* WPSimpleContentAttributionView.m */ = {isa = PBXFileReference; fileEncoding = 4; lastKnownFileType = sourcecode.c.objc; path = WPSimpleContentAttributionView.m; sourceTree = "<group>"; };
		5DF94E481962BAEB00359241 /* ReaderPostAttributionView.h */ = {isa = PBXFileReference; fileEncoding = 4; lastKnownFileType = sourcecode.c.h; path = ReaderPostAttributionView.h; sourceTree = "<group>"; };
		5DF94E491962BAEB00359241 /* ReaderPostAttributionView.m */ = {isa = PBXFileReference; fileEncoding = 4; lastKnownFileType = sourcecode.c.objc; path = ReaderPostAttributionView.m; sourceTree = "<group>"; };
		5DF94E4A1962BAEB00359241 /* ReaderPostContentView.h */ = {isa = PBXFileReference; fileEncoding = 4; lastKnownFileType = sourcecode.c.h; path = ReaderPostContentView.h; sourceTree = "<group>"; };
		5DF94E4B1962BAEB00359241 /* ReaderPostContentView.m */ = {isa = PBXFileReference; fileEncoding = 4; lastKnownFileType = sourcecode.c.objc; path = ReaderPostContentView.m; sourceTree = "<group>"; };
		5DF94E4C1962BAEB00359241 /* ReaderPostRichContentView.h */ = {isa = PBXFileReference; fileEncoding = 4; lastKnownFileType = sourcecode.c.h; path = ReaderPostRichContentView.h; sourceTree = "<group>"; };
		5DF94E4E1962BAEB00359241 /* ReaderPostSimpleContentView.h */ = {isa = PBXFileReference; fileEncoding = 4; lastKnownFileType = sourcecode.c.h; path = ReaderPostSimpleContentView.h; sourceTree = "<group>"; };
		5DF94E4F1962BAEB00359241 /* ReaderPostSimpleContentView.m */ = {isa = PBXFileReference; fileEncoding = 4; lastKnownFileType = sourcecode.c.objc; path = ReaderPostSimpleContentView.m; sourceTree = "<group>"; };
		5DFA9D19196B1BA30061FF96 /* ReaderTopicServiceTest.m */ = {isa = PBXFileReference; fileEncoding = 4; lastKnownFileType = sourcecode.c.objc; path = ReaderTopicServiceTest.m; sourceTree = "<group>"; };
		67040029265369CB7FAE64FA /* Pods-WordPressTodayWidget.distribution.xcconfig */ = {isa = PBXFileReference; includeInIndex = 1; lastKnownFileType = text.xcconfig; name = "Pods-WordPressTodayWidget.distribution.xcconfig"; path = "../Pods/Target Support Files/Pods-WordPressTodayWidget/Pods-WordPressTodayWidget.distribution.xcconfig"; sourceTree = "<group>"; };
		69187343EC8F435684EFFAF1 /* libPods.a */ = {isa = PBXFileReference; explicitFileType = archive.ar; includeInIndex = 0; path = libPods.a; sourceTree = BUILT_PRODUCTS_DIR; };
		6EDC0E8E105881A800F68A1D /* iTunesArtwork */ = {isa = PBXFileReference; lastKnownFileType = file; path = iTunesArtwork; sourceTree = "<group>"; };
		7059CD1F0F332B6500A0660B /* WPCategoryTree.h */ = {isa = PBXFileReference; fileEncoding = 4; lastKnownFileType = sourcecode.c.h; lineEnding = 0; path = WPCategoryTree.h; sourceTree = "<group>"; xcLanguageSpecificationIdentifier = xcode.lang.objcpp; };
		7059CD200F332B6500A0660B /* WPCategoryTree.m */ = {isa = PBXFileReference; fileEncoding = 4; lastKnownFileType = sourcecode.c.objc; lineEnding = 0; path = WPCategoryTree.m; sourceTree = "<group>"; xcLanguageSpecificationIdentifier = xcode.lang.objc; };
		71E3F8ABCB453500748B60CE /* Pods-UITests.distribution.xcconfig */ = {isa = PBXFileReference; includeInIndex = 1; lastKnownFileType = text.xcconfig; name = "Pods-UITests.distribution.xcconfig"; path = "../Pods/Target Support Files/Pods-UITests/Pods-UITests.distribution.xcconfig"; sourceTree = "<group>"; };
		740BD8331A0D4C3600F04D18 /* WPUploadStatusButton.h */ = {isa = PBXFileReference; fileEncoding = 4; lastKnownFileType = sourcecode.c.h; path = WPUploadStatusButton.h; sourceTree = "<group>"; };
		740BD8341A0D4C3600F04D18 /* WPUploadStatusButton.m */ = {isa = PBXFileReference; fileEncoding = 4; lastKnownFileType = sourcecode.c.objc; path = WPUploadStatusButton.m; sourceTree = "<group>"; };
		74BB6F1819AE7B9400FB7829 /* WPLegacyEditPageViewController.h */ = {isa = PBXFileReference; fileEncoding = 4; lastKnownFileType = sourcecode.c.h; path = WPLegacyEditPageViewController.h; sourceTree = "<group>"; };
		74BB6F1919AE7B9400FB7829 /* WPLegacyEditPageViewController.m */ = {isa = PBXFileReference; fileEncoding = 4; lastKnownFileType = sourcecode.c.objc; path = WPLegacyEditPageViewController.m; sourceTree = "<group>"; };
		74C1C305199170930077A7DC /* PostDetailViewController.xib */ = {isa = PBXFileReference; fileEncoding = 4; lastKnownFileType = file.xib; name = PostDetailViewController.xib; path = Resources/PostDetailViewController.xib; sourceTree = "<group>"; };
		74C1C30D199170EA0077A7DC /* PostDetailViewController~ipad.xib */ = {isa = PBXFileReference; fileEncoding = 4; lastKnownFileType = file.xib; name = "PostDetailViewController~ipad.xib"; path = "Resources-iPad/PostDetailViewController~ipad.xib"; sourceTree = "<group>"; };
		74D5FFD319ACDF6700389E8F /* WPLegacyEditPostViewController_Internal.h */ = {isa = PBXFileReference; fileEncoding = 4; lastKnownFileType = sourcecode.c.h; path = WPLegacyEditPostViewController_Internal.h; sourceTree = "<group>"; usesTabs = 0; };
		74D5FFD419ACDF6700389E8F /* WPLegacyEditPostViewController.h */ = {isa = PBXFileReference; fileEncoding = 4; lastKnownFileType = sourcecode.c.h; path = WPLegacyEditPostViewController.h; sourceTree = "<group>"; usesTabs = 0; };
		74D5FFD519ACDF6700389E8F /* WPLegacyEditPostViewController.m */ = {isa = PBXFileReference; fileEncoding = 4; lastKnownFileType = sourcecode.c.objc; path = WPLegacyEditPostViewController.m; sourceTree = "<group>"; usesTabs = 0; };
		74F313ED1A9B97A200AA8B45 /* WPTooltip.h */ = {isa = PBXFileReference; fileEncoding = 4; lastKnownFileType = sourcecode.c.h; path = WPTooltip.h; sourceTree = "<group>"; };
		74F313EE1A9B97A200AA8B45 /* WPTooltip.m */ = {isa = PBXFileReference; fileEncoding = 4; lastKnownFileType = sourcecode.c.objc; path = WPTooltip.m; sourceTree = "<group>"; };
		83043E54126FA31400EC9953 /* MessageUI.framework */ = {isa = PBXFileReference; includeInIndex = 1; lastKnownFileType = wrapper.framework; name = MessageUI.framework; path = System/Library/Frameworks/MessageUI.framework; sourceTree = SDKROOT; };
		8333FE0D11FF6EF200A495C1 /* EditSiteViewController.xib */ = {isa = PBXFileReference; fileEncoding = 4; lastKnownFileType = file.xib; name = EditSiteViewController.xib; path = Resources/EditSiteViewController.xib; sourceTree = "<group>"; };
		833AF259114575A50016DE8F /* PostAnnotation.h */ = {isa = PBXFileReference; fileEncoding = 4; lastKnownFileType = sourcecode.c.h; path = PostAnnotation.h; sourceTree = "<group>"; };
		833AF25A114575A50016DE8F /* PostAnnotation.m */ = {isa = PBXFileReference; fileEncoding = 4; lastKnownFileType = sourcecode.c.objc; path = PostAnnotation.m; sourceTree = "<group>"; };
		83418AA811C9FA6E00ACF00C /* Comment.h */ = {isa = PBXFileReference; fileEncoding = 4; lastKnownFileType = sourcecode.c.h; path = Comment.h; sourceTree = "<group>"; };
		83418AA911C9FA6E00ACF00C /* Comment.m */ = {isa = PBXFileReference; fileEncoding = 4; lastKnownFileType = sourcecode.c.objc; path = Comment.m; sourceTree = "<group>"; };
		834CAE7A122D528A003DDF49 /* UIImage+Resize.h */ = {isa = PBXFileReference; fileEncoding = 4; lastKnownFileType = sourcecode.c.h; path = "UIImage+Resize.h"; sourceTree = "<group>"; };
		834CAE7B122D528A003DDF49 /* UIImage+Resize.m */ = {isa = PBXFileReference; fileEncoding = 4; lastKnownFileType = sourcecode.c.objc; path = "UIImage+Resize.m"; sourceTree = "<group>"; };
		834CAE9B122D56B1003DDF49 /* UIImage+Alpha.h */ = {isa = PBXFileReference; fileEncoding = 4; lastKnownFileType = sourcecode.c.h; path = "UIImage+Alpha.h"; sourceTree = "<group>"; };
		834CAE9C122D56B1003DDF49 /* UIImage+RoundedCorner.h */ = {isa = PBXFileReference; fileEncoding = 4; lastKnownFileType = sourcecode.c.h; path = "UIImage+RoundedCorner.h"; sourceTree = "<group>"; };
		834CAE9D122D56B1003DDF49 /* UIImage+Alpha.m */ = {isa = PBXFileReference; fileEncoding = 4; lastKnownFileType = sourcecode.c.objc; path = "UIImage+Alpha.m"; sourceTree = "<group>"; };
		834CAE9E122D56B1003DDF49 /* UIImage+RoundedCorner.m */ = {isa = PBXFileReference; fileEncoding = 4; lastKnownFileType = sourcecode.c.objc; path = "UIImage+RoundedCorner.m"; sourceTree = "<group>"; };
		834CE7331256D0DE0046A4A3 /* CFNetwork.framework */ = {isa = PBXFileReference; includeInIndex = 1; lastKnownFileType = wrapper.framework; name = CFNetwork.framework; path = System/Library/Frameworks/CFNetwork.framework; sourceTree = SDKROOT; };
		834CE7371256D0F60046A4A3 /* CoreGraphics.framework */ = {isa = PBXFileReference; includeInIndex = 1; lastKnownFileType = wrapper.framework; name = CoreGraphics.framework; path = System/Library/Frameworks/CoreGraphics.framework; sourceTree = SDKROOT; };
		8350E15911D28B4A00A7B073 /* WordPress.xcdatamodel */ = {isa = PBXFileReference; fileEncoding = 4; lastKnownFileType = wrapper.xcdatamodel; path = WordPress.xcdatamodel; sourceTree = "<group>"; };
		8350E49411D2C71E00A7B073 /* Media.h */ = {isa = PBXFileReference; fileEncoding = 4; lastKnownFileType = sourcecode.c.h; path = Media.h; sourceTree = "<group>"; };
		8350E49511D2C71E00A7B073 /* Media.m */ = {isa = PBXFileReference; fileEncoding = 4; lastKnownFileType = sourcecode.c.objc; path = Media.m; sourceTree = "<group>"; };
		8355D67D11D13EAD00A61362 /* MobileCoreServices.framework */ = {isa = PBXFileReference; includeInIndex = 1; lastKnownFileType = wrapper.framework; name = MobileCoreServices.framework; path = System/Library/Frameworks/MobileCoreServices.framework; sourceTree = SDKROOT; };
		8355D7D811D260AA00A61362 /* CoreData.framework */ = {isa = PBXFileReference; includeInIndex = 1; lastKnownFileType = wrapper.framework; name = CoreData.framework; path = System/Library/Frameworks/CoreData.framework; sourceTree = SDKROOT; };
		835E2402126E66E50085940B /* AssetsLibrary.framework */ = {isa = PBXFileReference; includeInIndex = 1; lastKnownFileType = wrapper.framework; name = AssetsLibrary.framework; path = System/Library/Frameworks/AssetsLibrary.framework; sourceTree = SDKROOT; };
		8362C1031201E7CE00599347 /* WebSignupViewController-iPad.xib */ = {isa = PBXFileReference; lastKnownFileType = file.xib; name = "WebSignupViewController-iPad.xib"; path = "Resources-iPad/WebSignupViewController-iPad.xib"; sourceTree = "<group>"; };
		8370D10811FA499A009D650F /* WPTableViewActivityCell.h */ = {isa = PBXFileReference; fileEncoding = 4; lastKnownFileType = sourcecode.c.h; path = WPTableViewActivityCell.h; sourceTree = "<group>"; };
		8370D10911FA499A009D650F /* WPTableViewActivityCell.m */ = {isa = PBXFileReference; fileEncoding = 4; lastKnownFileType = sourcecode.c.objc; path = WPTableViewActivityCell.m; sourceTree = "<group>"; };
		8370D10B11FA4A1B009D650F /* WPTableViewActivityCell.xib */ = {isa = PBXFileReference; lastKnownFileType = file.xib; name = WPTableViewActivityCell.xib; path = Resources/WPTableViewActivityCell.xib; sourceTree = "<group>"; };
		8370D1BC11FA6295009D650F /* AddSiteViewController.xib */ = {isa = PBXFileReference; lastKnownFileType = file.xib; name = AddSiteViewController.xib; path = Resources/AddSiteViewController.xib; sourceTree = "<group>"; };
		838C672C1210C3C300B09CA3 /* Post.h */ = {isa = PBXFileReference; fileEncoding = 4; lastKnownFileType = sourcecode.c.h; path = Post.h; sourceTree = "<group>"; };
		838C672D1210C3C300B09CA3 /* Post.m */ = {isa = PBXFileReference; fileEncoding = 4; lastKnownFileType = sourcecode.c.objc; lineEnding = 0; path = Post.m; sourceTree = "<group>"; xcLanguageSpecificationIdentifier = xcode.lang.objc; };
		8398EE9811ACE63C000FE6E0 /* WebSignupViewController.xib */ = {isa = PBXFileReference; lastKnownFileType = file.xib; name = WebSignupViewController.xib; path = Resources/WebSignupViewController.xib; sourceTree = "<group>"; };
		83CAD4201235F9F4003DFA20 /* MediaObjectView.xib */ = {isa = PBXFileReference; lastKnownFileType = file.xib; name = MediaObjectView.xib; path = Resources/MediaObjectView.xib; sourceTree = "<group>"; };
		83D180F712329B1A002DCCB0 /* EditPageViewController.h */ = {isa = PBXFileReference; fileEncoding = 4; lastKnownFileType = sourcecode.c.h; path = EditPageViewController.h; sourceTree = "<group>"; };
		83D180F812329B1A002DCCB0 /* EditPageViewController.m */ = {isa = PBXFileReference; fileEncoding = 4; lastKnownFileType = sourcecode.c.objc; path = EditPageViewController.m; sourceTree = "<group>"; };
		83F3E25F11275E07004CD686 /* MapKit.framework */ = {isa = PBXFileReference; includeInIndex = 1; lastKnownFileType = wrapper.framework; name = MapKit.framework; path = System/Library/Frameworks/MapKit.framework; sourceTree = SDKROOT; };
		83F3E2D211276371004CD686 /* CoreLocation.framework */ = {isa = PBXFileReference; includeInIndex = 1; lastKnownFileType = wrapper.framework; name = CoreLocation.framework; path = System/Library/Frameworks/CoreLocation.framework; sourceTree = SDKROOT; };
		83FB4D3E122C38F700DB9506 /* MediaPlayer.framework */ = {isa = PBXFileReference; includeInIndex = 1; lastKnownFileType = wrapper.framework; name = MediaPlayer.framework; path = System/Library/Frameworks/MediaPlayer.framework; sourceTree = SDKROOT; };
		83FEFC7311FF6C5A0078B462 /* EditSiteViewController.h */ = {isa = PBXFileReference; fileEncoding = 4; lastKnownFileType = sourcecode.c.h; path = EditSiteViewController.h; sourceTree = "<group>"; };
		83FEFC7411FF6C5A0078B462 /* EditSiteViewController.m */ = {isa = PBXFileReference; fileEncoding = 4; lastKnownFileType = sourcecode.c.objc; path = EditSiteViewController.m; sourceTree = "<group>"; };
		8514973F171E13DF00B87F3F /* WPAsyncBlockOperation.h */ = {isa = PBXFileReference; fileEncoding = 4; lastKnownFileType = sourcecode.c.h; path = WPAsyncBlockOperation.h; sourceTree = "<group>"; };
		85149740171E13DF00B87F3F /* WPAsyncBlockOperation.m */ = {isa = PBXFileReference; fileEncoding = 4; lastKnownFileType = sourcecode.c.objc; path = WPAsyncBlockOperation.m; sourceTree = "<group>"; };
		8516972A169D42F4006C5DED /* WPToast.h */ = {isa = PBXFileReference; fileEncoding = 4; lastKnownFileType = sourcecode.c.h; path = WPToast.h; sourceTree = "<group>"; };
		8516972B169D42F4006C5DED /* WPToast.m */ = {isa = PBXFileReference; fileEncoding = 4; lastKnownFileType = sourcecode.c.objc; path = WPToast.m; sourceTree = "<group>"; };
		851734411798C64700A30E27 /* NSURL+Util.h */ = {isa = PBXFileReference; fileEncoding = 4; lastKnownFileType = sourcecode.c.h; path = "NSURL+Util.h"; sourceTree = "<group>"; };
		851734421798C64700A30E27 /* NSURL+Util.m */ = {isa = PBXFileReference; fileEncoding = 4; lastKnownFileType = sourcecode.c.objc; path = "NSURL+Util.m"; sourceTree = "<group>"; };
		852416CD1A12EBDD0030700C /* AppRatingUtility.h */ = {isa = PBXFileReference; fileEncoding = 4; lastKnownFileType = sourcecode.c.h; path = AppRatingUtility.h; sourceTree = "<group>"; };
		852416CE1A12EBDD0030700C /* AppRatingUtility.m */ = {isa = PBXFileReference; fileEncoding = 4; lastKnownFileType = sourcecode.c.objc; path = AppRatingUtility.m; sourceTree = "<group>"; };
		852416D11A12ED690030700C /* AppRatingUtilityTests.m */ = {isa = PBXFileReference; fileEncoding = 4; lastKnownFileType = sourcecode.c.objc; path = AppRatingUtilityTests.m; sourceTree = "<group>"; };
		85253989171761D9003F6B32 /* WPComLanguages.h */ = {isa = PBXFileReference; fileEncoding = 4; lastKnownFileType = sourcecode.c.h; path = WPComLanguages.h; sourceTree = "<group>"; };
		8525398A171761D9003F6B32 /* WPComLanguages.m */ = {isa = PBXFileReference; fileEncoding = 4; lastKnownFileType = sourcecode.c.objc; path = WPComLanguages.m; sourceTree = "<group>"; };
		8527B15717CE98C5001CBA2E /* Accelerate.framework */ = {isa = PBXFileReference; lastKnownFileType = wrapper.framework; name = Accelerate.framework; path = System/Library/Frameworks/Accelerate.framework; sourceTree = SDKROOT; };
		852CD8AB190E0BC4006C9AED /* WPMediaSizing.h */ = {isa = PBXFileReference; fileEncoding = 4; lastKnownFileType = sourcecode.c.h; path = WPMediaSizing.h; sourceTree = "<group>"; };
		852CD8AC190E0BC4006C9AED /* WPMediaSizing.m */ = {isa = PBXFileReference; fileEncoding = 4; lastKnownFileType = sourcecode.c.objc; path = WPMediaSizing.m; sourceTree = "<group>"; };
		855408851A6F105700DDBD79 /* app-review-prompt-all-enabled.json */ = {isa = PBXFileReference; fileEncoding = 4; lastKnownFileType = text.json; path = "app-review-prompt-all-enabled.json"; sourceTree = "<group>"; };
		855408871A6F106800DDBD79 /* app-review-prompt-notifications-disabled.json */ = {isa = PBXFileReference; fileEncoding = 4; lastKnownFileType = text.json; path = "app-review-prompt-notifications-disabled.json"; sourceTree = "<group>"; };
		855408891A6F107D00DDBD79 /* app-review-prompt-global-disable.json */ = {isa = PBXFileReference; fileEncoding = 4; lastKnownFileType = text.json; path = "app-review-prompt-global-disable.json"; sourceTree = "<group>"; };
		857610D418C0377300EDF406 /* StatsWebViewController.h */ = {isa = PBXFileReference; fileEncoding = 4; lastKnownFileType = sourcecode.c.h; path = StatsWebViewController.h; sourceTree = "<group>"; };
		857610D518C0377300EDF406 /* StatsWebViewController.m */ = {isa = PBXFileReference; fileEncoding = 4; lastKnownFileType = sourcecode.c.objc; path = StatsWebViewController.m; sourceTree = "<group>"; };
		858DE40D1730384F000AC628 /* LoginViewController.h */ = {isa = PBXFileReference; fileEncoding = 4; lastKnownFileType = sourcecode.c.h; path = LoginViewController.h; sourceTree = "<group>"; };
		858DE40E1730384F000AC628 /* LoginViewController.m */ = {isa = PBXFileReference; fileEncoding = 4; lastKnownFileType = sourcecode.c.objc; path = LoginViewController.m; sourceTree = "<group>"; };
		859F761B18F2159800EF8D5D /* WPAnalyticsTrackerMixpanelInstructionsForStat.h */ = {isa = PBXFileReference; fileEncoding = 4; lastKnownFileType = sourcecode.c.h; path = WPAnalyticsTrackerMixpanelInstructionsForStat.h; sourceTree = "<group>"; };
		859F761C18F2159800EF8D5D /* WPAnalyticsTrackerMixpanelInstructionsForStat.m */ = {isa = PBXFileReference; fileEncoding = 4; lastKnownFileType = sourcecode.c.objc; path = WPAnalyticsTrackerMixpanelInstructionsForStat.m; sourceTree = "<group>"; };
		85AD6AEA173CCF9E002CB896 /* WPNUXPrimaryButton.h */ = {isa = PBXFileReference; fileEncoding = 4; lastKnownFileType = sourcecode.c.h; path = WPNUXPrimaryButton.h; sourceTree = "<group>"; };
		85AD6AEB173CCF9E002CB896 /* WPNUXPrimaryButton.m */ = {isa = PBXFileReference; fileEncoding = 4; lastKnownFileType = sourcecode.c.objc; path = WPNUXPrimaryButton.m; sourceTree = "<group>"; };
		85AD6AED173CCFDC002CB896 /* WPNUXSecondaryButton.h */ = {isa = PBXFileReference; fileEncoding = 4; lastKnownFileType = sourcecode.c.h; path = WPNUXSecondaryButton.h; sourceTree = "<group>"; };
		85AD6AEE173CCFDC002CB896 /* WPNUXSecondaryButton.m */ = {isa = PBXFileReference; fileEncoding = 4; lastKnownFileType = sourcecode.c.objc; path = WPNUXSecondaryButton.m; sourceTree = "<group>"; };
		85B6F74D1742DA1D00CE7F3A /* WPNUXMainButton.h */ = {isa = PBXFileReference; fileEncoding = 4; lastKnownFileType = sourcecode.c.h; path = WPNUXMainButton.h; sourceTree = "<group>"; };
		85B6F74E1742DA1D00CE7F3A /* WPNUXMainButton.m */ = {isa = PBXFileReference; fileEncoding = 4; lastKnownFileType = sourcecode.c.objc; path = WPNUXMainButton.m; sourceTree = "<group>"; };
		85B6F7501742DAE800CE7F3A /* WPNUXBackButton.h */ = {isa = PBXFileReference; fileEncoding = 4; lastKnownFileType = sourcecode.c.h; path = WPNUXBackButton.h; sourceTree = "<group>"; };
		85B6F7511742DAE800CE7F3A /* WPNUXBackButton.m */ = {isa = PBXFileReference; fileEncoding = 4; lastKnownFileType = sourcecode.c.objc; path = WPNUXBackButton.m; sourceTree = "<group>"; };
		85C720AF1730CEFA00460645 /* WPWalkthroughTextField.h */ = {isa = PBXFileReference; fileEncoding = 4; lastKnownFileType = sourcecode.c.h; path = WPWalkthroughTextField.h; sourceTree = "<group>"; };
		85C720B01730CEFA00460645 /* WPWalkthroughTextField.m */ = {isa = PBXFileReference; fileEncoding = 4; lastKnownFileType = sourcecode.c.objc; path = WPWalkthroughTextField.m; sourceTree = "<group>"; };
		85CE4C1E1A703CF200780DFE /* NSBundle+VersionNumberHelper.h */ = {isa = PBXFileReference; fileEncoding = 4; lastKnownFileType = sourcecode.c.h; path = "NSBundle+VersionNumberHelper.h"; sourceTree = "<group>"; };
		85CE4C1F1A703CF200780DFE /* NSBundle+VersionNumberHelper.m */ = {isa = PBXFileReference; fileEncoding = 4; lastKnownFileType = sourcecode.c.objc; path = "NSBundle+VersionNumberHelper.m"; sourceTree = "<group>"; };
		85D08A6F17342ECE00E2BBCA /* AddUsersBlogCell.h */ = {isa = PBXFileReference; fileEncoding = 4; lastKnownFileType = sourcecode.c.h; path = AddUsersBlogCell.h; sourceTree = "<group>"; };
		85D08A7017342ECE00E2BBCA /* AddUsersBlogCell.m */ = {isa = PBXFileReference; fileEncoding = 4; lastKnownFileType = sourcecode.c.objc; path = AddUsersBlogCell.m; sourceTree = "<group>"; };
		85D2275718F1EB8A001DA8DA /* WPAnalyticsTrackerMixpanel.h */ = {isa = PBXFileReference; fileEncoding = 4; lastKnownFileType = sourcecode.c.h; path = WPAnalyticsTrackerMixpanel.h; sourceTree = "<group>"; };
		85D2275818F1EB8A001DA8DA /* WPAnalyticsTrackerMixpanel.m */ = {isa = PBXFileReference; fileEncoding = 4; lastKnownFileType = sourcecode.c.objc; lineEnding = 0; path = WPAnalyticsTrackerMixpanel.m; sourceTree = "<group>"; xcLanguageSpecificationIdentifier = xcode.lang.objc; };
		85D2399F1AE5A5FC0074768D /* AccountServiceFacade.h */ = {isa = PBXFileReference; fileEncoding = 4; lastKnownFileType = sourcecode.c.h; path = AccountServiceFacade.h; sourceTree = "<group>"; };
		85D239A01AE5A5FC0074768D /* AccountServiceFacade.m */ = {isa = PBXFileReference; fileEncoding = 4; lastKnownFileType = sourcecode.c.objc; path = AccountServiceFacade.m; sourceTree = "<group>"; };
		85D239A11AE5A5FC0074768D /* BlogSyncFacade.h */ = {isa = PBXFileReference; fileEncoding = 4; lastKnownFileType = sourcecode.c.h; path = BlogSyncFacade.h; sourceTree = "<group>"; };
		85D239A21AE5A5FC0074768D /* BlogSyncFacade.m */ = {isa = PBXFileReference; fileEncoding = 4; lastKnownFileType = sourcecode.c.objc; path = BlogSyncFacade.m; sourceTree = "<group>"; };
		85D239A31AE5A5FC0074768D /* HelpshiftEnabledFacade.h */ = {isa = PBXFileReference; fileEncoding = 4; lastKnownFileType = sourcecode.c.h; path = HelpshiftEnabledFacade.h; sourceTree = "<group>"; };
		85D239A41AE5A5FC0074768D /* HelpshiftEnabledFacade.m */ = {isa = PBXFileReference; fileEncoding = 4; lastKnownFileType = sourcecode.c.objc; path = HelpshiftEnabledFacade.m; sourceTree = "<group>"; };
		85D239A51AE5A5FC0074768D /* LoginFacade.h */ = {isa = PBXFileReference; fileEncoding = 4; lastKnownFileType = sourcecode.c.h; path = LoginFacade.h; sourceTree = "<group>"; };
		85D239A61AE5A5FC0074768D /* LoginFacade.m */ = {isa = PBXFileReference; fileEncoding = 4; lastKnownFileType = sourcecode.c.objc; path = LoginFacade.m; sourceTree = "<group>"; };
		85D239A71AE5A5FC0074768D /* OnePasswordFacade.h */ = {isa = PBXFileReference; fileEncoding = 4; lastKnownFileType = sourcecode.c.h; path = OnePasswordFacade.h; sourceTree = "<group>"; };
		85D239A81AE5A5FC0074768D /* OnePasswordFacade.m */ = {isa = PBXFileReference; fileEncoding = 4; lastKnownFileType = sourcecode.c.objc; path = OnePasswordFacade.m; sourceTree = "<group>"; };
		85D239A91AE5A5FC0074768D /* WordPressComOAuthClientFacade.h */ = {isa = PBXFileReference; fileEncoding = 4; lastKnownFileType = sourcecode.c.h; path = WordPressComOAuthClientFacade.h; sourceTree = "<group>"; };
		85D239AA1AE5A5FC0074768D /* WordPressComOAuthClientFacade.m */ = {isa = PBXFileReference; fileEncoding = 4; lastKnownFileType = sourcecode.c.objc; path = WordPressComOAuthClientFacade.m; sourceTree = "<group>"; };
		85D239AB1AE5A5FC0074768D /* WordPressXMLRPCAPIFacade.h */ = {isa = PBXFileReference; fileEncoding = 4; lastKnownFileType = sourcecode.c.h; path = WordPressXMLRPCAPIFacade.h; sourceTree = "<group>"; };
		85D239AC1AE5A5FC0074768D /* WordPressXMLRPCAPIFacade.m */ = {isa = PBXFileReference; fileEncoding = 4; lastKnownFileType = sourcecode.c.objc; path = WordPressXMLRPCAPIFacade.m; sourceTree = "<group>"; };
		85D239B41AE5A6170074768D /* ReachabilityFacade.h */ = {isa = PBXFileReference; fileEncoding = 4; lastKnownFileType = sourcecode.c.h; path = ReachabilityFacade.h; sourceTree = "<group>"; };
		85D239B51AE5A6170074768D /* ReachabilityFacade.m */ = {isa = PBXFileReference; fileEncoding = 4; lastKnownFileType = sourcecode.c.objc; path = ReachabilityFacade.m; sourceTree = "<group>"; };
		85D239B71AE5A6620074768D /* LoginFields.h */ = {isa = PBXFileReference; fileEncoding = 4; lastKnownFileType = sourcecode.c.h; path = LoginFields.h; sourceTree = "<group>"; };
		85D239B81AE5A6620074768D /* LoginFields.m */ = {isa = PBXFileReference; fileEncoding = 4; lastKnownFileType = sourcecode.c.objc; path = LoginFields.m; sourceTree = "<group>"; };
		85D239B91AE5A6620074768D /* LoginViewModel.h */ = {isa = PBXFileReference; fileEncoding = 4; lastKnownFileType = sourcecode.c.h; path = LoginViewModel.h; sourceTree = "<group>"; };
		85D239BA1AE5A6620074768D /* LoginViewModel.m */ = {isa = PBXFileReference; fileEncoding = 4; lastKnownFileType = sourcecode.c.objc; path = LoginViewModel.m; sourceTree = "<group>"; };
		85D239BE1AE5A7020074768D /* LoginFacadeTests.m */ = {isa = PBXFileReference; fileEncoding = 4; lastKnownFileType = sourcecode.c.objc; path = LoginFacadeTests.m; sourceTree = "<group>"; };
		85D239BF1AE5A7020074768D /* LoginViewModelTests.m */ = {isa = PBXFileReference; fileEncoding = 4; lastKnownFileType = sourcecode.c.objc; path = LoginViewModelTests.m; sourceTree = "<group>"; };
		85D80557171630B30075EEAC /* DotCom-Languages.plist */ = {isa = PBXFileReference; fileEncoding = 4; lastKnownFileType = text.plist.xml; path = "DotCom-Languages.plist"; sourceTree = "<group>"; };
		85D8055B171631F10075EEAC /* SelectWPComLanguageViewController.h */ = {isa = PBXFileReference; fileEncoding = 4; lastKnownFileType = sourcecode.c.h; path = SelectWPComLanguageViewController.h; sourceTree = "<group>"; };
		85D8055C171631F10075EEAC /* SelectWPComLanguageViewController.m */ = {isa = PBXFileReference; fileEncoding = 4; lastKnownFileType = sourcecode.c.objc; path = SelectWPComLanguageViewController.m; sourceTree = "<group>"; };
		85DA8C4218F3F29A0074C8A4 /* WPAnalyticsTrackerWPCom.h */ = {isa = PBXFileReference; fileEncoding = 4; lastKnownFileType = sourcecode.c.h; path = WPAnalyticsTrackerWPCom.h; sourceTree = "<group>"; };
		85DA8C4318F3F29A0074C8A4 /* WPAnalyticsTrackerWPCom.m */ = {isa = PBXFileReference; fileEncoding = 4; lastKnownFileType = sourcecode.c.objc; path = WPAnalyticsTrackerWPCom.m; sourceTree = "<group>"; };
		85E105841731A597001071A3 /* WPWalkthroughOverlayView.h */ = {isa = PBXFileReference; fileEncoding = 4; lastKnownFileType = sourcecode.c.h; path = WPWalkthroughOverlayView.h; sourceTree = "<group>"; };
		85E105851731A597001071A3 /* WPWalkthroughOverlayView.m */ = {isa = PBXFileReference; fileEncoding = 4; lastKnownFileType = sourcecode.c.objc; path = WPWalkthroughOverlayView.m; sourceTree = "<group>"; };
		85EC44D21739826A00686604 /* CreateAccountAndBlogViewController.h */ = {isa = PBXFileReference; fileEncoding = 4; lastKnownFileType = sourcecode.c.h; path = CreateAccountAndBlogViewController.h; sourceTree = "<group>"; };
		85EC44D31739826A00686604 /* CreateAccountAndBlogViewController.m */ = {isa = PBXFileReference; fileEncoding = 4; lastKnownFileType = sourcecode.c.objc; path = CreateAccountAndBlogViewController.m; sourceTree = "<group>"; };
		85ED988717DFA00000090D0B /* Images.xcassets */ = {isa = PBXFileReference; lastKnownFileType = folder.assetcatalog; path = Images.xcassets; sourceTree = "<group>"; };
		85ED98AA17DFB17200090D0B /* iTunesArtwork@2x */ = {isa = PBXFileReference; lastKnownFileType = file; path = "iTunesArtwork@2x"; sourceTree = "<group>"; };
		872A78E046E04A05B17EB1A1 /* libPods-WordPressTodayWidget.a */ = {isa = PBXFileReference; explicitFileType = archive.ar; includeInIndex = 0; path = "libPods-WordPressTodayWidget.a"; sourceTree = BUILT_PRODUCTS_DIR; };
		8D1107310486CEB800E47090 /* Info.plist */ = {isa = PBXFileReference; fileEncoding = 4; lastKnownFileType = text.plist.xml; path = Info.plist; sourceTree = "<group>"; };
		9198544476D3B385673B18E9 /* Pods-WordPressTest.release.xcconfig */ = {isa = PBXFileReference; includeInIndex = 1; lastKnownFileType = text.xcconfig; name = "Pods-WordPressTest.release.xcconfig"; path = "../Pods/Target Support Files/Pods-WordPressTest/Pods-WordPressTest.release.xcconfig"; sourceTree = "<group>"; };
		91E1D2929A320BA8932240BF /* Pods-UITests.release-internal.xcconfig */ = {isa = PBXFileReference; includeInIndex = 1; lastKnownFileType = text.xcconfig; name = "Pods-UITests.release-internal.xcconfig"; path = "../Pods/Target Support Files/Pods-UITests/Pods-UITests.release-internal.xcconfig"; sourceTree = "<group>"; };
		93027BB61758332300483FFD /* SupportViewController.h */ = {isa = PBXFileReference; fileEncoding = 4; lastKnownFileType = sourcecode.c.h; path = SupportViewController.h; sourceTree = "<group>"; };
		93027BB71758332300483FFD /* SupportViewController.m */ = {isa = PBXFileReference; fileEncoding = 4; lastKnownFileType = sourcecode.c.objc; path = SupportViewController.m; sourceTree = "<group>"; };
		930284B618EAF7B600CB0BF4 /* LocalCoreDataService.h */ = {isa = PBXFileReference; lastKnownFileType = sourcecode.c.h; path = LocalCoreDataService.h; sourceTree = "<group>"; };
		93069F54176237A4000C966D /* ActivityLogViewController.h */ = {isa = PBXFileReference; fileEncoding = 4; lastKnownFileType = sourcecode.c.h; path = ActivityLogViewController.h; sourceTree = "<group>"; };
		93069F55176237A4000C966D /* ActivityLogViewController.m */ = {isa = PBXFileReference; fileEncoding = 4; lastKnownFileType = sourcecode.c.objc; path = ActivityLogViewController.m; sourceTree = "<group>"; };
		93069F571762410B000C966D /* ActivityLogDetailViewController.h */ = {isa = PBXFileReference; fileEncoding = 4; lastKnownFileType = sourcecode.c.h; path = ActivityLogDetailViewController.h; sourceTree = "<group>"; };
		93069F581762410B000C966D /* ActivityLogDetailViewController.m */ = {isa = PBXFileReference; fileEncoding = 4; lastKnownFileType = sourcecode.c.objc; path = ActivityLogDetailViewController.m; sourceTree = "<group>"; };
		930C6374182BD86400976C21 /* WordPress-Internal-Info.plist */ = {isa = PBXFileReference; lastKnownFileType = text.plist.xml; path = "WordPress-Internal-Info.plist"; sourceTree = "<group>"; };
		930FD0A519882742000CC81D /* BlogServiceTest.m */ = {isa = PBXFileReference; fileEncoding = 4; lastKnownFileType = sourcecode.c.objc; path = BlogServiceTest.m; sourceTree = "<group>"; };
		931D26FC19EDA10D00114F17 /* ALIterativeMigrator.h */ = {isa = PBXFileReference; fileEncoding = 4; lastKnownFileType = sourcecode.c.h; path = ALIterativeMigrator.h; sourceTree = "<group>"; };
		931D26FD19EDA10D00114F17 /* ALIterativeMigrator.m */ = {isa = PBXFileReference; fileEncoding = 4; lastKnownFileType = sourcecode.c.objc; path = ALIterativeMigrator.m; sourceTree = "<group>"; };
		931D26FF19EDAE8600114F17 /* CoreDataMigrationTests.m */ = {isa = PBXFileReference; fileEncoding = 4; lastKnownFileType = sourcecode.c.objc; path = CoreDataMigrationTests.m; sourceTree = "<group>"; };
		931DF4D718D09A2F00540BDD /* en */ = {isa = PBXFileReference; lastKnownFileType = text.plist.strings; name = en; path = en.lproj/InfoPlist.strings; sourceTree = "<group>"; };
		931DF4D918D09A9B00540BDD /* pt */ = {isa = PBXFileReference; lastKnownFileType = text.plist.strings; name = pt; path = pt.lproj/InfoPlist.strings; sourceTree = "<group>"; };
		931DF4DA18D09AE100540BDD /* fr */ = {isa = PBXFileReference; lastKnownFileType = text.plist.strings; name = fr; path = fr.lproj/InfoPlist.strings; sourceTree = "<group>"; };
		931DF4DB18D09AF600540BDD /* nl */ = {isa = PBXFileReference; lastKnownFileType = text.plist.strings; name = nl; path = nl.lproj/InfoPlist.strings; sourceTree = "<group>"; };
		931DF4DC18D09B0100540BDD /* it */ = {isa = PBXFileReference; lastKnownFileType = text.plist.strings; name = it; path = it.lproj/InfoPlist.strings; sourceTree = "<group>"; };
		931DF4DD18D09B1900540BDD /* th */ = {isa = PBXFileReference; lastKnownFileType = text.plist.strings; name = th; path = th.lproj/InfoPlist.strings; sourceTree = "<group>"; };
		931DF4DE18D09B2600540BDD /* de */ = {isa = PBXFileReference; lastKnownFileType = text.plist.strings; name = de; path = de.lproj/InfoPlist.strings; sourceTree = "<group>"; };
		931DF4DF18D09B3900540BDD /* id */ = {isa = PBXFileReference; lastKnownFileType = text.plist.strings; name = id; path = id.lproj/InfoPlist.strings; sourceTree = "<group>"; };
		93267A6019B896CD00997EB8 /* Info-Internal.plist */ = {isa = PBXFileReference; fileEncoding = 4; lastKnownFileType = text.plist.xml; path = "Info-Internal.plist"; sourceTree = "<group>"; };
		93460A36189D5091000E26CE /* WordPress 14.xcdatamodel */ = {isa = PBXFileReference; lastKnownFileType = wrapper.xcdatamodel; path = "WordPress 14.xcdatamodel"; sourceTree = "<group>"; };
		934884AC19B78723004028D8 /* WordPressTodayWidget-Internal.entitlements */ = {isa = PBXFileReference; fileEncoding = 4; lastKnownFileType = text.xml; path = "WordPressTodayWidget-Internal.entitlements"; sourceTree = "<group>"; };
		934884AE19B7875C004028D8 /* WordPress-Internal.entitlements */ = {isa = PBXFileReference; fileEncoding = 4; lastKnownFileType = text.xml; path = "WordPress-Internal.entitlements"; sourceTree = "<group>"; };
		934F1B3119ACCE5600E9E63E /* WordPress.entitlements */ = {isa = PBXFileReference; lastKnownFileType = text.xml; path = WordPress.entitlements; sourceTree = "<group>"; };
		93594BD4191D2F5A0079E6B2 /* stats-batch.json */ = {isa = PBXFileReference; fileEncoding = 4; lastKnownFileType = text.json; path = "stats-batch.json"; sourceTree = "<group>"; };
		9363113D19F9DE0700B0C739 /* WordPress 23.xcdatamodel */ = {isa = PBXFileReference; lastKnownFileType = wrapper.xcdatamodel; path = "WordPress 23.xcdatamodel"; sourceTree = "<group>"; };
		9363113E19FA996700B0C739 /* AccountServiceTests.swift */ = {isa = PBXFileReference; fileEncoding = 4; lastKnownFileType = sourcecode.swift; path = AccountServiceTests.swift; sourceTree = "<group>"; };
		93652B811A006C96006A4C47 /* WordPress 24.xcdatamodel */ = {isa = PBXFileReference; lastKnownFileType = wrapper.xcdatamodel; path = "WordPress 24.xcdatamodel"; sourceTree = "<group>"; };
		93740DC817D8F85600C41B2F /* WPAlertView.h */ = {isa = PBXFileReference; fileEncoding = 4; lastKnownFileType = sourcecode.c.h; path = WPAlertView.h; sourceTree = "<group>"; };
		93740DCA17D8F86700C41B2F /* WPAlertView.m */ = {isa = PBXFileReference; fileEncoding = 4; lastKnownFileType = sourcecode.c.objc; path = WPAlertView.m; sourceTree = "<group>"; };
		937D9A0C19F83744007B9D5F /* WordPress 22.xcdatamodel */ = {isa = PBXFileReference; lastKnownFileType = wrapper.xcdatamodel; path = "WordPress 22.xcdatamodel"; sourceTree = "<group>"; };
		937D9A0E19F83812007B9D5F /* WordPress-22-23.xcmappingmodel */ = {isa = PBXFileReference; lastKnownFileType = wrapper.xcmappingmodel; path = "WordPress-22-23.xcmappingmodel"; sourceTree = "<group>"; };
		937D9A1019F838C2007B9D5F /* AccountToAccount22to23.swift */ = {isa = PBXFileReference; fileEncoding = 4; lastKnownFileType = sourcecode.swift; path = AccountToAccount22to23.swift; sourceTree = "<group>"; };
		937F3E301AD6FDA7006BA498 /* WPAnalyticsTrackerAutomatticTracks.h */ = {isa = PBXFileReference; fileEncoding = 4; lastKnownFileType = sourcecode.c.h; path = WPAnalyticsTrackerAutomatticTracks.h; sourceTree = "<group>"; };
		937F3E311AD6FDA7006BA498 /* WPAnalyticsTrackerAutomatticTracks.m */ = {isa = PBXFileReference; fileEncoding = 4; lastKnownFileType = sourcecode.c.objc; path = WPAnalyticsTrackerAutomatticTracks.m; sourceTree = "<group>"; };
		93A379D919FE6D3000415023 /* DDLogSwift.h */ = {isa = PBXFileReference; fileEncoding = 4; lastKnownFileType = sourcecode.c.h; path = DDLogSwift.h; sourceTree = "<group>"; };
		93A379DA19FE6D3000415023 /* DDLogSwift.m */ = {isa = PBXFileReference; fileEncoding = 4; lastKnownFileType = sourcecode.c.objc; path = DDLogSwift.m; sourceTree = "<group>"; };
		93A379EB19FFBF7900415023 /* KeychainTest.m */ = {isa = PBXFileReference; fileEncoding = 4; lastKnownFileType = sourcecode.c.objc; path = KeychainTest.m; sourceTree = "<group>"; };
		93A3F7DD1843F6F00082FEEA /* CoreTelephony.framework */ = {isa = PBXFileReference; lastKnownFileType = wrapper.framework; name = CoreTelephony.framework; path = System/Library/Frameworks/CoreTelephony.framework; sourceTree = SDKROOT; };
		93C1147D18EC5DD500DAC95C /* AccountService.h */ = {isa = PBXFileReference; fileEncoding = 4; lastKnownFileType = sourcecode.c.h; path = AccountService.h; sourceTree = "<group>"; };
		93C1147E18EC5DD500DAC95C /* AccountService.m */ = {isa = PBXFileReference; fileEncoding = 4; lastKnownFileType = sourcecode.c.objc; path = AccountService.m; sourceTree = "<group>"; };
		93C1148318EDF6E100DAC95C /* BlogService.h */ = {isa = PBXFileReference; fileEncoding = 4; lastKnownFileType = sourcecode.c.h; path = BlogService.h; sourceTree = "<group>"; };
		93C1148418EDF6E100DAC95C /* BlogService.m */ = {isa = PBXFileReference; fileEncoding = 4; lastKnownFileType = sourcecode.c.objc; path = BlogService.m; sourceTree = "<group>"; };
		93CD939219099BE70049096E /* authtoken.json */ = {isa = PBXFileReference; fileEncoding = 4; lastKnownFileType = text.json; path = authtoken.json; sourceTree = "<group>"; };
		93D6D6461924FDAD00A4F44A /* PostCategoryServiceRemote.h */ = {isa = PBXFileReference; fileEncoding = 4; lastKnownFileType = sourcecode.c.h; path = PostCategoryServiceRemote.h; sourceTree = "<group>"; };
		93DEB88019E5BF7100F9546D /* TodayExtensionService.h */ = {isa = PBXFileReference; fileEncoding = 4; lastKnownFileType = sourcecode.c.h; path = TodayExtensionService.h; sourceTree = "<group>"; };
		93DEB88119E5BF7100F9546D /* TodayExtensionService.m */ = {isa = PBXFileReference; fileEncoding = 4; lastKnownFileType = sourcecode.c.objc; path = TodayExtensionService.m; sourceTree = "<group>"; };
		93E5283A19A7741A003A1A9C /* WordPressTodayWidget.appex */ = {isa = PBXFileReference; explicitFileType = "wrapper.app-extension"; includeInIndex = 0; path = WordPressTodayWidget.appex; sourceTree = BUILT_PRODUCTS_DIR; };
		93E5283B19A7741A003A1A9C /* NotificationCenter.framework */ = {isa = PBXFileReference; lastKnownFileType = wrapper.framework; name = NotificationCenter.framework; path = System/Library/Frameworks/NotificationCenter.framework; sourceTree = SDKROOT; };
		93E5283F19A7741A003A1A9C /* Info.plist */ = {isa = PBXFileReference; lastKnownFileType = text.plist.xml; path = Info.plist; sourceTree = "<group>"; };
		93E5284019A7741A003A1A9C /* TodayViewController.swift */ = {isa = PBXFileReference; lastKnownFileType = sourcecode.swift; path = TodayViewController.swift; sourceTree = "<group>"; };
		93E5284219A7741A003A1A9C /* MainInterface.storyboard */ = {isa = PBXFileReference; lastKnownFileType = file.storyboard; path = MainInterface.storyboard; sourceTree = "<group>"; };
		93E5284F19A77824003A1A9C /* WordPressTodayWidget-Bridging-Header.h */ = {isa = PBXFileReference; lastKnownFileType = sourcecode.c.h; path = "WordPressTodayWidget-Bridging-Header.h"; sourceTree = "<group>"; };
		93E5285319A778AF003A1A9C /* WPDDLogWrapper.h */ = {isa = PBXFileReference; fileEncoding = 4; lastKnownFileType = sourcecode.c.h; path = WPDDLogWrapper.h; sourceTree = "<group>"; };
		93E5285419A778AF003A1A9C /* WPDDLogWrapper.m */ = {isa = PBXFileReference; fileEncoding = 4; lastKnownFileType = sourcecode.c.objc; path = WPDDLogWrapper.m; sourceTree = "<group>"; };
		93E5285719A7AA5C003A1A9C /* WordPressTodayWidget.entitlements */ = {isa = PBXFileReference; lastKnownFileType = text.xml; path = WordPressTodayWidget.entitlements; sourceTree = "<group>"; };
		93E9050219E6F240005513C9 /* WordPressTest-Bridging-Header.h */ = {isa = PBXFileReference; lastKnownFileType = sourcecode.c.h; path = "WordPressTest-Bridging-Header.h"; sourceTree = "<group>"; };
		93E9050319E6F242005513C9 /* ContextManagerTests.swift */ = {isa = PBXFileReference; fileEncoding = 4; lastKnownFileType = sourcecode.swift; path = ContextManagerTests.swift; sourceTree = "<group>"; };
		93E9050519E6F3D8005513C9 /* TestContextManager.h */ = {isa = PBXFileReference; fileEncoding = 4; lastKnownFileType = sourcecode.c.h; path = TestContextManager.h; sourceTree = "<group>"; };
		93E9050619E6F3D8005513C9 /* TestContextManager.m */ = {isa = PBXFileReference; fileEncoding = 4; lastKnownFileType = sourcecode.c.objc; path = TestContextManager.m; sourceTree = "<group>"; };
		93EF094B19ED4F1100C89770 /* ContextManager-Internals.h */ = {isa = PBXFileReference; lastKnownFileType = sourcecode.c.h; path = "ContextManager-Internals.h"; sourceTree = "<group>"; };
		93FA0F0118E451A80007903B /* LICENSE */ = {isa = PBXFileReference; fileEncoding = 4; lastKnownFileType = text; name = LICENSE; path = ../LICENSE; sourceTree = "<group>"; };
		93FA0F0218E451A80007903B /* README.md */ = {isa = PBXFileReference; fileEncoding = 4; lastKnownFileType = text; name = README.md; path = ../README.md; sourceTree = "<group>"; };
		93FA0F0318E451A80007903B /* update-translations.rb */ = {isa = PBXFileReference; fileEncoding = 4; lastKnownFileType = text.script.ruby; name = "update-translations.rb"; path = "../update-translations.rb"; sourceTree = "<group>"; };
		93FA0F0418E451A80007903B /* fix-translation.php */ = {isa = PBXFileReference; fileEncoding = 4; lastKnownFileType = text.script.php; name = "fix-translation.php"; path = "../fix-translation.php"; sourceTree = "<group>"; };
		93FA0F0518E451A80007903B /* localize.py */ = {isa = PBXFileReference; fileEncoding = 4; lastKnownFileType = text.script.python; name = localize.py; path = ../localize.py; sourceTree = "<group>"; };
		93FA59DB18D88C1C001446BC /* PostCategoryService.h */ = {isa = PBXFileReference; fileEncoding = 4; lastKnownFileType = sourcecode.c.h; lineEnding = 0; path = PostCategoryService.h; sourceTree = "<group>"; xcLanguageSpecificationIdentifier = xcode.lang.objcpp; };
		93FA59DC18D88C1C001446BC /* PostCategoryService.m */ = {isa = PBXFileReference; fileEncoding = 4; lastKnownFileType = sourcecode.c.objc; lineEnding = 0; path = PostCategoryService.m; sourceTree = "<group>"; xcLanguageSpecificationIdentifier = xcode.lang.objc; };
		A01C542D0E24E88400D411F2 /* SystemConfiguration.framework */ = {isa = PBXFileReference; includeInIndex = 1; lastKnownFileType = wrapper.framework; name = SystemConfiguration.framework; path = System/Library/Frameworks/SystemConfiguration.framework; sourceTree = SDKROOT; };
		A01C55470E25E0D000D411F2 /* defaultPostTemplate.html */ = {isa = PBXFileReference; fileEncoding = 4; lastKnownFileType = text.html; name = defaultPostTemplate.html; path = Resources/HTML/defaultPostTemplate.html; sourceTree = "<group>"; };
		A0E293EF0E21027E00C6919C /* WPAddPostCategoryViewController.h */ = {isa = PBXFileReference; fileEncoding = 4; lastKnownFileType = sourcecode.c.h; path = WPAddPostCategoryViewController.h; sourceTree = "<group>"; };
		A0E293F00E21027E00C6919C /* WPAddPostCategoryViewController.m */ = {isa = PBXFileReference; fileEncoding = 4; lastKnownFileType = sourcecode.c.objc; lineEnding = 0; path = WPAddPostCategoryViewController.m; sourceTree = "<group>"; xcLanguageSpecificationIdentifier = xcode.lang.objc; };
		A20971B419B0BC390058F395 /* en-GB */ = {isa = PBXFileReference; lastKnownFileType = text.plist.strings; name = "en-GB"; path = "en-GB.lproj/Localizable.strings"; sourceTree = "<group>"; };
		A20971B519B0BC390058F395 /* en-GB */ = {isa = PBXFileReference; lastKnownFileType = text.plist.strings; name = "en-GB"; path = "en-GB.lproj/InfoPlist.strings"; sourceTree = "<group>"; };
		A20971B619B0BC390058F395 /* en-GB */ = {isa = PBXFileReference; lastKnownFileType = text.plist.strings; name = "en-GB"; path = "en-GB.lproj/InfoPlist.strings"; sourceTree = "<group>"; };
		A20971B719B0BC570058F395 /* pt-BR */ = {isa = PBXFileReference; lastKnownFileType = text.plist.strings; name = "pt-BR"; path = "pt-BR.lproj/Localizable.strings"; sourceTree = "<group>"; };
		A20971B819B0BC570058F395 /* pt-BR */ = {isa = PBXFileReference; lastKnownFileType = text.plist.strings; name = "pt-BR"; path = "pt-BR.lproj/InfoPlist.strings"; sourceTree = "<group>"; };
		A20971B919B0BC580058F395 /* pt-BR */ = {isa = PBXFileReference; lastKnownFileType = text.plist.strings; name = "pt-BR"; path = "pt-BR.lproj/InfoPlist.strings"; sourceTree = "<group>"; };
		A25EBD85156E330600530E3D /* WPTableViewController.h */ = {isa = PBXFileReference; fileEncoding = 4; lastKnownFileType = sourcecode.c.h; path = WPTableViewController.h; sourceTree = "<group>"; };
		A25EBD86156E330600530E3D /* WPTableViewController.m */ = {isa = PBXFileReference; fileEncoding = 4; lastKnownFileType = sourcecode.c.objc; path = WPTableViewController.m; sourceTree = "<group>"; };
		A2787D0119002AB1000D6CA6 /* HelpshiftConfig.plist */ = {isa = PBXFileReference; fileEncoding = 4; lastKnownFileType = text.plist.xml; path = HelpshiftConfig.plist; sourceTree = "<group>"; };
		A284044518BFE7F300D982B6 /* WordPress 15.xcdatamodel */ = {isa = PBXFileReference; lastKnownFileType = wrapper.xcdatamodel; path = "WordPress 15.xcdatamodel"; sourceTree = "<group>"; };
		A28F6FD119B61ACA00AADE55 /* SwiftPlayground.playground */ = {isa = PBXFileReference; lastKnownFileType = file.playground; path = SwiftPlayground.playground; sourceTree = "<group>"; };
		A2DC5B181953451B009584C3 /* WPNUXHelpBadgeLabel.h */ = {isa = PBXFileReference; fileEncoding = 4; lastKnownFileType = sourcecode.c.h; path = WPNUXHelpBadgeLabel.h; sourceTree = "<group>"; };
		A2DC5B191953451B009584C3 /* WPNUXHelpBadgeLabel.m */ = {isa = PBXFileReference; fileEncoding = 4; lastKnownFileType = sourcecode.c.objc; path = WPNUXHelpBadgeLabel.m; sourceTree = "<group>"; };
		A42FAD830601402EC061BE54 /* Pods-WordPressTest.release-internal.xcconfig */ = {isa = PBXFileReference; includeInIndex = 1; lastKnownFileType = text.xcconfig; name = "Pods-WordPressTest.release-internal.xcconfig"; path = "../Pods/Target Support Files/Pods-WordPressTest/Pods-WordPressTest.release-internal.xcconfig"; sourceTree = "<group>"; };
		AC055AD29E203B2021E7F39B /* Pods.debug.xcconfig */ = {isa = PBXFileReference; includeInIndex = 1; lastKnownFileType = text.xcconfig; name = Pods.debug.xcconfig; path = "../Pods/Target Support Files/Pods/Pods.debug.xcconfig"; sourceTree = "<group>"; };
		ACBAB5FC0E121C7300F38795 /* PostSettingsViewController.h */ = {isa = PBXFileReference; fileEncoding = 4; lastKnownFileType = sourcecode.c.h; path = PostSettingsViewController.h; sourceTree = "<group>"; usesTabs = 0; };
		ACBAB5FD0E121C7300F38795 /* PostSettingsViewController.m */ = {isa = PBXFileReference; fileEncoding = 4; lastKnownFileType = sourcecode.c.objc; path = PostSettingsViewController.m; sourceTree = "<group>"; usesTabs = 0; };
		ACBAB6840E1247F700F38795 /* PostPreviewViewController.h */ = {isa = PBXFileReference; fileEncoding = 4; lastKnownFileType = sourcecode.c.h; path = PostPreviewViewController.h; sourceTree = "<group>"; usesTabs = 0; };
		ACBAB6850E1247F700F38795 /* PostPreviewViewController.m */ = {isa = PBXFileReference; fileEncoding = 4; lastKnownFileType = sourcecode.c.objc; lineEnding = 0; path = PostPreviewViewController.m; sourceTree = "<group>"; usesTabs = 0; xcLanguageSpecificationIdentifier = xcode.lang.objc; };
		ACC156CA0E10E67600D6E1A0 /* WPPostViewController.h */ = {isa = PBXFileReference; fileEncoding = 4; lastKnownFileType = sourcecode.c.h; path = WPPostViewController.h; sourceTree = "<group>"; usesTabs = 0; };
		ACC156CB0E10E67600D6E1A0 /* WPPostViewController.m */ = {isa = PBXFileReference; fileEncoding = 4; lastKnownFileType = sourcecode.c.objc; path = WPPostViewController.m; sourceTree = "<group>"; usesTabs = 0; };
		ADF544C0195A0F620092213D /* CustomHighlightButton.h */ = {isa = PBXFileReference; fileEncoding = 4; lastKnownFileType = sourcecode.c.h; path = CustomHighlightButton.h; sourceTree = "<group>"; };
		ADF544C1195A0F620092213D /* CustomHighlightButton.m */ = {isa = PBXFileReference; fileEncoding = 4; lastKnownFileType = sourcecode.c.objc; path = CustomHighlightButton.m; sourceTree = "<group>"; };
		AEFB66560B716519236CEE67 /* Pods.release.xcconfig */ = {isa = PBXFileReference; includeInIndex = 1; lastKnownFileType = text.xcconfig; name = Pods.release.xcconfig; path = "../Pods/Target Support Files/Pods/Pods.release.xcconfig"; sourceTree = "<group>"; };
		B43F6A7D9B3DC5B8B4A7DDCA /* Pods-WordPressTest.debug.xcconfig */ = {isa = PBXFileReference; includeInIndex = 1; lastKnownFileType = text.xcconfig; name = "Pods-WordPressTest.debug.xcconfig"; path = "../Pods/Target Support Files/Pods-WordPressTest/Pods-WordPressTest.debug.xcconfig"; sourceTree = "<group>"; };
		B52C4C7C199D4CD3009FD823 /* NoteBlockUserTableViewCell.swift */ = {isa = PBXFileReference; fileEncoding = 4; lastKnownFileType = sourcecode.swift; path = NoteBlockUserTableViewCell.swift; sourceTree = "<group>"; };
		B52C4C7E199D74AE009FD823 /* NoteTableViewCell.swift */ = {isa = PBXFileReference; fileEncoding = 4; lastKnownFileType = sourcecode.swift; path = NoteTableViewCell.swift; sourceTree = "<group>"; };
		B532D4E5199D4357006E4DF6 /* NoteBlockCommentTableViewCell.swift */ = {isa = PBXFileReference; fileEncoding = 4; lastKnownFileType = sourcecode.swift; path = NoteBlockCommentTableViewCell.swift; sourceTree = "<group>"; };
		B532D4E6199D4357006E4DF6 /* NoteBlockHeaderTableViewCell.swift */ = {isa = PBXFileReference; fileEncoding = 4; lastKnownFileType = sourcecode.swift; path = NoteBlockHeaderTableViewCell.swift; sourceTree = "<group>"; };
		B532D4E7199D4357006E4DF6 /* NoteBlockTableViewCell.swift */ = {isa = PBXFileReference; fileEncoding = 4; lastKnownFileType = sourcecode.swift; path = NoteBlockTableViewCell.swift; sourceTree = "<group>"; };
		B532D4E8199D4357006E4DF6 /* NoteBlockTextTableViewCell.swift */ = {isa = PBXFileReference; fileEncoding = 4; lastKnownFileType = sourcecode.swift; path = NoteBlockTextTableViewCell.swift; sourceTree = "<group>"; };
		B532D4ED199D4418006E4DF6 /* NoteBlockImageTableViewCell.swift */ = {isa = PBXFileReference; fileEncoding = 4; lastKnownFileType = sourcecode.swift; path = NoteBlockImageTableViewCell.swift; sourceTree = "<group>"; };
		B53FDF6C19B8C336000723B6 /* UIScreen+Helpers.swift */ = {isa = PBXFileReference; fileEncoding = 4; lastKnownFileType = sourcecode.swift; path = "UIScreen+Helpers.swift"; sourceTree = "<group>"; };
		B54810F61AA656B40081B54D /* WordPress 28.xcdatamodel */ = {isa = PBXFileReference; lastKnownFileType = wrapper.xcdatamodel; path = "WordPress 28.xcdatamodel"; sourceTree = "<group>"; };
		B548458019A258890077E7A5 /* UIActionSheet+Helpers.h */ = {isa = PBXFileReference; fileEncoding = 4; lastKnownFileType = sourcecode.c.h; path = "UIActionSheet+Helpers.h"; sourceTree = "<group>"; };
		B548458119A258890077E7A5 /* UIActionSheet+Helpers.m */ = {isa = PBXFileReference; fileEncoding = 4; lastKnownFileType = sourcecode.c.objc; path = "UIActionSheet+Helpers.m"; sourceTree = "<group>"; };
		B54866C91A0D7042004AC79D /* NSAttributedString+Helpers.swift */ = {isa = PBXFileReference; fileEncoding = 4; lastKnownFileType = sourcecode.swift; path = "NSAttributedString+Helpers.swift"; sourceTree = "<group>"; };
		B54E1DED1A0A7BAA00807537 /* ReplyBezierView.swift */ = {isa = PBXFileReference; fileEncoding = 4; lastKnownFileType = sourcecode.swift; path = ReplyBezierView.swift; sourceTree = "<group>"; };
		B54E1DEE1A0A7BAA00807537 /* ReplyTextView.swift */ = {isa = PBXFileReference; fileEncoding = 4; lastKnownFileType = sourcecode.swift; path = ReplyTextView.swift; sourceTree = "<group>"; };
		B54E1DEF1A0A7BAA00807537 /* ReplyTextView.xib */ = {isa = PBXFileReference; fileEncoding = 4; lastKnownFileType = file.xib; path = ReplyTextView.xib; sourceTree = "<group>"; };
		B54E1DF31A0A7BBF00807537 /* NotificationMediaDownloader.swift */ = {isa = PBXFileReference; fileEncoding = 4; lastKnownFileType = sourcecode.swift; path = NotificationMediaDownloader.swift; sourceTree = "<group>"; };
		B5509A9119CA38B3006D2E49 /* EditReplyViewController.h */ = {isa = PBXFileReference; fileEncoding = 4; lastKnownFileType = sourcecode.c.h; path = EditReplyViewController.h; sourceTree = "<group>"; };
		B5509A9219CA38B3006D2E49 /* EditReplyViewController.m */ = {isa = PBXFileReference; fileEncoding = 4; lastKnownFileType = sourcecode.c.objc; path = EditReplyViewController.m; sourceTree = "<group>"; };
		B5509A9419CA3B9F006D2E49 /* EditReplyViewController.xib */ = {isa = PBXFileReference; fileEncoding = 4; lastKnownFileType = file.xib; name = EditReplyViewController.xib; path = Resources/EditReplyViewController.xib; sourceTree = "<group>"; };
		B55853F11962337500FAF6C3 /* NSScanner+Helpers.h */ = {isa = PBXFileReference; fileEncoding = 4; lastKnownFileType = sourcecode.c.h; path = "NSScanner+Helpers.h"; sourceTree = "<group>"; };
		B55853F21962337500FAF6C3 /* NSScanner+Helpers.m */ = {isa = PBXFileReference; fileEncoding = 4; lastKnownFileType = sourcecode.c.objc; path = "NSScanner+Helpers.m"; sourceTree = "<group>"; };
		B55853F419630AF900FAF6C3 /* Noticons-Regular.otf */ = {isa = PBXFileReference; lastKnownFileType = file; path = "Noticons-Regular.otf"; sourceTree = "<group>"; };
		B55853F519630D5400FAF6C3 /* NSAttributedString+Util.h */ = {isa = PBXFileReference; fileEncoding = 4; lastKnownFileType = sourcecode.c.h; path = "NSAttributedString+Util.h"; sourceTree = "<group>"; };
		B55853F619630D5400FAF6C3 /* NSAttributedString+Util.m */ = {isa = PBXFileReference; fileEncoding = 4; lastKnownFileType = sourcecode.c.objc; path = "NSAttributedString+Util.m"; sourceTree = "<group>"; };
		B55853F819630E7900FAF6C3 /* Notification.h */ = {isa = PBXFileReference; fileEncoding = 4; lastKnownFileType = sourcecode.c.h; lineEnding = 0; path = Notification.h; sourceTree = "<group>"; xcLanguageSpecificationIdentifier = xcode.lang.objcpp; };
		B55853F919630E7900FAF6C3 /* Notification.m */ = {isa = PBXFileReference; fileEncoding = 4; lastKnownFileType = sourcecode.c.objc; lineEnding = 0; path = Notification.m; sourceTree = "<group>"; xcLanguageSpecificationIdentifier = xcode.lang.objc; };
		B558541019631A1000FAF6C3 /* Notifications.storyboard */ = {isa = PBXFileReference; fileEncoding = 4; lastKnownFileType = file.storyboard; path = Notifications.storyboard; sourceTree = "<group>"; };
		B57AF5F91ACDC73D0075A7D2 /* NoteBlockActionsTableViewCell.swift */ = {isa = PBXFileReference; fileEncoding = 4; lastKnownFileType = sourcecode.swift; path = NoteBlockActionsTableViewCell.swift; sourceTree = "<group>"; };
		B57B99D419A2C20200506504 /* NoteTableHeaderView.swift */ = {isa = PBXFileReference; fileEncoding = 4; lastKnownFileType = sourcecode.swift; path = NoteTableHeaderView.swift; sourceTree = "<group>"; };
		B57B99DC19A2DBF200506504 /* NSObject+Helpers.h */ = {isa = PBXFileReference; fileEncoding = 4; lastKnownFileType = sourcecode.c.h; path = "NSObject+Helpers.h"; sourceTree = "<group>"; };
		B57B99DD19A2DBF200506504 /* NSObject+Helpers.m */ = {isa = PBXFileReference; fileEncoding = 4; lastKnownFileType = sourcecode.c.objc; path = "NSObject+Helpers.m"; sourceTree = "<group>"; };
		B587796F19B799D800E57C5A /* NSDate+Helpers.swift */ = {isa = PBXFileReference; fileEncoding = 4; lastKnownFileType = sourcecode.swift; path = "NSDate+Helpers.swift"; sourceTree = "<group>"; };
		B587797019B799D800E57C5A /* NSIndexPath+Swift.swift */ = {isa = PBXFileReference; fileEncoding = 4; lastKnownFileType = sourcecode.swift; path = "NSIndexPath+Swift.swift"; sourceTree = "<group>"; };
		B587797119B799D800E57C5A /* NSParagraphStyle+Helpers.swift */ = {isa = PBXFileReference; fileEncoding = 4; lastKnownFileType = sourcecode.swift; path = "NSParagraphStyle+Helpers.swift"; sourceTree = "<group>"; };
		B587797219B799D800E57C5A /* UIDevice+Helpers.swift */ = {isa = PBXFileReference; fileEncoding = 4; lastKnownFileType = sourcecode.swift; path = "UIDevice+Helpers.swift"; sourceTree = "<group>"; };
		B587797319B799D800E57C5A /* UIImageView+Animations.swift */ = {isa = PBXFileReference; fileEncoding = 4; lastKnownFileType = sourcecode.swift; path = "UIImageView+Animations.swift"; sourceTree = "<group>"; };
		B587797419B799D800E57C5A /* UIImageView+Networking.swift */ = {isa = PBXFileReference; fileEncoding = 4; lastKnownFileType = sourcecode.swift; path = "UIImageView+Networking.swift"; sourceTree = "<group>"; };
		B587797519B799D800E57C5A /* UITableView+Helpers.swift */ = {isa = PBXFileReference; fileEncoding = 4; lastKnownFileType = sourcecode.swift; path = "UITableView+Helpers.swift"; sourceTree = "<group>"; };
		B587797619B799D800E57C5A /* UITableViewCell+Helpers.swift */ = {isa = PBXFileReference; fileEncoding = 4; lastKnownFileType = sourcecode.swift; path = "UITableViewCell+Helpers.swift"; sourceTree = "<group>"; };
		B587797719B799D800E57C5A /* UIView+Helpers.swift */ = {isa = PBXFileReference; fileEncoding = 4; lastKnownFileType = sourcecode.swift; path = "UIView+Helpers.swift"; sourceTree = "<group>"; };
		B587798419B799EB00E57C5A /* Notification+Interface.swift */ = {isa = PBXFileReference; fileEncoding = 4; lastKnownFileType = sourcecode.swift; path = "Notification+Interface.swift"; sourceTree = "<group>"; };
		B587798519B799EB00E57C5A /* NotificationBlock+Interface.swift */ = {isa = PBXFileReference; fileEncoding = 4; lastKnownFileType = sourcecode.swift; path = "NotificationBlock+Interface.swift"; sourceTree = "<group>"; };
		B5A6CEA519FA800E009F07DE /* AccountToAccount20to21.swift */ = {isa = PBXFileReference; fileEncoding = 4; lastKnownFileType = sourcecode.swift; name = AccountToAccount20to21.swift; path = "20-21/AccountToAccount20to21.swift"; sourceTree = "<group>"; };
		B5AA54D41A8E7510003BDD12 /* WebKit.framework */ = {isa = PBXFileReference; lastKnownFileType = wrapper.framework; name = WebKit.framework; path = System/Library/Frameworks/WebKit.framework; sourceTree = SDKROOT; };
		B5AB733B19901F85005F5044 /* WPNoResultsView+AnimatedBox.h */ = {isa = PBXFileReference; fileEncoding = 4; lastKnownFileType = sourcecode.c.h; path = "WPNoResultsView+AnimatedBox.h"; sourceTree = "<group>"; };
		B5AB733C19901F85005F5044 /* WPNoResultsView+AnimatedBox.m */ = {isa = PBXFileReference; fileEncoding = 4; lastKnownFileType = sourcecode.c.objc; path = "WPNoResultsView+AnimatedBox.m"; sourceTree = "<group>"; };
		B5AEEC711ACACF2F008BF2A4 /* NotificationTests.m */ = {isa = PBXFileReference; fileEncoding = 4; lastKnownFileType = sourcecode.c.objc; path = NotificationTests.m; sourceTree = "<group>"; };
		B5AEEC741ACACFDA008BF2A4 /* notifications-badge.json */ = {isa = PBXFileReference; fileEncoding = 4; lastKnownFileType = text.json; path = "notifications-badge.json"; sourceTree = "<group>"; };
		B5AEEC751ACACFDA008BF2A4 /* notifications-like.json */ = {isa = PBXFileReference; fileEncoding = 4; lastKnownFileType = text.json; path = "notifications-like.json"; sourceTree = "<group>"; };
		B5AEEC771ACACFDA008BF2A4 /* notifications-new-follower.json */ = {isa = PBXFileReference; fileEncoding = 4; lastKnownFileType = text.json; path = "notifications-new-follower.json"; sourceTree = "<group>"; };
		B5AEEC781ACACFDA008BF2A4 /* notifications-replied-comment.json */ = {isa = PBXFileReference; fileEncoding = 4; lastKnownFileType = text.json; path = "notifications-replied-comment.json"; sourceTree = "<group>"; };
		B5B56D3019AFB68800B4E29B /* WPStyleGuide+Reply.swift */ = {isa = PBXFileReference; fileEncoding = 4; lastKnownFileType = sourcecode.swift; path = "WPStyleGuide+Reply.swift"; sourceTree = "<group>"; };
		B5B56D3119AFB68800B4E29B /* WPStyleGuide+Notifications.swift */ = {isa = PBXFileReference; fileEncoding = 4; lastKnownFileType = sourcecode.swift; path = "WPStyleGuide+Notifications.swift"; sourceTree = "<group>"; };
		B5B63F3F19621A9F001601C3 /* WordPress 19.xcdatamodel */ = {isa = PBXFileReference; lastKnownFileType = wrapper.xcdatamodel; path = "WordPress 19.xcdatamodel"; sourceTree = "<group>"; };
		B5B9C08F1A38A23A00B5B85F /* Notification+Internals.h */ = {isa = PBXFileReference; lastKnownFileType = sourcecode.c.h; path = "Notification+Internals.h"; sourceTree = "<group>"; };
		B5C66B6D1ACEE0B500F68370 /* NoteSeparatorsView.swift */ = {isa = PBXFileReference; fileEncoding = 4; lastKnownFileType = sourcecode.swift; path = NoteSeparatorsView.swift; sourceTree = "<group>"; };
		B5C66B6F1ACF06CA00F68370 /* NoteBlockHeaderTableViewCell.xib */ = {isa = PBXFileReference; fileEncoding = 4; lastKnownFileType = file.xib; path = NoteBlockHeaderTableViewCell.xib; sourceTree = "<group>"; };
		B5C66B711ACF071000F68370 /* NoteBlockTextTableViewCell.xib */ = {isa = PBXFileReference; fileEncoding = 4; lastKnownFileType = file.xib; path = NoteBlockTextTableViewCell.xib; sourceTree = "<group>"; };
		B5C66B731ACF071F00F68370 /* NoteBlockActionsTableViewCell.xib */ = {isa = PBXFileReference; fileEncoding = 4; lastKnownFileType = file.xib; path = NoteBlockActionsTableViewCell.xib; sourceTree = "<group>"; };
		B5C66B751ACF072C00F68370 /* NoteBlockCommentTableViewCell.xib */ = {isa = PBXFileReference; fileEncoding = 4; lastKnownFileType = file.xib; path = NoteBlockCommentTableViewCell.xib; sourceTree = "<group>"; };
		B5C66B771ACF073900F68370 /* NoteBlockImageTableViewCell.xib */ = {isa = PBXFileReference; fileEncoding = 4; lastKnownFileType = file.xib; path = NoteBlockImageTableViewCell.xib; sourceTree = "<group>"; };
		B5C66B791ACF074600F68370 /* NoteBlockUserTableViewCell.xib */ = {isa = PBXFileReference; fileEncoding = 4; lastKnownFileType = file.xib; path = NoteBlockUserTableViewCell.xib; sourceTree = "<group>"; };
		B5CC05F51962150600975CAC /* Constants.m */ = {isa = PBXFileReference; fileEncoding = 4; lastKnownFileType = sourcecode.c.objc; path = Constants.m; sourceTree = "<group>"; };
		B5CC05F71962186D00975CAC /* Meta.h */ = {isa = PBXFileReference; fileEncoding = 4; lastKnownFileType = sourcecode.c.h; path = Meta.h; sourceTree = "<group>"; };
		B5CC05F81962186D00975CAC /* Meta.m */ = {isa = PBXFileReference; fileEncoding = 4; lastKnownFileType = sourcecode.c.objc; path = Meta.m; sourceTree = "<group>"; };
		B5D689FB1A5EBC900063D9E5 /* NotificationsManager+TestHelper.h */ = {isa = PBXFileReference; fileEncoding = 4; lastKnownFileType = sourcecode.c.h; path = "NotificationsManager+TestHelper.h"; sourceTree = "<group>"; };
		B5D689FC1A5EBC900063D9E5 /* NotificationsManager+TestHelper.m */ = {isa = PBXFileReference; fileEncoding = 4; lastKnownFileType = sourcecode.c.objc; path = "NotificationsManager+TestHelper.m"; sourceTree = "<group>"; };
		B5D7F2D91A04180A006D3047 /* NSAttributedString+RichTextView.swift */ = {isa = PBXFileReference; fileEncoding = 4; lastKnownFileType = sourcecode.swift; path = "NSAttributedString+RichTextView.swift"; sourceTree = "<group>"; };
		B5D7F2DA1A04180A006D3047 /* RichTextView.swift */ = {isa = PBXFileReference; fileEncoding = 4; lastKnownFileType = sourcecode.swift; path = RichTextView.swift; sourceTree = "<group>"; };
		B5D7F2DB1A04180A006D3047 /* UITextView+RichTextView.swift */ = {isa = PBXFileReference; fileEncoding = 4; lastKnownFileType = sourcecode.swift; path = "UITextView+RichTextView.swift"; sourceTree = "<group>"; };
		B5E06E2F1A9CD31D00128985 /* WPURLRequest.h */ = {isa = PBXFileReference; fileEncoding = 4; lastKnownFileType = sourcecode.c.h; path = WPURLRequest.h; sourceTree = "<group>"; };
		B5E06E301A9CD31D00128985 /* WPURLRequest.m */ = {isa = PBXFileReference; fileEncoding = 4; lastKnownFileType = sourcecode.c.objc; path = WPURLRequest.m; sourceTree = "<group>"; };
		B5E167F319C08D18009535AA /* NSCalendar+Helpers.swift */ = {isa = PBXFileReference; fileEncoding = 4; lastKnownFileType = sourcecode.swift; path = "NSCalendar+Helpers.swift"; sourceTree = "<group>"; };
		B5E23BDE19AD0D00000D6879 /* NoteTableViewCell.xib */ = {isa = PBXFileReference; fileEncoding = 4; lastKnownFileType = file.xib; path = NoteTableViewCell.xib; sourceTree = "<group>"; };
		B5F015C9195DFD7600F6ECF2 /* WordPressActivity.h */ = {isa = PBXFileReference; fileEncoding = 4; lastKnownFileType = sourcecode.c.h; path = WordPressActivity.h; sourceTree = "<group>"; };
		B5F015CA195DFD7600F6ECF2 /* WordPressActivity.m */ = {isa = PBXFileReference; fileEncoding = 4; lastKnownFileType = sourcecode.c.objc; path = WordPressActivity.m; sourceTree = "<group>"; };
		B5FD4520199D0C9A00286FBB /* WordPress-Bridging-Header.h */ = {isa = PBXFileReference; lastKnownFileType = sourcecode.c.h; path = "WordPress-Bridging-Header.h"; sourceTree = "<group>"; };
		B5FD453F199D0F2800286FBB /* NotificationDetailsViewController.h */ = {isa = PBXFileReference; fileEncoding = 4; lastKnownFileType = sourcecode.c.h; path = NotificationDetailsViewController.h; sourceTree = "<group>"; };
		B5FD4540199D0F2800286FBB /* NotificationDetailsViewController.m */ = {isa = PBXFileReference; fileEncoding = 4; lastKnownFileType = sourcecode.c.objc; lineEnding = 0; path = NotificationDetailsViewController.m; sourceTree = "<group>"; xcLanguageSpecificationIdentifier = xcode.lang.objc; };
		B5FD4541199D0F2800286FBB /* NotificationsViewController.h */ = {isa = PBXFileReference; fileEncoding = 4; lastKnownFileType = sourcecode.c.h; path = NotificationsViewController.h; sourceTree = "<group>"; };
		B5FD4542199D0F2800286FBB /* NotificationsViewController.m */ = {isa = PBXFileReference; fileEncoding = 4; lastKnownFileType = sourcecode.c.objc; path = NotificationsViewController.m; sourceTree = "<group>"; };
		B6E2365A531EA4BD7025525F /* Pods-WordPressTest.distribution.xcconfig */ = {isa = PBXFileReference; includeInIndex = 1; lastKnownFileType = text.xcconfig; name = "Pods-WordPressTest.distribution.xcconfig"; path = "../Pods/Target Support Files/Pods-WordPressTest/Pods-WordPressTest.distribution.xcconfig"; sourceTree = "<group>"; };
		C52812131832E071008931FD /* WordPress 13.xcdatamodel */ = {isa = PBXFileReference; lastKnownFileType = wrapper.xcdatamodel; path = "WordPress 13.xcdatamodel"; sourceTree = "<group>"; };
		C533CF330E6D3ADA000C3DE8 /* CommentsViewController.h */ = {isa = PBXFileReference; fileEncoding = 4; lastKnownFileType = sourcecode.c.h; path = CommentsViewController.h; sourceTree = "<group>"; };
		C533CF340E6D3ADA000C3DE8 /* CommentsViewController.m */ = {isa = PBXFileReference; fileEncoding = 4; lastKnownFileType = sourcecode.c.objc; path = CommentsViewController.m; sourceTree = "<group>"; };
		C545E0A01811B9880020844C /* ContextManager.h */ = {isa = PBXFileReference; fileEncoding = 4; lastKnownFileType = sourcecode.c.h; path = ContextManager.h; sourceTree = "<group>"; };
		C545E0A11811B9880020844C /* ContextManager.m */ = {isa = PBXFileReference; fileEncoding = 4; lastKnownFileType = sourcecode.c.objc; path = ContextManager.m; sourceTree = "<group>"; };
		C56636E61868D0CE00226AAB /* StatsViewController.h */ = {isa = PBXFileReference; fileEncoding = 4; lastKnownFileType = sourcecode.c.h; path = StatsViewController.h; sourceTree = "<group>"; };
		C56636E71868D0CE00226AAB /* StatsViewController.m */ = {isa = PBXFileReference; fileEncoding = 4; lastKnownFileType = sourcecode.c.objc; path = StatsViewController.m; sourceTree = "<group>"; };
		C57A31A2183D2111007745B9 /* NotificationsManager.h */ = {isa = PBXFileReference; fileEncoding = 4; lastKnownFileType = sourcecode.c.h; path = NotificationsManager.h; sourceTree = "<group>"; };
		C57A31A3183D2111007745B9 /* NotificationsManager.m */ = {isa = PBXFileReference; fileEncoding = 4; lastKnownFileType = sourcecode.c.objc; path = NotificationsManager.m; sourceTree = "<group>"; };
		C58349C31806F95100B64089 /* IOS7CorrectedTextView.h */ = {isa = PBXFileReference; fileEncoding = 4; lastKnownFileType = sourcecode.c.h; path = IOS7CorrectedTextView.h; sourceTree = "<group>"; };
		C58349C41806F95100B64089 /* IOS7CorrectedTextView.m */ = {isa = PBXFileReference; fileEncoding = 4; lastKnownFileType = sourcecode.c.objc; path = IOS7CorrectedTextView.m; sourceTree = "<group>"; };
		C5CFDC29184F962B00097B05 /* CoreDataConcurrencyTest.m */ = {isa = PBXFileReference; fileEncoding = 4; lastKnownFileType = sourcecode.c.objc; path = CoreDataConcurrencyTest.m; sourceTree = "<group>"; };
		C9F5071C28C57CE611E00B1F /* Pods.release-internal.xcconfig */ = {isa = PBXFileReference; includeInIndex = 1; lastKnownFileType = text.xcconfig; name = "Pods.release-internal.xcconfig"; path = "../Pods/Target Support Files/Pods/Pods.release-internal.xcconfig"; sourceTree = "<group>"; };
		CC24E5F01577DBC300A6D5B5 /* AddressBook.framework */ = {isa = PBXFileReference; includeInIndex = 1; lastKnownFileType = wrapper.framework; name = AddressBook.framework; path = System/Library/Frameworks/AddressBook.framework; sourceTree = SDKROOT; };
		CC24E5F21577DFF400A6D5B5 /* Twitter.framework */ = {isa = PBXFileReference; includeInIndex = 1; lastKnownFileType = wrapper.framework; name = Twitter.framework; path = System/Library/Frameworks/Twitter.framework; sourceTree = SDKROOT; };
		CC24E5F41577E16B00A6D5B5 /* Accounts.framework */ = {isa = PBXFileReference; includeInIndex = 1; lastKnownFileType = wrapper.framework; name = Accounts.framework; path = System/Library/Frameworks/Accounts.framework; sourceTree = SDKROOT; };
		CEBD3EA90FF1BA3B00C1396E /* Blog.h */ = {isa = PBXFileReference; fileEncoding = 4; lastKnownFileType = sourcecode.c.h; path = Blog.h; sourceTree = "<group>"; };
		CEBD3EAA0FF1BA3B00C1396E /* Blog.m */ = {isa = PBXFileReference; fileEncoding = 4; lastKnownFileType = sourcecode.c.objc; path = Blog.m; sourceTree = "<group>"; };
		D4972215061A4C21AD2CD5B8 /* libPods-WordPressTest.a */ = {isa = PBXFileReference; explicitFileType = archive.ar; includeInIndex = 0; path = "libPods-WordPressTest.a"; sourceTree = BUILT_PRODUCTS_DIR; };
		DA67DF58196D8F6A005B5BC8 /* WordPress 20.xcdatamodel */ = {isa = PBXFileReference; lastKnownFileType = wrapper.xcdatamodel; path = "WordPress 20.xcdatamodel"; sourceTree = "<group>"; };
		E100C6BA1741472F00AE48D8 /* WordPress-11-12.xcmappingmodel */ = {isa = PBXFileReference; lastKnownFileType = wrapper.xcmappingmodel; path = "WordPress-11-12.xcmappingmodel"; sourceTree = "<group>"; };
		E105E9CD1726955600C0D9E7 /* WPAccount.h */ = {isa = PBXFileReference; fileEncoding = 4; lastKnownFileType = sourcecode.c.h; path = WPAccount.h; sourceTree = "<group>"; };
		E105E9CE1726955600C0D9E7 /* WPAccount.m */ = {isa = PBXFileReference; fileEncoding = 4; lastKnownFileType = sourcecode.c.objc; path = WPAccount.m; sourceTree = "<group>"; };
		E10675C7183F82E900E5CE5C /* SettingsViewControllerTest.m */ = {isa = PBXFileReference; fileEncoding = 4; lastKnownFileType = sourcecode.c.objc; path = SettingsViewControllerTest.m; sourceTree = "<group>"; };
		E10675C9183FA78E00E5CE5C /* XCTest.framework */ = {isa = PBXFileReference; lastKnownFileType = wrapper.framework; name = XCTest.framework; path = Library/Frameworks/XCTest.framework; sourceTree = DEVELOPER_DIR; };
		E10B3651158F2D3F00419A93 /* QuartzCore.framework */ = {isa = PBXFileReference; includeInIndex = 1; lastKnownFileType = wrapper.framework; name = QuartzCore.framework; path = System/Library/Frameworks/QuartzCore.framework; sourceTree = SDKROOT; };
		E10B3653158F2D4500419A93 /* UIKit.framework */ = {isa = PBXFileReference; includeInIndex = 1; lastKnownFileType = wrapper.framework; name = UIKit.framework; path = System/Library/Frameworks/UIKit.framework; sourceTree = SDKROOT; };
		E10DB0061771926D00B7A0A3 /* GooglePlusActivity.h */ = {isa = PBXFileReference; fileEncoding = 4; lastKnownFileType = sourcecode.c.h; path = GooglePlusActivity.h; sourceTree = "<group>"; };
		E10DB0071771926D00B7A0A3 /* GooglePlusActivity.m */ = {isa = PBXFileReference; fileEncoding = 4; lastKnownFileType = sourcecode.c.objc; path = GooglePlusActivity.m; sourceTree = "<group>"; };
		E11330501A13BAA300D36D84 /* me-sites-with-jetpack.json */ = {isa = PBXFileReference; fileEncoding = 4; lastKnownFileType = text.json; path = "me-sites-with-jetpack.json"; sourceTree = "<group>"; };
		E114D798153D85A800984182 /* WPError.h */ = {isa = PBXFileReference; fileEncoding = 4; lastKnownFileType = sourcecode.c.h; path = WPError.h; sourceTree = "<group>"; };
		E114D799153D85A800984182 /* WPError.m */ = {isa = PBXFileReference; fileEncoding = 4; lastKnownFileType = sourcecode.c.objc; path = WPError.m; sourceTree = "<group>"; };
		E115F2D116776A2900CCF00D /* WordPress 8.xcdatamodel */ = {isa = PBXFileReference; lastKnownFileType = wrapper.xcdatamodel; path = "WordPress 8.xcdatamodel"; sourceTree = "<group>"; };
		E1225A4C147E6D2400B4F3A0 /* tr */ = {isa = PBXFileReference; lastKnownFileType = text.plist.strings; name = tr; path = tr.lproj/Localizable.strings; sourceTree = "<group>"; };
		E1225A4D147E6D2C00B4F3A0 /* id */ = {isa = PBXFileReference; lastKnownFileType = text.plist.strings; name = id; path = id.lproj/Localizable.strings; sourceTree = "<group>"; };
		E1249B3D19408C230035E895 /* CommentServiceRemote.h */ = {isa = PBXFileReference; fileEncoding = 4; lastKnownFileType = sourcecode.c.h; path = CommentServiceRemote.h; sourceTree = "<group>"; };
		E1249B4119408C910035E895 /* RemoteComment.h */ = {isa = PBXFileReference; fileEncoding = 4; lastKnownFileType = sourcecode.c.h; name = RemoteComment.h; path = "Remote Objects/RemoteComment.h"; sourceTree = "<group>"; };
		E1249B4219408C910035E895 /* RemoteComment.m */ = {isa = PBXFileReference; fileEncoding = 4; lastKnownFileType = sourcecode.c.objc; name = RemoteComment.m; path = "Remote Objects/RemoteComment.m"; sourceTree = "<group>"; };
		E1249B4419408D0F0035E895 /* CommentServiceRemoteXMLRPC.h */ = {isa = PBXFileReference; fileEncoding = 4; lastKnownFileType = sourcecode.c.h; path = CommentServiceRemoteXMLRPC.h; sourceTree = "<group>"; };
		E1249B4519408D0F0035E895 /* CommentServiceRemoteXMLRPC.m */ = {isa = PBXFileReference; fileEncoding = 4; lastKnownFileType = sourcecode.c.objc; path = CommentServiceRemoteXMLRPC.m; sourceTree = "<group>"; };
		E1249B471940AE550035E895 /* ServiceRemoteXMLRPC.h */ = {isa = PBXFileReference; lastKnownFileType = sourcecode.c.h; path = ServiceRemoteXMLRPC.h; sourceTree = "<group>"; };
		E1249B481940AE610035E895 /* ServiceRemoteREST.h */ = {isa = PBXFileReference; lastKnownFileType = sourcecode.c.h; path = ServiceRemoteREST.h; sourceTree = "<group>"; };
		E1249B491940AECC0035E895 /* CommentServiceRemoteREST.h */ = {isa = PBXFileReference; fileEncoding = 4; lastKnownFileType = sourcecode.c.h; path = CommentServiceRemoteREST.h; sourceTree = "<group>"; };
		E1249B4A1940AECC0035E895 /* CommentServiceRemoteREST.m */ = {isa = PBXFileReference; fileEncoding = 4; lastKnownFileType = sourcecode.c.objc; path = CommentServiceRemoteREST.m; sourceTree = "<group>"; };
		E125443D12BF5A7200D87A0A /* WordPress 2.xcdatamodel */ = {isa = PBXFileReference; lastKnownFileType = wrapper.xcdatamodel; path = "WordPress 2.xcdatamodel"; sourceTree = "<group>"; };
		E125445412BF5B3900D87A0A /* PostCategory.h */ = {isa = PBXFileReference; fileEncoding = 4; lastKnownFileType = sourcecode.c.h; path = PostCategory.h; sourceTree = "<group>"; };
		E125445512BF5B3900D87A0A /* PostCategory.m */ = {isa = PBXFileReference; fileEncoding = 4; lastKnownFileType = sourcecode.c.objc; path = PostCategory.m; sourceTree = "<group>"; };
		E125451612BF68F900D87A0A /* Page.h */ = {isa = PBXFileReference; fileEncoding = 4; lastKnownFileType = sourcecode.c.h; path = Page.h; sourceTree = "<group>"; };
		E125451712BF68F900D87A0A /* Page.m */ = {isa = PBXFileReference; fileEncoding = 4; lastKnownFileType = sourcecode.c.objc; path = Page.m; sourceTree = "<group>"; };
		E12963A8174654B2002E7744 /* ru */ = {isa = PBXFileReference; lastKnownFileType = text.plist.strings; name = ru; path = ru.lproj/Localizable.strings; sourceTree = "<group>"; };
		E12F95A51557C9C20067A653 /* zh-Hant */ = {isa = PBXFileReference; lastKnownFileType = text.plist.strings; name = "zh-Hant"; path = "zh-Hant.lproj/Localizable.strings"; sourceTree = "<group>"; };
		E12F95A61557CA210067A653 /* hu */ = {isa = PBXFileReference; lastKnownFileType = text.plist.strings; name = hu; path = hu.lproj/Localizable.strings; sourceTree = "<group>"; };
		E12F95A71557CA400067A653 /* pl */ = {isa = PBXFileReference; lastKnownFileType = text.plist.strings; name = pl; path = pl.lproj/Localizable.strings; sourceTree = "<group>"; };
		E131CB5116CACA6B004B0314 /* CoreText.framework */ = {isa = PBXFileReference; lastKnownFileType = wrapper.framework; name = CoreText.framework; path = System/Library/Frameworks/CoreText.framework; sourceTree = SDKROOT; };
		E131CB5316CACB05004B0314 /* libxml2.dylib */ = {isa = PBXFileReference; lastKnownFileType = "compiled.mach-o.dylib"; name = libxml2.dylib; path = usr/lib/libxml2.dylib; sourceTree = SDKROOT; };
		E131CB5516CACF1E004B0314 /* get-user-blogs_has-blog.json */ = {isa = PBXFileReference; fileEncoding = 4; lastKnownFileType = text.json; path = "get-user-blogs_has-blog.json"; sourceTree = "<group>"; };
		E131CB5716CACFB4004B0314 /* get-user-blogs_doesnt-have-blog.json */ = {isa = PBXFileReference; fileEncoding = 4; lastKnownFileType = text.json; path = "get-user-blogs_doesnt-have-blog.json"; sourceTree = "<group>"; };
		E133DB40137AE180003C0AF9 /* he */ = {isa = PBXFileReference; lastKnownFileType = text.plist.strings; name = he; path = he.lproj/Localizable.strings; sourceTree = "<group>"; };
		E13EB7A3157D230000885780 /* WordPressComApi.h */ = {isa = PBXFileReference; fileEncoding = 4; lastKnownFileType = sourcecode.c.h; path = WordPressComApi.h; sourceTree = "<group>"; };
		E13EB7A4157D230000885780 /* WordPressComApi.m */ = {isa = PBXFileReference; fileEncoding = 4; lastKnownFileType = sourcecode.c.objc; path = WordPressComApi.m; sourceTree = "<group>"; };
		E13F23C114FE84600081D9CC /* NSMutableDictionary+Helpers.h */ = {isa = PBXFileReference; fileEncoding = 4; lastKnownFileType = sourcecode.c.h; path = "NSMutableDictionary+Helpers.h"; sourceTree = "<group>"; };
		E13F23C214FE84600081D9CC /* NSMutableDictionary+Helpers.m */ = {isa = PBXFileReference; fileEncoding = 4; lastKnownFileType = sourcecode.c.objc; path = "NSMutableDictionary+Helpers.m"; sourceTree = "<group>"; };
		E1457202135EC85700C7BAD2 /* sv */ = {isa = PBXFileReference; lastKnownFileType = text.plist.strings; name = sv; path = sv.lproj/Localizable.strings; sourceTree = "<group>"; };
		E1472EF915344A2A00D08657 /* WordPress 5.xcdatamodel */ = {isa = PBXFileReference; lastKnownFileType = wrapper.xcdatamodel; path = "WordPress 5.xcdatamodel"; sourceTree = "<group>"; };
		E14932B4130427B300154804 /* Coordinate.h */ = {isa = PBXFileReference; fileEncoding = 4; lastKnownFileType = sourcecode.c.h; path = Coordinate.h; sourceTree = "<group>"; };
		E14932B5130427B300154804 /* Coordinate.m */ = {isa = PBXFileReference; fileEncoding = 4; lastKnownFileType = sourcecode.c.objc; path = Coordinate.m; sourceTree = "<group>"; };
		E149D64519349E69006A843D /* AccountServiceRemoteREST.h */ = {isa = PBXFileReference; fileEncoding = 4; lastKnownFileType = sourcecode.c.h; path = AccountServiceRemoteREST.h; sourceTree = "<group>"; };
		E149D64619349E69006A843D /* AccountServiceRemoteREST.m */ = {isa = PBXFileReference; fileEncoding = 4; lastKnownFileType = sourcecode.c.objc; path = AccountServiceRemoteREST.m; sourceTree = "<group>"; };
		E149D64719349E69006A843D /* AccountServiceRemoteXMLRPC.h */ = {isa = PBXFileReference; fileEncoding = 4; lastKnownFileType = sourcecode.c.h; path = AccountServiceRemoteXMLRPC.h; sourceTree = "<group>"; };
		E149D64819349E69006A843D /* AccountServiceRemoteXMLRPC.m */ = {isa = PBXFileReference; fileEncoding = 4; lastKnownFileType = sourcecode.c.objc; path = AccountServiceRemoteXMLRPC.m; sourceTree = "<group>"; };
		E149D64919349E69006A843D /* MediaServiceRemote.h */ = {isa = PBXFileReference; fileEncoding = 4; lastKnownFileType = sourcecode.c.h; path = MediaServiceRemote.h; sourceTree = "<group>"; };
		E149D64A19349E69006A843D /* MediaServiceRemoteREST.h */ = {isa = PBXFileReference; fileEncoding = 4; lastKnownFileType = sourcecode.c.h; path = MediaServiceRemoteREST.h; sourceTree = "<group>"; };
		E149D64B19349E69006A843D /* MediaServiceRemoteREST.m */ = {isa = PBXFileReference; fileEncoding = 4; lastKnownFileType = sourcecode.c.objc; path = MediaServiceRemoteREST.m; sourceTree = "<group>"; };
		E149D64C19349E69006A843D /* MediaServiceRemoteXMLRPC.h */ = {isa = PBXFileReference; fileEncoding = 4; lastKnownFileType = sourcecode.c.h; path = MediaServiceRemoteXMLRPC.h; sourceTree = "<group>"; };
		E149D64D19349E69006A843D /* MediaServiceRemoteXMLRPC.m */ = {isa = PBXFileReference; fileEncoding = 4; lastKnownFileType = sourcecode.c.objc; path = MediaServiceRemoteXMLRPC.m; sourceTree = "<group>"; };
		E14D65C717E09663007E3EA4 /* Social.framework */ = {isa = PBXFileReference; lastKnownFileType = wrapper.framework; name = Social.framework; path = System/Library/Frameworks/Social.framework; sourceTree = SDKROOT; };
		E15051C916CA5DDB00D3DDDC /* Blog+Jetpack.h */ = {isa = PBXFileReference; fileEncoding = 4; lastKnownFileType = sourcecode.c.h; path = "Blog+Jetpack.h"; sourceTree = "<group>"; };
		E15051CA16CA5DDB00D3DDDC /* Blog+Jetpack.m */ = {isa = PBXFileReference; fileEncoding = 4; lastKnownFileType = sourcecode.c.objc; path = "Blog+Jetpack.m"; sourceTree = "<group>"; };
		E150520B16CAC5C400D3DDDC /* BlogJetpackTest.m */ = {isa = PBXFileReference; fileEncoding = 4; lastKnownFileType = sourcecode.c.objc; path = BlogJetpackTest.m; sourceTree = "<group>"; };
		E150520D16CAC75A00D3DDDC /* CoreDataTestHelper.h */ = {isa = PBXFileReference; fileEncoding = 4; lastKnownFileType = sourcecode.c.h; path = CoreDataTestHelper.h; sourceTree = "<group>"; };
		E150520E16CAC75A00D3DDDC /* CoreDataTestHelper.m */ = {isa = PBXFileReference; fileEncoding = 4; lastKnownFileType = sourcecode.c.objc; path = CoreDataTestHelper.m; sourceTree = "<group>"; };
		E1523EB316D3B305002C5A36 /* InstapaperActivity.h */ = {isa = PBXFileReference; fileEncoding = 4; lastKnownFileType = sourcecode.c.h; path = InstapaperActivity.h; sourceTree = "<group>"; };
		E1523EB416D3B305002C5A36 /* InstapaperActivity.m */ = {isa = PBXFileReference; fileEncoding = 4; lastKnownFileType = sourcecode.c.objc; path = InstapaperActivity.m; sourceTree = "<group>"; };
		E1556CF0193F6FE900FC52EA /* CommentService.h */ = {isa = PBXFileReference; fileEncoding = 4; lastKnownFileType = sourcecode.c.h; path = CommentService.h; sourceTree = "<group>"; };
		E1556CF1193F6FE900FC52EA /* CommentService.m */ = {isa = PBXFileReference; fileEncoding = 4; lastKnownFileType = sourcecode.c.objc; path = CommentService.m; sourceTree = "<group>"; };
		E15618FB16DB8677006532C4 /* UIKitTestHelper.h */ = {isa = PBXFileReference; fileEncoding = 4; lastKnownFileType = sourcecode.c.h; path = UIKitTestHelper.h; sourceTree = "<group>"; };
		E15618FC16DB8677006532C4 /* UIKitTestHelper.m */ = {isa = PBXFileReference; fileEncoding = 4; lastKnownFileType = sourcecode.c.objc; path = UIKitTestHelper.m; sourceTree = "<group>"; };
		E15618FE16DBA983006532C4 /* xmlrpc-response-newpost.xml */ = {isa = PBXFileReference; fileEncoding = 4; lastKnownFileType = text.xml; path = "xmlrpc-response-newpost.xml"; sourceTree = "<group>"; };
		E156190016DBABDE006532C4 /* xmlrpc-response-getpost.xml */ = {isa = PBXFileReference; fileEncoding = 4; lastKnownFileType = text.xml; path = "xmlrpc-response-getpost.xml"; sourceTree = "<group>"; };
		E1634517183B733B005E967F /* WordPressComOAuthClient.h */ = {isa = PBXFileReference; fileEncoding = 4; lastKnownFileType = sourcecode.c.h; path = WordPressComOAuthClient.h; sourceTree = "<group>"; };
		E1634518183B733B005E967F /* WordPressComOAuthClient.m */ = {isa = PBXFileReference; fileEncoding = 4; lastKnownFileType = sourcecode.c.objc; path = WordPressComOAuthClient.m; sourceTree = "<group>"; };
		E167745A1377F24300EE44DD /* fr */ = {isa = PBXFileReference; lastKnownFileType = text.plist.strings; name = fr; path = fr.lproj/Localizable.strings; sourceTree = "<group>"; };
		E167745B1377F25500EE44DD /* nl */ = {isa = PBXFileReference; lastKnownFileType = text.plist.strings; name = nl; path = nl.lproj/Localizable.strings; sourceTree = "<group>"; };
		E167745C1377F26400EE44DD /* de */ = {isa = PBXFileReference; lastKnownFileType = text.plist.strings; name = de; path = de.lproj/Localizable.strings; sourceTree = "<group>"; };
		E167745D1377F26D00EE44DD /* hr */ = {isa = PBXFileReference; lastKnownFileType = text.plist.strings; name = hr; path = hr.lproj/Localizable.strings; sourceTree = "<group>"; };
		E16AB92A14D978240047A2E5 /* WordPressTest.xctest */ = {isa = PBXFileReference; explicitFileType = wrapper.cfbundle; includeInIndex = 0; path = WordPressTest.xctest; sourceTree = BUILT_PRODUCTS_DIR; };
		E16AB93114D978240047A2E5 /* WordPressTest-Info.plist */ = {isa = PBXFileReference; lastKnownFileType = text.plist.xml; path = "WordPressTest-Info.plist"; sourceTree = "<group>"; };
		E16AB93314D978240047A2E5 /* en */ = {isa = PBXFileReference; lastKnownFileType = text.plist.strings; name = en; path = en.lproj/InfoPlist.strings; sourceTree = "<group>"; };
		E16AB93814D978240047A2E5 /* WordPressTest-Prefix.pch */ = {isa = PBXFileReference; lastKnownFileType = sourcecode.c.h; path = "WordPressTest-Prefix.pch"; sourceTree = "<group>"; };
		E1756DD41694560100D9EC00 /* WordPressComApiCredentials.h */ = {isa = PBXFileReference; fileEncoding = 4; lastKnownFileType = sourcecode.c.h; path = WordPressComApiCredentials.h; sourceTree = "<group>"; };
		E1756DD51694560100D9EC00 /* WordPressComApiCredentials.m */ = {isa = PBXFileReference; fileEncoding = 4; lastKnownFileType = sourcecode.c.objc; path = WordPressComApiCredentials.m; sourceTree = "<group>"; };
		E1756E621694A08200D9EC00 /* gencredentials.rb */ = {isa = PBXFileReference; explicitFileType = text.script.ruby; path = gencredentials.rb; sourceTree = "<group>"; };
		E17B98E7171FFB450073E30D /* WordPress 11.xcdatamodel */ = {isa = PBXFileReference; lastKnownFileType = wrapper.xcdatamodel; path = "WordPress 11.xcdatamodel"; sourceTree = "<group>"; };
		E17BE7A9134DEC12007285FD /* ja */ = {isa = PBXFileReference; lastKnownFileType = text.plist.strings; name = ja; path = ja.lproj/Localizable.strings; sourceTree = "<group>"; };
		E18165FC14E4428B006CE885 /* loader.html */ = {isa = PBXFileReference; fileEncoding = 4; lastKnownFileType = text.html; name = loader.html; path = Resources/HTML/loader.html; sourceTree = "<group>"; };
		E183BD7217621D85000B0822 /* WPCookie.h */ = {isa = PBXFileReference; fileEncoding = 4; lastKnownFileType = sourcecode.c.h; path = WPCookie.h; sourceTree = "<group>"; };
		E183BD7317621D86000B0822 /* WPCookie.m */ = {isa = PBXFileReference; fileEncoding = 4; lastKnownFileType = sourcecode.c.objc; path = WPCookie.m; sourceTree = "<group>"; };
		E1863F9A1355E0AB0031BBC8 /* pt */ = {isa = PBXFileReference; lastKnownFileType = text.plist.strings; name = pt; path = pt.lproj/Localizable.strings; sourceTree = "<group>"; };
		E1874BFE161C5DBC0058BDC4 /* WordPress 7.xcdatamodel */ = {isa = PBXFileReference; lastKnownFileType = wrapper.xcdatamodel; path = "WordPress 7.xcdatamodel"; sourceTree = "<group>"; };
		E18D8AE21397C51A00000861 /* zh-Hans */ = {isa = PBXFileReference; lastKnownFileType = text.plist.strings; name = "zh-Hans"; path = "zh-Hans.lproj/Localizable.strings"; sourceTree = "<group>"; };
		E18D8AE41397C54E00000861 /* nb */ = {isa = PBXFileReference; lastKnownFileType = text.plist.strings; name = nb; path = nb.lproj/Localizable.strings; sourceTree = "<group>"; };
		E18EE94919349EAE00B0A40C /* AccountServiceRemote.h */ = {isa = PBXFileReference; fileEncoding = 4; lastKnownFileType = sourcecode.c.h; path = AccountServiceRemote.h; sourceTree = "<group>"; };
		E18EE94C19349EBA00B0A40C /* BlogServiceRemote.h */ = {isa = PBXFileReference; fileEncoding = 4; lastKnownFileType = sourcecode.c.h; path = BlogServiceRemote.h; sourceTree = "<group>"; };
		E18EE94D19349EBA00B0A40C /* BlogServiceRemote.m */ = {isa = PBXFileReference; fileEncoding = 4; lastKnownFileType = sourcecode.c.objc; path = BlogServiceRemote.m; sourceTree = "<group>"; };
		E18EE94F19349EC300B0A40C /* ReaderTopicServiceRemote.h */ = {isa = PBXFileReference; fileEncoding = 4; lastKnownFileType = sourcecode.c.h; path = ReaderTopicServiceRemote.h; sourceTree = "<group>"; };
		E18EE95019349EC300B0A40C /* ReaderTopicServiceRemote.m */ = {isa = PBXFileReference; fileEncoding = 4; lastKnownFileType = sourcecode.c.objc; path = ReaderTopicServiceRemote.m; sourceTree = "<group>"; };
		E19853331755E461001CC6D5 /* da */ = {isa = PBXFileReference; lastKnownFileType = text.plist.strings; name = da; path = da.lproj/Localizable.strings; sourceTree = "<group>"; };
		E19853341755E4B3001CC6D5 /* ko */ = {isa = PBXFileReference; lastKnownFileType = text.plist.strings; name = ko; path = ko.lproj/Localizable.strings; sourceTree = "<group>"; };
		E19BF8F913CC69E7004753FE /* WordPress 3.xcdatamodel */ = {isa = PBXFileReference; lastKnownFileType = wrapper.xcdatamodel; path = "WordPress 3.xcdatamodel"; sourceTree = "<group>"; };
		E19DF740141F7BDD000002F3 /* libz.dylib */ = {isa = PBXFileReference; includeInIndex = 1; lastKnownFileType = "compiled.mach-o.dylib"; name = libz.dylib; path = usr/lib/libz.dylib; sourceTree = SDKROOT; };
		E1A03EE017422DCD0085D192 /* BlogToAccount.h */ = {isa = PBXFileReference; fileEncoding = 4; lastKnownFileType = sourcecode.c.h; path = BlogToAccount.h; sourceTree = "<group>"; };
		E1A03EE117422DCE0085D192 /* BlogToAccount.m */ = {isa = PBXFileReference; fileEncoding = 4; lastKnownFileType = sourcecode.c.objc; path = BlogToAccount.m; sourceTree = "<group>"; };
		E1A03F46174283DF0085D192 /* BlogToJetpackAccount.h */ = {isa = PBXFileReference; fileEncoding = 4; lastKnownFileType = sourcecode.c.h; path = BlogToJetpackAccount.h; sourceTree = "<group>"; };
		E1A03F47174283E00085D192 /* BlogToJetpackAccount.m */ = {isa = PBXFileReference; fileEncoding = 4; lastKnownFileType = sourcecode.c.objc; path = BlogToJetpackAccount.m; sourceTree = "<group>"; };
		E1A0FAE5162F11CE0063B098 /* UIDevice+Helpers.h */ = {isa = PBXFileReference; fileEncoding = 4; lastKnownFileType = sourcecode.c.h; lineEnding = 0; path = "UIDevice+Helpers.h"; sourceTree = "<group>"; xcLanguageSpecificationIdentifier = xcode.lang.objcpp; };
		E1A0FAE6162F11CE0063B098 /* UIDevice+Helpers.m */ = {isa = PBXFileReference; fileEncoding = 4; lastKnownFileType = sourcecode.c.objc; lineEnding = 0; path = "UIDevice+Helpers.m"; sourceTree = "<group>"; xcLanguageSpecificationIdentifier = xcode.lang.objc; };
		E1A386C714DB05C300954CF8 /* AVFoundation.framework */ = {isa = PBXFileReference; includeInIndex = 1; lastKnownFileType = wrapper.framework; name = AVFoundation.framework; path = System/Library/Frameworks/AVFoundation.framework; sourceTree = SDKROOT; };
		E1A386C914DB05F700954CF8 /* CoreMedia.framework */ = {isa = PBXFileReference; includeInIndex = 1; lastKnownFileType = wrapper.framework; name = CoreMedia.framework; path = System/Library/Frameworks/CoreMedia.framework; sourceTree = SDKROOT; };
		E1A38C921581879D00439E55 /* WPTableViewControllerSubclass.h */ = {isa = PBXFileReference; lastKnownFileType = sourcecode.c.h; path = WPTableViewControllerSubclass.h; sourceTree = "<group>"; };
		E1A6DBD619DC7D080071AC1E /* RemotePostCategory.h */ = {isa = PBXFileReference; fileEncoding = 4; lastKnownFileType = sourcecode.c.h; name = RemotePostCategory.h; path = "Remote Objects/RemotePostCategory.h"; sourceTree = "<group>"; };
		E1A6DBD719DC7D080071AC1E /* RemotePostCategory.m */ = {isa = PBXFileReference; fileEncoding = 4; lastKnownFileType = sourcecode.c.objc; name = RemotePostCategory.m; path = "Remote Objects/RemotePostCategory.m"; sourceTree = "<group>"; };
		E1A6DBD819DC7D080071AC1E /* RemotePost.h */ = {isa = PBXFileReference; fileEncoding = 4; lastKnownFileType = sourcecode.c.h; name = RemotePost.h; path = "Remote Objects/RemotePost.h"; sourceTree = "<group>"; };
		E1A6DBD919DC7D080071AC1E /* RemotePost.m */ = {isa = PBXFileReference; fileEncoding = 4; lastKnownFileType = sourcecode.c.objc; name = RemotePost.m; path = "Remote Objects/RemotePost.m"; sourceTree = "<group>"; };
		E1A6DBDC19DC7D140071AC1E /* PostServiceRemote.h */ = {isa = PBXFileReference; fileEncoding = 4; lastKnownFileType = sourcecode.c.h; path = PostServiceRemote.h; sourceTree = "<group>"; };
		E1A6DBDD19DC7D140071AC1E /* PostServiceRemoteREST.h */ = {isa = PBXFileReference; fileEncoding = 4; lastKnownFileType = sourcecode.c.h; path = PostServiceRemoteREST.h; sourceTree = "<group>"; };
		E1A6DBDE19DC7D140071AC1E /* PostServiceRemoteREST.m */ = {isa = PBXFileReference; fileEncoding = 4; lastKnownFileType = sourcecode.c.objc; path = PostServiceRemoteREST.m; sourceTree = "<group>"; };
		E1A6DBDF19DC7D140071AC1E /* PostServiceRemoteXMLRPC.h */ = {isa = PBXFileReference; fileEncoding = 4; lastKnownFileType = sourcecode.c.h; path = PostServiceRemoteXMLRPC.h; sourceTree = "<group>"; };
		E1A6DBE019DC7D140071AC1E /* PostServiceRemoteXMLRPC.m */ = {isa = PBXFileReference; fileEncoding = 4; lastKnownFileType = sourcecode.c.objc; path = PostServiceRemoteXMLRPC.m; sourceTree = "<group>"; };
		E1A6DBE319DC7D230071AC1E /* PostService.h */ = {isa = PBXFileReference; fileEncoding = 4; lastKnownFileType = sourcecode.c.h; path = PostService.h; sourceTree = "<group>"; };
		E1A6DBE419DC7D230071AC1E /* PostService.m */ = {isa = PBXFileReference; fileEncoding = 4; lastKnownFileType = sourcecode.c.objc; lineEnding = 0; path = PostService.m; sourceTree = "<group>"; xcLanguageSpecificationIdentifier = xcode.lang.objc; };
		E1AB07AB1578D34300D6AD64 /* SettingsViewController.h */ = {isa = PBXFileReference; fileEncoding = 4; lastKnownFileType = sourcecode.c.h; path = SettingsViewController.h; sourceTree = "<group>"; };
		E1AB07AC1578D34300D6AD64 /* SettingsViewController.m */ = {isa = PBXFileReference; fileEncoding = 4; lastKnownFileType = sourcecode.c.objc; lineEnding = 0; path = SettingsViewController.m; sourceTree = "<group>"; xcLanguageSpecificationIdentifier = xcode.lang.objc; };
		E1B289D919F7AF7000DB0707 /* RemoteBlog.h */ = {isa = PBXFileReference; fileEncoding = 4; lastKnownFileType = sourcecode.c.h; name = RemoteBlog.h; path = "Remote Objects/RemoteBlog.h"; sourceTree = "<group>"; };
		E1B289DA19F7AF7000DB0707 /* RemoteBlog.m */ = {isa = PBXFileReference; fileEncoding = 4; lastKnownFileType = sourcecode.c.objc; name = RemoteBlog.m; path = "Remote Objects/RemoteBlog.m"; sourceTree = "<group>"; };
		E1B4A9DF12FC8B1000EB3F67 /* EGORefreshTableHeaderView.h */ = {isa = PBXFileReference; fileEncoding = 4; lastKnownFileType = sourcecode.c.h; path = EGORefreshTableHeaderView.h; sourceTree = "<group>"; };
		E1B4A9E012FC8B1000EB3F67 /* EGORefreshTableHeaderView.m */ = {isa = PBXFileReference; fileEncoding = 4; lastKnownFileType = sourcecode.c.objc; path = EGORefreshTableHeaderView.m; sourceTree = "<group>"; };
		E1B62A7913AA61A100A6FCA4 /* WPWebViewController.h */ = {isa = PBXFileReference; fileEncoding = 4; lastKnownFileType = sourcecode.c.h; path = WPWebViewController.h; sourceTree = "<group>"; };
		E1B62A7A13AA61A100A6FCA4 /* WPWebViewController.m */ = {isa = PBXFileReference; fileEncoding = 4; lastKnownFileType = sourcecode.c.objc; path = WPWebViewController.m; sourceTree = "<group>"; };
		E1C807471696F72E00E545A6 /* WordPress 9.xcdatamodel */ = {isa = PBXFileReference; lastKnownFileType = wrapper.xcdatamodel; path = "WordPress 9.xcdatamodel"; sourceTree = "<group>"; };
		E1CCFB32175D624F0016BD8A /* Crashlytics.framework */ = {isa = PBXFileReference; lastKnownFileType = wrapper.framework; path = Crashlytics.framework; sourceTree = "<group>"; };
		E1D04D7C19374CFE002FADD7 /* BlogServiceRemoteXMLRPC.h */ = {isa = PBXFileReference; fileEncoding = 4; lastKnownFileType = sourcecode.c.h; path = BlogServiceRemoteXMLRPC.h; sourceTree = "<group>"; };
		E1D04D7D19374CFE002FADD7 /* BlogServiceRemoteXMLRPC.m */ = {isa = PBXFileReference; fileEncoding = 4; lastKnownFileType = sourcecode.c.objc; path = BlogServiceRemoteXMLRPC.m; sourceTree = "<group>"; };
		E1D04D8219374F2C002FADD7 /* BlogServiceRemoteREST.h */ = {isa = PBXFileReference; fileEncoding = 4; lastKnownFileType = sourcecode.c.h; path = BlogServiceRemoteREST.h; sourceTree = "<group>"; };
		E1D04D8319374F2C002FADD7 /* BlogServiceRemoteREST.m */ = {isa = PBXFileReference; fileEncoding = 4; lastKnownFileType = sourcecode.c.objc; path = BlogServiceRemoteREST.m; sourceTree = "<group>"; };
		E1D062D2177C685700644185 /* ContentActionButton.h */ = {isa = PBXFileReference; lastKnownFileType = sourcecode.c.h; path = ContentActionButton.h; sourceTree = "<group>"; };
		E1D062D3177C685700644185 /* ContentActionButton.m */ = {isa = PBXFileReference; lastKnownFileType = sourcecode.c.objc; path = ContentActionButton.m; sourceTree = "<group>"; };
		E1D086E0194214C600F0CC19 /* NSDate+WordPressJSON.h */ = {isa = PBXFileReference; fileEncoding = 4; lastKnownFileType = sourcecode.c.h; path = "NSDate+WordPressJSON.h"; sourceTree = "<group>"; };
		E1D086E1194214C600F0CC19 /* NSDate+WordPressJSON.m */ = {isa = PBXFileReference; fileEncoding = 4; lastKnownFileType = sourcecode.c.objc; path = "NSDate+WordPressJSON.m"; sourceTree = "<group>"; };
		E1D0D81416D3B86800E33F4C /* SafariActivity.h */ = {isa = PBXFileReference; fileEncoding = 4; lastKnownFileType = sourcecode.c.h; path = SafariActivity.h; sourceTree = "<group>"; };
		E1D0D81516D3B86800E33F4C /* SafariActivity.m */ = {isa = PBXFileReference; fileEncoding = 4; lastKnownFileType = sourcecode.c.objc; path = SafariActivity.m; sourceTree = "<group>"; };
		E1D0D81F16D3D19200E33F4C /* PocketAPI+NSOperation.h */ = {isa = PBXFileReference; fileEncoding = 4; lastKnownFileType = sourcecode.c.h; path = "PocketAPI+NSOperation.h"; sourceTree = "<group>"; };
		E1D0D82016D3D19200E33F4C /* PocketAPI.h */ = {isa = PBXFileReference; fileEncoding = 4; lastKnownFileType = sourcecode.c.h; path = PocketAPI.h; sourceTree = "<group>"; };
		E1D0D82116D3D19200E33F4C /* PocketAPI.m */ = {isa = PBXFileReference; fileEncoding = 4; lastKnownFileType = sourcecode.c.objc; path = PocketAPI.m; sourceTree = "<group>"; };
		E1D0D82216D3D19200E33F4C /* PocketAPILogin.h */ = {isa = PBXFileReference; fileEncoding = 4; lastKnownFileType = sourcecode.c.h; path = PocketAPILogin.h; sourceTree = "<group>"; };
		E1D0D82316D3D19200E33F4C /* PocketAPILogin.m */ = {isa = PBXFileReference; fileEncoding = 4; lastKnownFileType = sourcecode.c.objc; path = PocketAPILogin.m; sourceTree = "<group>"; };
		E1D0D82416D3D19200E33F4C /* PocketAPIOperation.h */ = {isa = PBXFileReference; fileEncoding = 4; lastKnownFileType = sourcecode.c.h; path = PocketAPIOperation.h; sourceTree = "<group>"; };
		E1D0D82516D3D19200E33F4C /* PocketAPIOperation.m */ = {isa = PBXFileReference; fileEncoding = 4; lastKnownFileType = sourcecode.c.objc; path = PocketAPIOperation.m; sourceTree = "<group>"; };
		E1D0D82616D3D19200E33F4C /* PocketAPITypes.h */ = {isa = PBXFileReference; fileEncoding = 4; lastKnownFileType = sourcecode.c.h; path = PocketAPITypes.h; sourceTree = "<group>"; };
		E1D0D84516D3D2EA00E33F4C /* PocketActivity.h */ = {isa = PBXFileReference; fileEncoding = 4; lastKnownFileType = sourcecode.c.h; path = PocketActivity.h; sourceTree = "<group>"; };
		E1D0D84616D3D2EA00E33F4C /* PocketActivity.m */ = {isa = PBXFileReference; fileEncoding = 4; lastKnownFileType = sourcecode.c.objc; path = PocketActivity.m; sourceTree = "<group>"; };
		E1D91455134A853D0089019C /* en */ = {isa = PBXFileReference; lastKnownFileType = text.plist.strings; name = en; path = en.lproj/Localizable.strings; sourceTree = "<group>"; };
		E1D91457134A854A0089019C /* es */ = {isa = PBXFileReference; lastKnownFileType = text.plist.strings; name = es; path = es.lproj/Localizable.strings; sourceTree = "<group>"; };
		E1D95EB617A28F5E00A3E9F3 /* WPActivityDefaults.h */ = {isa = PBXFileReference; fileEncoding = 4; lastKnownFileType = sourcecode.c.h; path = WPActivityDefaults.h; sourceTree = "<group>"; };
		E1D95EB717A28F5E00A3E9F3 /* WPActivityDefaults.m */ = {isa = PBXFileReference; fileEncoding = 4; lastKnownFileType = sourcecode.c.objc; path = WPActivityDefaults.m; sourceTree = "<group>"; };
		E1DF5DF919E7CFAE004E70D5 /* PostCategoryServiceRemoteREST.h */ = {isa = PBXFileReference; fileEncoding = 4; lastKnownFileType = sourcecode.c.h; path = PostCategoryServiceRemoteREST.h; sourceTree = "<group>"; };
		E1DF5DFA19E7CFAE004E70D5 /* PostCategoryServiceRemoteREST.m */ = {isa = PBXFileReference; fileEncoding = 4; lastKnownFileType = sourcecode.c.objc; path = PostCategoryServiceRemoteREST.m; sourceTree = "<group>"; };
		E1DF5DFB19E7CFAE004E70D5 /* PostCategoryServiceRemoteXMLRPC.h */ = {isa = PBXFileReference; fileEncoding = 4; lastKnownFileType = sourcecode.c.h; path = PostCategoryServiceRemoteXMLRPC.h; sourceTree = "<group>"; };
		E1DF5DFC19E7CFAE004E70D5 /* PostCategoryServiceRemoteXMLRPC.m */ = {isa = PBXFileReference; fileEncoding = 4; lastKnownFileType = sourcecode.c.objc; path = PostCategoryServiceRemoteXMLRPC.m; sourceTree = "<group>"; };
		E1E4CE0517739FAB00430844 /* test-image.jpg */ = {isa = PBXFileReference; lastKnownFileType = image.jpeg; path = "test-image.jpg"; sourceTree = "<group>"; };
		E1E4CE091773C59B00430844 /* WPAvatarSource.h */ = {isa = PBXFileReference; fileEncoding = 4; lastKnownFileType = sourcecode.c.h; path = WPAvatarSource.h; sourceTree = "<group>"; };
		E1E4CE0A1773C59B00430844 /* WPAvatarSource.m */ = {isa = PBXFileReference; fileEncoding = 4; lastKnownFileType = sourcecode.c.objc; path = WPAvatarSource.m; sourceTree = "<group>"; };
		E1E4CE0C177439D100430844 /* WPAvatarSourceTest.m */ = {isa = PBXFileReference; fileEncoding = 4; lastKnownFileType = sourcecode.c.objc; path = WPAvatarSourceTest.m; sourceTree = "<group>"; };
		E1E4CE0E1774531500430844 /* misteryman.jpg */ = {isa = PBXFileReference; lastKnownFileType = image.jpeg; path = misteryman.jpg; sourceTree = "<group>"; };
		E1E977BC17B0FA9A00AFB867 /* th */ = {isa = PBXFileReference; lastKnownFileType = text.plist.strings; name = th; path = th.lproj/Localizable.strings; sourceTree = "<group>"; };
		E1F5A1BA1771C90A00E0495F /* WPTableImageSource.h */ = {isa = PBXFileReference; fileEncoding = 4; lastKnownFileType = sourcecode.c.h; path = WPTableImageSource.h; sourceTree = "<group>"; };
		E1F5A1BB1771C90A00E0495F /* WPTableImageSource.m */ = {isa = PBXFileReference; fileEncoding = 4; lastKnownFileType = sourcecode.c.objc; path = WPTableImageSource.m; sourceTree = "<group>"; };
		E1F80823146420B000726BC7 /* UIImageView+Gravatar.h */ = {isa = PBXFileReference; fileEncoding = 4; lastKnownFileType = sourcecode.c.h; path = "UIImageView+Gravatar.h"; sourceTree = "<group>"; };
		E1F80824146420B000726BC7 /* UIImageView+Gravatar.m */ = {isa = PBXFileReference; fileEncoding = 4; lastKnownFileType = sourcecode.c.objc; path = "UIImageView+Gravatar.m"; sourceTree = "<group>"; };
		E1FC3DB313C7788700F6B60F /* WPWebViewController~ipad.xib */ = {isa = PBXFileReference; fileEncoding = 4; lastKnownFileType = file.xib; name = "WPWebViewController~ipad.xib"; path = "Resources-iPad/WPWebViewController~ipad.xib"; sourceTree = "<group>"; };
		E23EEC5C185A72C100F4DE2A /* WPContentCell.h */ = {isa = PBXFileReference; fileEncoding = 4; lastKnownFileType = sourcecode.c.h; path = WPContentCell.h; sourceTree = "<group>"; };
		E23EEC5D185A72C100F4DE2A /* WPContentCell.m */ = {isa = PBXFileReference; fileEncoding = 4; lastKnownFileType = sourcecode.c.objc; path = WPContentCell.m; sourceTree = "<group>"; };
		E240859A183D82AE002EB0EF /* WPAnimatedBox.h */ = {isa = PBXFileReference; fileEncoding = 4; lastKnownFileType = sourcecode.c.h; path = WPAnimatedBox.h; sourceTree = "<group>"; };
		E240859B183D82AE002EB0EF /* WPAnimatedBox.m */ = {isa = PBXFileReference; fileEncoding = 4; lastKnownFileType = sourcecode.c.objc; path = WPAnimatedBox.m; sourceTree = "<group>"; };
		E2AA87A318523E5300886693 /* UIView+Subviews.h */ = {isa = PBXFileReference; fileEncoding = 4; lastKnownFileType = sourcecode.c.h; path = "UIView+Subviews.h"; sourceTree = "<group>"; };
		E2AA87A418523E5300886693 /* UIView+Subviews.m */ = {isa = PBXFileReference; fileEncoding = 4; lastKnownFileType = sourcecode.c.objc; path = "UIView+Subviews.m"; sourceTree = "<group>"; };
		E2DA78041864B11D007BA447 /* WPFixedWidthScrollView.h */ = {isa = PBXFileReference; fileEncoding = 4; lastKnownFileType = sourcecode.c.h; path = WPFixedWidthScrollView.h; sourceTree = "<group>"; };
		E2DA78051864B11E007BA447 /* WPFixedWidthScrollView.m */ = {isa = PBXFileReference; fileEncoding = 4; lastKnownFileType = sourcecode.c.objc; path = WPFixedWidthScrollView.m; sourceTree = "<group>"; };
		E2E7EB44185FB140004F5E72 /* WPBlogSelectorButton.h */ = {isa = PBXFileReference; fileEncoding = 4; lastKnownFileType = sourcecode.c.h; path = WPBlogSelectorButton.h; sourceTree = "<group>"; };
		E2E7EB45185FB140004F5E72 /* WPBlogSelectorButton.m */ = {isa = PBXFileReference; fileEncoding = 4; lastKnownFileType = sourcecode.c.objc; path = WPBlogSelectorButton.m; sourceTree = "<group>"; };
		EC4696FD0EA75D460040EE8E /* PagesViewController.h */ = {isa = PBXFileReference; fileEncoding = 4; lastKnownFileType = sourcecode.c.h; path = PagesViewController.h; sourceTree = "<group>"; };
		EC4696FE0EA75D460040EE8E /* PagesViewController.m */ = {isa = PBXFileReference; fileEncoding = 4; lastKnownFileType = sourcecode.c.objc; path = PagesViewController.m; sourceTree = "<group>"; };
		F1564E5A18946087009F8F97 /* NSStringHelpersTest.m */ = {isa = PBXFileReference; fileEncoding = 4; lastKnownFileType = sourcecode.c.objc; path = NSStringHelpersTest.m; sourceTree = "<group>"; };
		FD0D42C11499F31700F5E115 /* WordPress 4.xcdatamodel */ = {isa = PBXFileReference; lastKnownFileType = wrapper.xcdatamodel; path = "WordPress 4.xcdatamodel"; sourceTree = "<group>"; };
		FD21397E13128C5300099582 /* libiconv.dylib */ = {isa = PBXFileReference; includeInIndex = 1; lastKnownFileType = "compiled.mach-o.dylib"; name = libiconv.dylib; path = usr/lib/libiconv.dylib; sourceTree = SDKROOT; };
		FD374343156CF4B800BAB5B5 /* WordPress 6.xcdatamodel */ = {isa = PBXFileReference; lastKnownFileType = wrapper.xcdatamodel; path = "WordPress 6.xcdatamodel"; sourceTree = "<group>"; };
		FD3D6D2B1349F5D30061136A /* ImageIO.framework */ = {isa = PBXFileReference; includeInIndex = 1; lastKnownFileType = wrapper.framework; name = ImageIO.framework; path = System/Library/Frameworks/ImageIO.framework; sourceTree = SDKROOT; };
		FD75DDAB15B021C70043F12C /* UIViewController+Rotation.h */ = {isa = PBXFileReference; fileEncoding = 4; lastKnownFileType = sourcecode.c.h; path = "UIViewController+Rotation.h"; sourceTree = "<group>"; };
		FD75DDAC15B021C80043F12C /* UIViewController+Rotation.m */ = {isa = PBXFileReference; fileEncoding = 4; lastKnownFileType = sourcecode.c.objc; path = "UIViewController+Rotation.m"; sourceTree = "<group>"; };
		FD9A948A12FAEA2300438F94 /* DateUtils.h */ = {isa = PBXFileReference; fileEncoding = 4; lastKnownFileType = sourcecode.c.h; path = DateUtils.h; sourceTree = "<group>"; };
		FD9A948B12FAEA2300438F94 /* DateUtils.m */ = {isa = PBXFileReference; fileEncoding = 4; lastKnownFileType = sourcecode.c.objc; path = DateUtils.m; sourceTree = "<group>"; };
		FDCB9A89134B75B900E5C776 /* it */ = {isa = PBXFileReference; lastKnownFileType = text.plist.strings; name = it; path = it.lproj/Localizable.strings; sourceTree = "<group>"; };
		FDFB011916B1EA1C00F589A8 /* WordPress 10.xcdatamodel */ = {isa = PBXFileReference; lastKnownFileType = wrapper.xcdatamodel; path = "WordPress 10.xcdatamodel"; sourceTree = "<group>"; };
		FF0AAE081A1509C50089841D /* WPProgressTableViewCell.h */ = {isa = PBXFileReference; fileEncoding = 4; lastKnownFileType = sourcecode.c.h; path = WPProgressTableViewCell.h; sourceTree = "<group>"; };
		FF0AAE091A150A560089841D /* WPProgressTableViewCell.m */ = {isa = PBXFileReference; fileEncoding = 4; lastKnownFileType = sourcecode.c.objc; path = WPProgressTableViewCell.m; sourceTree = "<group>"; };
		FF0AAE0B1A16550D0089841D /* WPMediaProgressTableViewController.h */ = {isa = PBXFileReference; fileEncoding = 4; lastKnownFileType = sourcecode.c.h; path = WPMediaProgressTableViewController.h; sourceTree = "<group>"; };
		FF0AAE0C1A16550D0089841D /* WPMediaProgressTableViewController.m */ = {isa = PBXFileReference; fileEncoding = 4; lastKnownFileType = sourcecode.c.objc; path = WPMediaProgressTableViewController.m; sourceTree = "<group>"; };
		FF28B3EF1AEB251200E11AAE /* InfoPListTranslator.h */ = {isa = PBXFileReference; fileEncoding = 4; lastKnownFileType = sourcecode.c.h; path = InfoPListTranslator.h; sourceTree = "<group>"; };
		FF28B3F01AEB251200E11AAE /* InfoPListTranslator.m */ = {isa = PBXFileReference; fileEncoding = 4; lastKnownFileType = sourcecode.c.objc; path = InfoPListTranslator.m; sourceTree = "<group>"; };
		FF3674131AD32CE100F24857 /* WPVideoOptimizer.h */ = {isa = PBXFileReference; fileEncoding = 4; lastKnownFileType = sourcecode.c.h; path = WPVideoOptimizer.h; sourceTree = "<group>"; };
		FF3674141AD32CE100F24857 /* WPVideoOptimizer.m */ = {isa = PBXFileReference; fileEncoding = 4; lastKnownFileType = sourcecode.c.objc; path = WPVideoOptimizer.m; sourceTree = "<group>"; };
		FF3DD6BD19F2B6B3003A52CB /* RemoteMedia.m */ = {isa = PBXFileReference; fileEncoding = 4; lastKnownFileType = sourcecode.c.objc; name = RemoteMedia.m; path = "Remote Objects/RemoteMedia.m"; sourceTree = "<group>"; };
		FF3DD6BF19F2B77A003A52CB /* RemoteMedia.h */ = {isa = PBXFileReference; lastKnownFileType = sourcecode.c.h; name = RemoteMedia.h; path = "Remote Objects/RemoteMedia.h"; sourceTree = "<group>"; };
		FFAB7CAF1A0BD83A00765942 /* WPAssetExporter.h */ = {isa = PBXFileReference; fileEncoding = 4; lastKnownFileType = sourcecode.c.h; path = WPAssetExporter.h; sourceTree = "<group>"; };
		FFAB7CB01A0BD83A00765942 /* WPAssetExporter.m */ = {isa = PBXFileReference; fileEncoding = 4; lastKnownFileType = sourcecode.c.objc; path = WPAssetExporter.m; sourceTree = "<group>"; };
		FFAC890E1A96A85800CC06AC /* NSProcessInfo+Util.h */ = {isa = PBXFileReference; fileEncoding = 4; lastKnownFileType = sourcecode.c.h; path = "NSProcessInfo+Util.h"; sourceTree = "<group>"; };
		FFAC890F1A96A85800CC06AC /* NSProcessInfo+Util.m */ = {isa = PBXFileReference; fileEncoding = 4; lastKnownFileType = sourcecode.c.objc; path = "NSProcessInfo+Util.m"; sourceTree = "<group>"; };
		FFB7B81C1A0012E80032E723 /* WordPressTestCredentials.m */ = {isa = PBXFileReference; fileEncoding = 4; lastKnownFileType = sourcecode.c.objc; path = WordPressTestCredentials.m; sourceTree = "<group>"; };
		FFB7B81D1A0012E80032E723 /* WordPressComApiCredentials.m */ = {isa = PBXFileReference; fileEncoding = 4; lastKnownFileType = sourcecode.c.objc; path = WordPressComApiCredentials.m; sourceTree = "<group>"; };
		FFF96F8219EBE7FB00DFC821 /* UITests.xctest */ = {isa = PBXFileReference; explicitFileType = wrapper.cfbundle; includeInIndex = 0; path = UITests.xctest; sourceTree = BUILT_PRODUCTS_DIR; };
		FFF96F8519EBE7FB00DFC821 /* Info.plist */ = {isa = PBXFileReference; lastKnownFileType = text.plist.xml; path = Info.plist; sourceTree = "<group>"; };
		FFF96F8F19EBE81F00DFC821 /* CommentsTests.m */ = {isa = PBXFileReference; fileEncoding = 4; lastKnownFileType = sourcecode.c.objc; path = CommentsTests.m; sourceTree = "<group>"; };
		FFF96F9019EBE81F00DFC821 /* gencredentials.rb */ = {isa = PBXFileReference; fileEncoding = 4; lastKnownFileType = text.script.ruby; path = gencredentials.rb; sourceTree = "<group>"; };
		FFF96F9119EBE81F00DFC821 /* LoginTests.m */ = {isa = PBXFileReference; fileEncoding = 4; lastKnownFileType = sourcecode.c.objc; path = LoginTests.m; sourceTree = "<group>"; };
		FFF96F9219EBE81F00DFC821 /* MeTabTests.m */ = {isa = PBXFileReference; fileEncoding = 4; lastKnownFileType = sourcecode.c.objc; path = MeTabTests.m; sourceTree = "<group>"; };
		FFF96F9319EBE81F00DFC821 /* NotificationsTests.m */ = {isa = PBXFileReference; fileEncoding = 4; lastKnownFileType = sourcecode.c.objc; path = NotificationsTests.m; sourceTree = "<group>"; };
		FFF96F9419EBE81F00DFC821 /* PagesTests.m */ = {isa = PBXFileReference; fileEncoding = 4; lastKnownFileType = sourcecode.c.objc; path = PagesTests.m; sourceTree = "<group>"; };
		FFF96F9519EBE81F00DFC821 /* PostsTests.m */ = {isa = PBXFileReference; fileEncoding = 4; lastKnownFileType = sourcecode.c.objc; path = PostsTests.m; sourceTree = "<group>"; };
		FFF96F9619EBE81F00DFC821 /* ReaderTests.m */ = {isa = PBXFileReference; fileEncoding = 4; lastKnownFileType = sourcecode.c.objc; path = ReaderTests.m; sourceTree = "<group>"; };
		FFF96F9719EBE81F00DFC821 /* StatsTests.m */ = {isa = PBXFileReference; fileEncoding = 4; lastKnownFileType = sourcecode.c.objc; path = StatsTests.m; sourceTree = "<group>"; };
		FFF96F9819EBE81F00DFC821 /* WordPressTestCredentials.h */ = {isa = PBXFileReference; fileEncoding = 4; lastKnownFileType = sourcecode.c.h; path = WordPressTestCredentials.h; sourceTree = "<group>"; };
		FFF96F9919EBE81F00DFC821 /* WordPressTestCredentials.m */ = {isa = PBXFileReference; fileEncoding = 4; lastKnownFileType = sourcecode.c.objc; path = WordPressTestCredentials.m; sourceTree = "<group>"; };
		FFF96F9A19EBE81F00DFC821 /* WPUITestCase.h */ = {isa = PBXFileReference; fileEncoding = 4; lastKnownFileType = sourcecode.c.h; path = WPUITestCase.h; sourceTree = "<group>"; };
		FFF96F9B19EBE81F00DFC821 /* WPUITestCase.m */ = {isa = PBXFileReference; fileEncoding = 4; lastKnownFileType = sourcecode.c.objc; path = WPUITestCase.m; sourceTree = "<group>"; };
		FFF96FA919ED724F00DFC821 /* KIFUITestActor-WPExtras.h */ = {isa = PBXFileReference; fileEncoding = 4; lastKnownFileType = sourcecode.c.h; path = "KIFUITestActor-WPExtras.h"; sourceTree = "<group>"; };
		FFF96FAA19ED724F00DFC821 /* KIFUITestActor-WPExtras.m */ = {isa = PBXFileReference; fileEncoding = 4; lastKnownFileType = sourcecode.c.objc; path = "KIFUITestActor-WPExtras.m"; sourceTree = "<group>"; };
		FFF96FAC19ED7F4D00DFC821 /* wp_test_credentials_sample */ = {isa = PBXFileReference; fileEncoding = 4; lastKnownFileType = text; path = wp_test_credentials_sample; sourceTree = "<group>"; };
/* End PBXFileReference section */

/* Begin PBXFrameworksBuildPhase section */
		1D60588F0D05DD3D006BFB54 /* Frameworks */ = {
			isa = PBXFrameworksBuildPhase;
			buildActionMask = 2147483647;
			files = (
				93E5285619A77BAC003A1A9C /* NotificationCenter.framework in Frameworks */,
				93A3F7DE1843F6F00082FEEA /* CoreTelephony.framework in Frameworks */,
				8355D67E11D13EAD00A61362 /* MobileCoreServices.framework in Frameworks */,
				A01C542E0E24E88400D411F2 /* SystemConfiguration.framework in Frameworks */,
				374CB16215B93C0800DD0EBC /* AudioToolbox.framework in Frameworks */,
				E10B3655158F2D7800419A93 /* CoreGraphics.framework in Frameworks */,
				E10B3654158F2D4500419A93 /* UIKit.framework in Frameworks */,
				E10B3652158F2D3F00419A93 /* QuartzCore.framework in Frameworks */,
				E1A386CB14DB063800954CF8 /* MediaPlayer.framework in Frameworks */,
				E1A386CA14DB05F700954CF8 /* CoreMedia.framework in Frameworks */,
				E1A386C814DB05C300954CF8 /* AVFoundation.framework in Frameworks */,
				E19DF741141F7BDD000002F3 /* libz.dylib in Frameworks */,
				1D60589F0D05DD5A006BFB54 /* Foundation.framework in Frameworks */,
				296890780FE971DC00770264 /* Security.framework in Frameworks */,
				83F3E26011275E07004CD686 /* MapKit.framework in Frameworks */,
				83F3E2D311276371004CD686 /* CoreLocation.framework in Frameworks */,
				8355D7D911D260AA00A61362 /* CoreData.framework in Frameworks */,
				834CE7341256D0DE0046A4A3 /* CFNetwork.framework in Frameworks */,
				835E2403126E66E50085940B /* AssetsLibrary.framework in Frameworks */,
				83043E55126FA31400EC9953 /* MessageUI.framework in Frameworks */,
				FD21397F13128C5300099582 /* libiconv.dylib in Frameworks */,
				FD3D6D2C1349F5D30061136A /* ImageIO.framework in Frameworks */,
				FEA64EDF0F7E4616BA835081 /* libPods.a in Frameworks */,
				B5AA54D51A8E7510003BDD12 /* WebKit.framework in Frameworks */,
				E1CCFB33175D62500016BD8A /* Crashlytics.framework in Frameworks */,
			);
			runOnlyForDeploymentPostprocessing = 0;
		};
		93E5283719A7741A003A1A9C /* Frameworks */ = {
			isa = PBXFrameworksBuildPhase;
			buildActionMask = 2147483647;
			files = (
				93E5283C19A7741A003A1A9C /* NotificationCenter.framework in Frameworks */,
				ECFA8F2B890D45298F324B8B /* libPods-WordPressTodayWidget.a in Frameworks */,
			);
			runOnlyForDeploymentPostprocessing = 0;
		};
		E16AB92614D978240047A2E5 /* Frameworks */ = {
			isa = PBXFrameworksBuildPhase;
			buildActionMask = 2147483647;
			files = (
				E131CB5416CACB05004B0314 /* libxml2.dylib in Frameworks */,
				E183EC9D16B2160200C2EB11 /* MobileCoreServices.framework in Frameworks */,
				E183EC9C16B215FE00C2EB11 /* SystemConfiguration.framework in Frameworks */,
				E131CB5216CACA6B004B0314 /* CoreText.framework in Frameworks */,
				E183ECA216B2179B00C2EB11 /* Accounts.framework in Frameworks */,
				E183ECA316B2179B00C2EB11 /* AddressBook.framework in Frameworks */,
				E183ECA416B2179B00C2EB11 /* AssetsLibrary.framework in Frameworks */,
				E183ECA516B2179B00C2EB11 /* AudioToolbox.framework in Frameworks */,
				E183ECA616B2179B00C2EB11 /* AVFoundation.framework in Frameworks */,
				E183ECA716B2179B00C2EB11 /* CFNetwork.framework in Frameworks */,
				E183ECA816B2179B00C2EB11 /* CoreData.framework in Frameworks */,
				00F2E3F8166EEF9800D0527C /* CoreGraphics.framework in Frameworks */,
				E183ECA916B2179B00C2EB11 /* CoreLocation.framework in Frameworks */,
				E183ECAA16B2179B00C2EB11 /* CoreMedia.framework in Frameworks */,
				E16AB92E14D978240047A2E5 /* Foundation.framework in Frameworks */,
				E183ECAB16B2179B00C2EB11 /* ImageIO.framework in Frameworks */,
				E183ECAC16B2179B00C2EB11 /* libiconv.dylib in Frameworks */,
				E183ECAD16B2179B00C2EB11 /* libz.dylib in Frameworks */,
				E183ECAE16B2179B00C2EB11 /* MapKit.framework in Frameworks */,
				E183ECAF16B2179B00C2EB11 /* MediaPlayer.framework in Frameworks */,
				E183ECB016B2179B00C2EB11 /* MessageUI.framework in Frameworks */,
				00F2E3FB166EEFE100D0527C /* QuartzCore.framework in Frameworks */,
				E183ECB116B2179B00C2EB11 /* Security.framework in Frameworks */,
				E183ECB216B2179B00C2EB11 /* Twitter.framework in Frameworks */,
				00F2E3FA166EEFBE00D0527C /* UIKit.framework in Frameworks */,
				067D911C15654CE79F0A4A29 /* libPods-WordPressTest.a in Frameworks */,
			);
			runOnlyForDeploymentPostprocessing = 0;
		};
		FFF96F7F19EBE7FB00DFC821 /* Frameworks */ = {
			isa = PBXFrameworksBuildPhase;
			buildActionMask = 2147483647;
			files = (
				4253506E2DDC92882C721F55 /* libPods-UITests.a in Frameworks */,
			);
			runOnlyForDeploymentPostprocessing = 0;
		};
/* End PBXFrameworksBuildPhase section */

/* Begin PBXGroup section */
		031662E60FFB14C60045D052 /* Views */ = {
			isa = PBXGroup;
			children = (
				37EAAF4C1A11799A006D6306 /* CircularImageView.swift */,
				37022D8F1981BF9200F322B7 /* VerticallyStackedButton.h */,
				37022D901981BF9200F322B7 /* VerticallyStackedButton.m */,
				5DA5BF2A18E32DCF005F11F9 /* InputViewButton.h */,
				5DA5BF2B18E32DCF005F11F9 /* InputViewButton.m */,
				5DA5BF3B18E32DCF005F11F9 /* WPLoadingView.h */,
				5DA5BF3C18E32DCF005F11F9 /* WPLoadingView.m */,
				C58349C31806F95100B64089 /* IOS7CorrectedTextView.h */,
				C58349C41806F95100B64089 /* IOS7CorrectedTextView.m */,
				93740DC817D8F85600C41B2F /* WPAlertView.h */,
				93740DCA17D8F86700C41B2F /* WPAlertView.m */,
				E240859A183D82AE002EB0EF /* WPAnimatedBox.h */,
				E240859B183D82AE002EB0EF /* WPAnimatedBox.m */,
				E2E7EB44185FB140004F5E72 /* WPBlogSelectorButton.h */,
				E2E7EB45185FB140004F5E72 /* WPBlogSelectorButton.m */,
				740BD8331A0D4C3600F04D18 /* WPUploadStatusButton.h */,
				740BD8341A0D4C3600F04D18 /* WPUploadStatusButton.m */,
				5DF94E361962BAA700359241 /* WPContentActionView.h */,
				5DF94E371962BAA700359241 /* WPContentActionView.m */,
				5DF94E381962BAA700359241 /* WPContentAttributionView.h */,
				5DF94E391962BAA700359241 /* WPContentAttributionView.m */,
				5DF94E3A1962BAA700359241 /* WPContentView.h */,
				5DF94E3B1962BAA700359241 /* WPContentView.m */,
				E2DA78041864B11D007BA447 /* WPFixedWidthScrollView.h */,
				E2DA78051864B11E007BA447 /* WPFixedWidthScrollView.m */,
				03958060100D6CFC00850742 /* WPLabel.h */,
				03958061100D6CFC00850742 /* WPLabel.m */,
				5DF94E3C1962BAA700359241 /* WPRichContentView.h */,
				5DF94E3D1962BAA700359241 /* WPRichContentView.m */,
				5D7B414319E482C9007D9EC7 /* WPRichTextEmbed.swift */,
				5D7B414419E482C9007D9EC7 /* WPRichTextImage.swift */,
				5D7B414519E482C9007D9EC7 /* WPRichTextMediaAttachment.swift */,
				5DF94E3E1962BAA700359241 /* WPRichTextView.h */,
				5DF94E3F1962BAA700359241 /* WPRichTextView.m */,
				5DF94E401962BAA700359241 /* WPSimpleContentAttributionView.h */,
				5DF94E411962BAA700359241 /* WPSimpleContentAttributionView.m */,
				5DEB61B2156FCD3400242C35 /* WPWebView.h */,
				5DEB61B3156FCD3400242C35 /* WPWebView.m */,
				ADF544C0195A0F620092213D /* CustomHighlightButton.h */,
				ADF544C1195A0F620092213D /* CustomHighlightButton.m */,
				591A428A1A6DC1B0003807A6 /* WPBackgroundDimmerView.h */,
				591A428B1A6DC1B0003807A6 /* WPBackgroundDimmerView.m */,
			);
			path = Views;
			sourceTree = "<group>";
		};
		080E96DDFE201D6D7F000001 /* Classes */ = {
			isa = PBXGroup;
			children = (
				C59D3D480E6410BC00AA591D /* Categories */,
				B587796C19B799D800E57C5A /* Extensions */,
				2F706A870DFB229B00B43086 /* Models */,
				850BD4531922F95C0032F3AD /* Networking */,
				93FA59DA18D88BDB001446BC /* Services */,
				8584FDB719243E550019C02E /* System */,
				8584FDB4192437160019C02E /* Utility */,
				8584FDB31923EF4F0019C02E /* ViewRelated */,
			);
			path = Classes;
			sourceTree = "<group>";
		};
		19C28FACFE9D520D11CA2CBB /* Products */ = {
			isa = PBXGroup;
			children = (
				1D6058910D05DD3D006BFB54 /* WordPress.app */,
				E16AB92A14D978240047A2E5 /* WordPressTest.xctest */,
				93E5283A19A7741A003A1A9C /* WordPressTodayWidget.appex */,
				FFF96F8219EBE7FB00DFC821 /* UITests.xctest */,
			);
			name = Products;
			sourceTree = "<group>";
		};
		29B97314FDCFA39411CA2CEA /* CustomTemplate */ = {
			isa = PBXGroup;
			children = (
				E1756E661694AA1500D9EC00 /* Derived Sources */,
				E11F949814A3344300277D31 /* WordPressApi */,
				080E96DDFE201D6D7F000001 /* Classes */,
				E12F55F714A1F2640060A510 /* Vendor */,
				29B97315FDCFA39411CA2CEA /* Other Sources */,
				29B97317FDCFA39411CA2CEA /* Resources */,
				45C73C23113C36F50024D0D2 /* Resources-iPad */,
				E16AB92F14D978240047A2E5 /* WordPressTest */,
				93E5283D19A7741A003A1A9C /* WordPressTodayWidget */,
				FFF96F8319EBE7FB00DFC821 /* UITests */,
				29B97323FDCFA39411CA2CEA /* Frameworks */,
				19C28FACFE9D520D11CA2CBB /* Products */,
				A28F6FD119B61ACA00AADE55 /* SwiftPlayground.playground */,
				93FA0F0118E451A80007903B /* LICENSE */,
				93FA0F0218E451A80007903B /* README.md */,
				C430074CAC011A24F4A74E17 /* Pods */,
			);
			name = CustomTemplate;
			sourceTree = "<group>";
			usesTabs = 0;
		};
		29B97315FDCFA39411CA2CEA /* Other Sources */ = {
			isa = PBXGroup;
			children = (
				934F1B3119ACCE5600E9E63E /* WordPress.entitlements */,
				934884AE19B7875C004028D8 /* WordPress-Internal.entitlements */,
				93FA0F0418E451A80007903B /* fix-translation.php */,
				93FA0F0518E451A80007903B /* localize.py */,
				29B97316FDCFA39411CA2CEA /* main.m */,
				93FA0F0318E451A80007903B /* update-translations.rb */,
				28A0AAE50D9B0CCF005BE974 /* WordPress_Prefix.pch */,
			);
			name = "Other Sources";
			sourceTree = "<group>";
		};
		29B97317FDCFA39411CA2CEA /* Resources */ = {
			isa = PBXGroup;
			children = (
				74C1C307199170A30077A7DC /* Post */,
				858DE3FF172F9991000AC628 /* Fonts */,
				CC098B8116A9EB0400450976 /* HTML */,
				5D6651461637324000EBDA7D /* Sounds */,
				E19472D8134E3E4A00879F63 /* UI */,
				4645AFC41961E1FB005F7509 /* AppImages.xcassets */,
				85ED988717DFA00000090D0B /* Images.xcassets */,
				6EDC0E8E105881A800F68A1D /* iTunesArtwork */,
				85ED98AA17DFB17200090D0B /* iTunesArtwork@2x */,
				85D80557171630B30075EEAC /* DotCom-Languages.plist */,
				A2787D0119002AB1000D6CA6 /* HelpshiftConfig.plist */,
				8D1107310486CEB800E47090 /* Info.plist */,
				931DF4D818D09A2F00540BDD /* InfoPlist.strings */,
				E1D91454134A853D0089019C /* Localizable.strings */,
				930C6374182BD86400976C21 /* WordPress-Internal-Info.plist */,
				E125443B12BF5A7200D87A0A /* WordPress.xcdatamodeld */,
			);
			name = Resources;
			sourceTree = "<group>";
		};
		29B97323FDCFA39411CA2CEA /* Frameworks */ = {
			isa = PBXGroup;
			children = (
				B5AA54D41A8E7510003BDD12 /* WebKit.framework */,
				E10675C9183FA78E00E5CE5C /* XCTest.framework */,
				93A3F7DD1843F6F00082FEEA /* CoreTelephony.framework */,
				E14D65C717E09663007E3EA4 /* Social.framework */,
				8527B15717CE98C5001CBA2E /* Accelerate.framework */,
				CC24E5F41577E16B00A6D5B5 /* Accounts.framework */,
				CC24E5F01577DBC300A6D5B5 /* AddressBook.framework */,
				835E2402126E66E50085940B /* AssetsLibrary.framework */,
				374CB16115B93C0800DD0EBC /* AudioToolbox.framework */,
				E1A386C714DB05C300954CF8 /* AVFoundation.framework */,
				834CE7331256D0DE0046A4A3 /* CFNetwork.framework */,
				8355D7D811D260AA00A61362 /* CoreData.framework */,
				834CE7371256D0F60046A4A3 /* CoreGraphics.framework */,
				83F3E2D211276371004CD686 /* CoreLocation.framework */,
				E1A386C914DB05F700954CF8 /* CoreMedia.framework */,
				E131CB5116CACA6B004B0314 /* CoreText.framework */,
				E1CCFB32175D624F0016BD8A /* Crashlytics.framework */,
				1D30AB110D05D00D00671497 /* Foundation.framework */,
				FD3D6D2B1349F5D30061136A /* ImageIO.framework */,
				FD21397E13128C5300099582 /* libiconv.dylib */,
				D4972215061A4C21AD2CD5B8 /* libPods-WordPressTest.a */,
				69187343EC8F435684EFFAF1 /* libPods.a */,
				E131CB5316CACB05004B0314 /* libxml2.dylib */,
				E19DF740141F7BDD000002F3 /* libz.dylib */,
				83F3E25F11275E07004CD686 /* MapKit.framework */,
				83FB4D3E122C38F700DB9506 /* MediaPlayer.framework */,
				83043E54126FA31400EC9953 /* MessageUI.framework */,
				8355D67D11D13EAD00A61362 /* MobileCoreServices.framework */,
				E10B3651158F2D3F00419A93 /* QuartzCore.framework */,
				296890770FE971DC00770264 /* Security.framework */,
				A01C542D0E24E88400D411F2 /* SystemConfiguration.framework */,
				CC24E5F21577DFF400A6D5B5 /* Twitter.framework */,
				E10B3653158F2D4500419A93 /* UIKit.framework */,
				93E5283B19A7741A003A1A9C /* NotificationCenter.framework */,
				872A78E046E04A05B17EB1A1 /* libPods-WordPressTodayWidget.a */,
				369D8993FF42F0A2D183A062 /* libPods-UITests.a */,
			);
			name = Frameworks;
			sourceTree = "<group>";
		};
		2F706A870DFB229B00B43086 /* Models */ = {
			isa = PBXGroup;
			children = (
				5D42A3D6175E7452005CFF05 /* AbstractPost.h */,
				5D42A3D7175E7452005CFF05 /* AbstractPost.m */,
				5D42A3D8175E7452005CFF05 /* BasePost.h */,
				5D42A3D9175E7452005CFF05 /* BasePost.m */,
				E15051C916CA5DDB00D3DDDC /* Blog+Jetpack.h */,
				E15051CA16CA5DDB00D3DDDC /* Blog+Jetpack.m */,
				CEBD3EA90FF1BA3B00C1396E /* Blog.h */,
				CEBD3EAA0FF1BA3B00C1396E /* Blog.m */,
				E125445412BF5B3900D87A0A /* PostCategory.h */,
				E125445512BF5B3900D87A0A /* PostCategory.m */,
				83418AA811C9FA6E00ACF00C /* Comment.h */,
				83418AA911C9FA6E00ACF00C /* Comment.m */,
				E14932B4130427B300154804 /* Coordinate.h */,
				E14932B5130427B300154804 /* Coordinate.m */,
				8350E49411D2C71E00A7B073 /* Media.h */,
				8350E49511D2C71E00A7B073 /* Media.m */,
				B545186718E9E08000AC3A54 /* Notifications */,
				E125451612BF68F900D87A0A /* Page.h */,
				E125451712BF68F900D87A0A /* Page.m */,
				838C672C1210C3C300B09CA3 /* Post.h */,
				838C672D1210C3C300B09CA3 /* Post.m */,
				833AF259114575A50016DE8F /* PostAnnotation.h */,
				833AF25A114575A50016DE8F /* PostAnnotation.m */,
				5D42A3DC175E7452005CFF05 /* ReaderPost.h */,
				5D42A3DD175E7452005CFF05 /* ReaderPost.m */,
				5DCC4CD619A50CC0003E548C /* ReaderSite.h */,
				5DCC4CD719A50CC0003E548C /* ReaderSite.m */,
				5DBCD9D018F3569F00B32229 /* ReaderTopic.h */,
				5DBCD9D118F3569F00B32229 /* ReaderTopic.m */,
				319D6E7919E447500013871C /* Suggestion.h */,
				319D6E7A19E447500013871C /* Suggestion.m */,
				5DA5BF3318E32DCF005F11F9 /* Theme.h */,
				5DA5BF3418E32DCF005F11F9 /* Theme.m */,
				E105E9CD1726955600C0D9E7 /* WPAccount.h */,
				E105E9CE1726955600C0D9E7 /* WPAccount.m */,
				46F84612185A8B7E009D0DA5 /* WPContentViewProvider.h */,
				5D35F7581A042255004E7B0D /* WPCommentContentViewProvider.h */,
				5D333A561AA7A9E200DA295F /* WPPostContentViewProvider.h */,
			);
			path = Models;
			sourceTree = "<group>";
		};
		319D6E8219E44C7B0013871C /* Suggestions */ = {
			isa = PBXGroup;
			children = (
				319D6E7F19E44C680013871C /* SuggestionsTableView.h */,
				319D6E8019E44C680013871C /* SuggestionsTableView.m */,
				319D6E8319E44F7F0013871C /* SuggestionsTableViewCell.h */,
				319D6E8419E44F7F0013871C /* SuggestionsTableViewCell.m */,
			);
			name = Suggestions;
			sourceTree = "<group>";
		};
		31F4F6641A13858F00196A98 /* Me */ = {
			isa = PBXGroup;
			children = (
				31F4F6651A1385BE00196A98 /* MeViewController.h */,
				31F4F6661A1385BE00196A98 /* MeViewController.m */,
				315FC2C31A2CB29300E7CDA2 /* MeHeaderView.h */,
				315FC2C41A2CB29300E7CDA2 /* MeHeaderView.m */,
			);
			name = Me;
			sourceTree = "<group>";
		};
		37195B7F166A5DDC005F2292 /* Notifications */ = {
			isa = PBXGroup;
			children = (
				3716E400167296D30035F8C4 /* ToastView.xib */,
			);
			name = Notifications;
			sourceTree = "<group>";
		};
		3792259E12F6DBCC00F2176A /* Stats */ = {
			isa = PBXGroup;
			children = (
				5D1EE7FF15E7AF3E007F1F02 /* JetpackSettingsViewController.h */,
				5D1EE80015E7AF3E007F1F02 /* JetpackSettingsViewController.m */,
				C56636E61868D0CE00226AAB /* StatsViewController.h */,
				C56636E71868D0CE00226AAB /* StatsViewController.m */,
				857610D418C0377300EDF406 /* StatsWebViewController.h */,
				857610D518C0377300EDF406 /* StatsWebViewController.m */,
			);
			path = Stats;
			sourceTree = "<group>";
		};
		45C73C23113C36F50024D0D2 /* Resources-iPad */ = {
			isa = PBXGroup;
			children = (
				74C1C30F199170F10077A7DC /* Post */,
				83F1FCA7123748EF00069F99 /* Blogs */,
				E1FC3DB313C7788700F6B60F /* WPWebViewController~ipad.xib */,
				45C73C24113C36F70024D0D2 /* MainWindow-iPad.xib */,
			);
			name = "Resources-iPad";
			sourceTree = "<group>";
		};
		595B021F1A6C4E4F00415A30 /* WhatsNew */ = {
			isa = PBXGroup;
			children = (
				598351AC1A704E7A00B6DD4F /* WPWhatsNew.h */,
				598351AD1A704E7A00B6DD4F /* WPWhatsNew.m */,
				595B02201A6C4ECD00415A30 /* WPWhatsNewView.h */,
				595B02211A6C4ECD00415A30 /* WPWhatsNewView.m */,
			);
			name = WhatsNew;
			sourceTree = "<group>";
		};
		595B02231A6C4FC500415A30 /* WhatsNew */ = {
			isa = PBXGroup;
			children = (
				595B02261A6C504400415A30 /* WPWhatsNewView.xib */,
			);
			name = WhatsNew;
			sourceTree = "<group>";
		};
		5993E7261AC5D62100D31D2B /* Files */ = {
			isa = PBXGroup;
			children = (
				5993E7271AC5D65600D31D2B /* WPAppFilesManager.h */,
				5993E7281AC5D65600D31D2B /* WPAppFilesManager.m */,
			);
			path = Files;
			sourceTree = "<group>";
		};
		59DD94311AC479DC0032DD6B /* Logging */ = {
			isa = PBXGroup;
			children = (
				59DD94321AC479ED0032DD6B /* WPLogger.h */,
				59DD94331AC479ED0032DD6B /* WPLogger.m */,
			);
			path = Logging;
			sourceTree = "<group>";
		};
		5D08B8FC19647C0300D5B381 /* Views */ = {
			isa = PBXGroup;
			children = (
				5DB93EE819B6190700EC88EB /* CommentContentView.h */,
				5DB93EE919B6190700EC88EB /* CommentContentView.m */,
				5DB93EEA19B6190700EC88EB /* ReaderCommentCell.h */,
				5DB93EEB19B6190700EC88EB /* ReaderCommentCell.m */,
				5DF94E481962BAEB00359241 /* ReaderPostAttributionView.h */,
				5DF94E491962BAEB00359241 /* ReaderPostAttributionView.m */,
				5DF94E4A1962BAEB00359241 /* ReaderPostContentView.h */,
				5DF94E4B1962BAEB00359241 /* ReaderPostContentView.m */,
				5D9BFF051A85584A001D6D63 /* ReaderPostUnattributedContentView.h */,
				5D9BFF061A85584A001D6D63 /* ReaderPostUnattributedContentView.m */,
				5DF94E4C1962BAEB00359241 /* ReaderPostRichContentView.h */,
				5D9BFF031A8557A8001D6D63 /* ReaderPostRichContentView.m */,
				5D9BFF081A856801001D6D63 /* ReaderPostRichUnattributedContentView.h */,
				5D9BFF091A856801001D6D63 /* ReaderPostRichUnattributedContentView.m */,
				5DF94E4E1962BAEB00359241 /* ReaderPostSimpleContentView.h */,
				5DF94E4F1962BAEB00359241 /* ReaderPostSimpleContentView.m */,
				5D42A3EF175E75EE005CFF05 /* ReaderPostTableViewCell.h */,
				5D42A3F0175E75EE005CFF05 /* ReaderPostTableViewCell.m */,
				5DE88FA81A859DD9000E2CA6 /* ReaderPostUnattributedTableViewCell.h */,
				5DE88FA91A859DD9000E2CA6 /* ReaderPostUnattributedTableViewCell.m */,
				5D9B17C319998A430047A4A2 /* ReaderBlockedTableViewCell.h */,
				5D9B17C419998A430047A4A2 /* ReaderBlockedTableViewCell.m */,
				E1D062D2177C685700644185 /* ContentActionButton.h */,
				E1D062D3177C685700644185 /* ContentActionButton.m */,
				5DAE40AB19EC70930011A0AE /* ReaderPostHeaderView.h */,
				5DAE40AC19EC70930011A0AE /* ReaderPostHeaderView.m */,
				5D157B8A1A8AB73C003ADF4C /* ReaderSiteHeaderView.h */,
				5D157B8B1A8AB73C003ADF4C /* ReaderSiteHeaderView.m */,
				5D2415C91A8842C9009BD444 /* ReaderPreviewHeaderView.h */,
				5D2415CA1A8842C9009BD444 /* ReaderPreviewHeaderView.m */,
			);
			name = Views;
			sourceTree = "<group>";
		};
		5D08B8FD19647C0800D5B381 /* Controllers */ = {
			isa = PBXGroup;
			children = (
				5DDC44651A72BB07007F538E /* ReaderViewController.h */,
				5DDC44661A72BB07007F538E /* ReaderViewController.m */,
				5D1D9C5319885B01009D13B7 /* ReaderEditableSubscriptionPage.h */,
				5D08B90219648C3400D5B381 /* ReaderSubscriptionViewController.h */,
				5D08B90319648C3400D5B381 /* ReaderSubscriptionViewController.m */,
				5DF738921965FAB900393584 /* SubscribedTopicsViewController.h */,
				5DF738931965FAB900393584 /* SubscribedTopicsViewController.m */,
				5DF738951965FACD00393584 /* RecommendedTopicsViewController.h */,
				5DF738961965FACD00393584 /* RecommendedTopicsViewController.m */,
				5D20A6511982D56600463A91 /* FollowedSitesViewController.h */,
				5D20A6521982D56600463A91 /* FollowedSitesViewController.m */,
				5D0431AC1A7C31AB0025BDFD /* ReaderBrowseSiteViewController.h */,
				5D0431AD1A7C31AB0025BDFD /* ReaderBrowseSiteViewController.m */,
				5D42A3ED175E75EE005CFF05 /* ReaderPostsViewController.h */,
				5D42A3EE175E75EE005CFF05 /* ReaderPostsViewController.m */,
				5D42A3EB175E75EE005CFF05 /* ReaderPostDetailViewController.h */,
				5D42A3EC175E75EE005CFF05 /* ReaderPostDetailViewController.m */,
				5DF8D25F19E82B1000A2CD95 /* ReaderCommentsViewController.h */,
				5DF8D26019E82B1000A2CD95 /* ReaderCommentsViewController.m */,
				5D37941919216B1300E26CA4 /* RebloggingViewController.h */,
				5D37941A19216B1300E26CA4 /* RebloggingViewController.m */,
				5D42A401175E76A1005CFF05 /* WPImageViewController.h */,
				5D42A402175E76A2005CFF05 /* WPImageViewController.m */,
				5D42A403175E76A4005CFF05 /* WPWebVideoViewController.h */,
				5D42A404175E76A5005CFF05 /* WPWebVideoViewController.m */,
			);
			name = Controllers;
			sourceTree = "<group>";
		};
		5D08B8FE19647C2C00D5B381 /* Utils */ = {
			isa = PBXGroup;
			children = (
				5D0C2CB719AB932C002DF1E5 /* WPContentSyncHelper.swift */,
				5DF738981965FB3C00393584 /* WPTableViewHandler.h */,
				5DF738991965FB3C00393584 /* WPTableViewHandler.m */,
			);
			name = Utils;
			sourceTree = "<group>";
		};
		5D09CBA61ACDE532007A23BD /* Utils */ = {
			isa = PBXGroup;
			children = (
				5DE293BF1AD8009E00825DE5 /* PostListFilter.h */,
				5DE293C01AD8009E00825DE5 /* PostListFilter.m */,
				5D09CBA31ACDE52C007A23BD /* WPSearchController.h */,
				5D09CBA41ACDE52C007A23BD /* WPSearchController.m */,
			);
			name = Utils;
			sourceTree = "<group>";
		};
		5D1EBF56187C9B95003393F8 /* Categories */ = {
			isa = PBXGroup;
			children = (
				A0E293EF0E21027E00C6919C /* WPAddPostCategoryViewController.h */,
				A0E293F00E21027E00C6919C /* WPAddPostCategoryViewController.m */,
				7059CD1F0F332B6500A0660B /* WPCategoryTree.h */,
				7059CD200F332B6500A0660B /* WPCategoryTree.m */,
				5D5D0025187DA9D30027CEF6 /* PostCategoriesViewController.h */,
				5D5D0026187DA9D30027CEF6 /* PostCategoriesViewController.m */,
			);
			path = Categories;
			sourceTree = "<group>";
		};
		5D49B03519BE37CC00703A9B /* 20-21 */ = {
			isa = PBXGroup;
			children = (
				B5A6CEA519FA800E009F07DE /* AccountToAccount20to21.swift */,
				5D49B03919BE3CAD00703A9B /* SafeReaderTopicToReaderTopic.h */,
				5D49B03A19BE3CAD00703A9B /* SafeReaderTopicToReaderTopic.m */,
			);
			name = "20-21";
			sourceTree = "<group>";
		};
		5D577D301891278D00B964C3 /* Geolocation */ = {
			isa = PBXGroup;
			children = (
				5D577D31189127BE00B964C3 /* PostGeolocationViewController.h */,
				5D577D32189127BE00B964C3 /* PostGeolocationViewController.m */,
				5D577D341891360900B964C3 /* PostGeolocationView.h */,
				5D577D351891360900B964C3 /* PostGeolocationView.m */,
			);
			path = Geolocation;
			sourceTree = "<group>";
		};
		5D6651461637324000EBDA7D /* Sounds */ = {
			isa = PBXGroup;
			children = (
				5D69DBC3165428CA00A2D1F7 /* n.caf */,
			);
			name = Sounds;
			sourceTree = "<group>";
		};
		5D87E10D15F512380012C595 /* Settings */ = {
			isa = PBXGroup;
			children = (
				93069F571762410B000C966D /* ActivityLogDetailViewController.h */,
				93069F581762410B000C966D /* ActivityLogDetailViewController.m */,
				93069F54176237A4000C966D /* ActivityLogViewController.h */,
				93069F55176237A4000C966D /* ActivityLogViewController.m */,
				37B7924B16768FCB0021B3A4 /* NotificationSettingsViewController.h */,
				37B7924C16768FCB0021B3A4 /* NotificationSettingsViewController.m */,
				5D87E10915F5120C0012C595 /* SettingsPageViewController.h */,
				5D87E10A15F5120C0012C595 /* SettingsPageViewController.m */,
				E1AB07AB1578D34300D6AD64 /* SettingsViewController.h */,
				E1AB07AC1578D34300D6AD64 /* SettingsViewController.m */,
				93027BB61758332300483FFD /* SupportViewController.h */,
				93027BB71758332300483FFD /* SupportViewController.m */,
				30AF6CFB13C230C600A29C00 /* AboutViewController.h */,
				30AF6CFC13C230C600A29C00 /* AboutViewController.m */,
			);
			path = Settings;
			sourceTree = "<group>";
		};
		5DA5BF4918E32DDB005F11F9 /* Themes */ = {
			isa = PBXGroup;
			children = (
				5DA5BF3518E32DCF005F11F9 /* ThemeBrowserCell.h */,
				5DA5BF3618E32DCF005F11F9 /* ThemeBrowserCell.m */,
				5DA5BF3718E32DCF005F11F9 /* ThemeBrowserViewController.h */,
				5DA5BF3818E32DCF005F11F9 /* ThemeBrowserViewController.m */,
				5DA5BF3918E32DCF005F11F9 /* ThemeDetailsViewController.h */,
				5DA5BF3A18E32DCF005F11F9 /* ThemeDetailsViewController.m */,
			);
			path = Themes;
			sourceTree = "<group>";
		};
		5DA5BF4A18E32DE2005F11F9 /* Media */ = {
			isa = PBXGroup;
			children = (
				852CD8AB190E0BC4006C9AED /* WPMediaSizing.h */,
				852CD8AC190E0BC4006C9AED /* WPMediaSizing.m */,
			);
			path = Media;
			sourceTree = "<group>";
		};
		5DC02A3318E4C5A3009A1765 /* Themes */ = {
			isa = PBXGroup;
			children = (
				5DC02A3418E4C5BD009A1765 /* ThemeBrowserViewController.xib */,
				5DC02A3518E4C5BD009A1765 /* ThemeDetailsViewController.xib */,
				5DC02A3618E4C5BD009A1765 /* ThemeDetailsViewController~ipad.xib */,
			);
			name = Themes;
			sourceTree = "<group>";
		};
		5DF3DD691A9377220051A229 /* Controllers */ = {
			isa = PBXGroup;
			children = (
				5DBFC8A51A9BC34F00E00DE4 /* PostListViewController.h */,
				5DBFC8A61A9BC34F00E00DE4 /* PostListViewController.m */,
			);
			name = Controllers;
			sourceTree = "<group>";
		};
		5DF3DD6A1A93772D0051A229 /* Views */ = {
			isa = PBXGroup;
			children = (
				5D2FB2881AE9C94600F1D4ED /* PostCardCell.h */,
				5D2FB2871AE99B0B00F1D4ED /* PostCardTableViewCellDelegate.h */,
				5D2FB2841AE98C6600F1D4ED /* RestorePostTableViewCell.h */,
				5D2FB2851AE98C6600F1D4ED /* RestorePostTableViewCell.m */,
				5D2FB2821AE98C4600F1D4ED /* RestorePostTableViewCell.xib */,
				5D17530D1A97D2CA0031A082 /* PostCardTableViewCell.h */,
				5D17530E1A97D2CA0031A082 /* PostCardTableViewCell.m */,
				5D4C89FD1AB88EF7007464B3 /* PostCardTextCell.xib */,
				5D4C89FF1AB88F58007464B3 /* PostCardImageCell.xib */,
				5DE293C21AD82A6800825DE5 /* PostCardThumbCell.xib */,
				5D000DDC1AC076C000A7BAF9 /* PostCardActionBar.h */,
				5D000DDD1AC076C000A7BAF9 /* PostCardActionBar.m */,
				5D000DDF1AC0879600A7BAF9 /* PostCardActionBarItem.h */,
				5D000DE01AC0879600A7BAF9 /* PostCardActionBarItem.m */,
				5D2C05541AD2F56200A753FE /* NavbarTitleDropdownButton.h */,
				5D2C05551AD2F56200A753FE /* NavBarTitleDropdownButton.m */,
				5D732F951AE84E3C00CD89E7 /* PostListFooterView.h */,
				5D732F961AE84E3C00CD89E7 /* PostListFooterView.m */,
				5D732F981AE84E5400CD89E7 /* PostListFooterView.xib */,
				5DAFEAB61AF2CA6E00B3E1D7 /* PostMetaButton.h */,
				5DAFEAB71AF2CA6E00B3E1D7 /* PostMetaButton.m */,
			);
			name = Views;
			sourceTree = "<group>";
		};
		5DF3DD6B1A93773B0051A229 /* Style */ = {
			isa = PBXGroup;
			children = (
				5D4E30CF1AA4B41A000D9904 /* WPStyleGuide+Posts.h */,
				5D4E30D01AA4B41A000D9904 /* WPStyleGuide+Posts.m */,
			);
			name = Style;
			sourceTree = "<group>";
		};
		5DF94E351962BA5F00359241 /* Reader */ = {
			isa = PBXGroup;
			children = (
				5DE8A0401912D95B00B2FF59 /* ReaderPostServiceTest.m */,
				5DFA9D19196B1BA30061FF96 /* ReaderTopicServiceTest.m */,
			);
			name = Reader;
			sourceTree = "<group>";
		};
		74C1C307199170A30077A7DC /* Post */ = {
			isa = PBXGroup;
			children = (
				74C1C305199170930077A7DC /* PostDetailViewController.xib */,
			);
			name = Post;
			sourceTree = "<group>";
		};
		74C1C30F199170F10077A7DC /* Post */ = {
			isa = PBXGroup;
			children = (
				74C1C30D199170EA0077A7DC /* PostDetailViewController~ipad.xib */,
			);
			name = Post;
			sourceTree = "<group>";
		};
		8320B5CF11FCA3EA00607422 /* Cells */ = {
			isa = PBXGroup;
			children = (
				5DF94E251962B97D00359241 /* NewCommentsTableViewCell.h */,
				5DF94E261962B97D00359241 /* NewCommentsTableViewCell.m */,
				5DF94E291962B97D00359241 /* NewPostTableViewCell.h */,
				5DF94E2A1962B97D00359241 /* NewPostTableViewCell.m */,
				E23EEC5C185A72C100F4DE2A /* WPContentCell.h */,
				E23EEC5D185A72C100F4DE2A /* WPContentCell.m */,
				8370D10811FA499A009D650F /* WPTableViewActivityCell.h */,
				8370D10911FA499A009D650F /* WPTableViewActivityCell.m */,
				30EABE0718A5903400B73A9C /* WPBlogTableViewCell.h */,
				30EABE0818A5903400B73A9C /* WPBlogTableViewCell.m */,
				375D090B133B94C3000CC9CD /* BlogsTableViewCell.h */,
				375D090C133B94C3000CC9CD /* BlogsTableViewCell.m */,
				5D839AA6187F0D6B00811F4A /* PostFeaturedImageCell.h */,
				5D839AA7187F0D6B00811F4A /* PostFeaturedImageCell.m */,
				5D839AA9187F0D8000811F4A /* PostGeolocationCell.h */,
				5D839AAA187F0D8000811F4A /* PostGeolocationCell.m */,
				FF0AAE081A1509C50089841D /* WPProgressTableViewCell.h */,
				FF0AAE091A150A560089841D /* WPProgressTableViewCell.m */,
			);
			path = Cells;
			sourceTree = "<group>";
		};
		8320B5D711FCA4EE00607422 /* Cells */ = {
			isa = PBXGroup;
			children = (
				8370D10B11FA4A1B009D650F /* WPTableViewActivityCell.xib */,
			);
			name = Cells;
			sourceTree = "<group>";
		};
		83290399120CF517000A965A /* Media */ = {
			isa = PBXGroup;
			children = (
				83CAD4201235F9F4003DFA20 /* MediaObjectView.xib */,
			);
			name = Media;
			sourceTree = "<group>";
		};
		83F1FCA7123748EF00069F99 /* Blogs */ = {
			isa = PBXGroup;
			children = (
				8362C1031201E7CE00599347 /* WebSignupViewController-iPad.xib */,
			);
			name = Blogs;
			sourceTree = "<group>";
		};
		850BD4531922F95C0032F3AD /* Networking */ = {
			isa = PBXGroup;
			children = (
				E1A6DBDC19DC7D140071AC1E /* PostServiceRemote.h */,
				E1A6DBDD19DC7D140071AC1E /* PostServiceRemoteREST.h */,
				E1A6DBDE19DC7D140071AC1E /* PostServiceRemoteREST.m */,
				E1A6DBDF19DC7D140071AC1E /* PostServiceRemoteXMLRPC.h */,
				E1A6DBE019DC7D140071AC1E /* PostServiceRemoteXMLRPC.m */,
				E1249B4019408C6F0035E895 /* Remote Objects */,
				E18EE94919349EAE00B0A40C /* AccountServiceRemote.h */,
				E149D64519349E69006A843D /* AccountServiceRemoteREST.h */,
				E149D64619349E69006A843D /* AccountServiceRemoteREST.m */,
				E149D64719349E69006A843D /* AccountServiceRemoteXMLRPC.h */,
				E149D64819349E69006A843D /* AccountServiceRemoteXMLRPC.m */,
				E18EE94C19349EBA00B0A40C /* BlogServiceRemote.h */,
				E18EE94D19349EBA00B0A40C /* BlogServiceRemote.m */,
				E1D04D8219374F2C002FADD7 /* BlogServiceRemoteREST.h */,
				E1D04D8319374F2C002FADD7 /* BlogServiceRemoteREST.m */,
				E1D04D7C19374CFE002FADD7 /* BlogServiceRemoteXMLRPC.h */,
				E1D04D7D19374CFE002FADD7 /* BlogServiceRemoteXMLRPC.m */,
				93D6D6461924FDAD00A4F44A /* PostCategoryServiceRemote.h */,
				E1DF5DF919E7CFAE004E70D5 /* PostCategoryServiceRemoteREST.h */,
				E1DF5DFA19E7CFAE004E70D5 /* PostCategoryServiceRemoteREST.m */,
				E1DF5DFB19E7CFAE004E70D5 /* PostCategoryServiceRemoteXMLRPC.h */,
				E1DF5DFC19E7CFAE004E70D5 /* PostCategoryServiceRemoteXMLRPC.m */,
				E1249B3D19408C230035E895 /* CommentServiceRemote.h */,
				E1249B491940AECC0035E895 /* CommentServiceRemoteREST.h */,
				E1249B4A1940AECC0035E895 /* CommentServiceRemoteREST.m */,
				E1249B4419408D0F0035E895 /* CommentServiceRemoteXMLRPC.h */,
				E1249B4519408D0F0035E895 /* CommentServiceRemoteXMLRPC.m */,
				E149D64919349E69006A843D /* MediaServiceRemote.h */,
				E149D64A19349E69006A843D /* MediaServiceRemoteREST.h */,
				E149D64B19349E69006A843D /* MediaServiceRemoteREST.m */,
				E149D64C19349E69006A843D /* MediaServiceRemoteXMLRPC.h */,
				E149D64D19349E69006A843D /* MediaServiceRemoteXMLRPC.m */,
				5D3D559818F88C5E00782892 /* ReaderPostServiceRemote.h */,
				5D3D559918F88C5E00782892 /* ReaderPostServiceRemote.m */,
				5D44EB331986D695008B7175 /* ReaderSiteServiceRemote.h */,
				5D44EB341986D695008B7175 /* ReaderSiteServiceRemote.m */,
				E18EE94F19349EC300B0A40C /* ReaderTopicServiceRemote.h */,
				E18EE95019349EC300B0A40C /* ReaderTopicServiceRemote.m */,
				E1249B481940AE610035E895 /* ServiceRemoteREST.h */,
				E1249B471940AE550035E895 /* ServiceRemoteXMLRPC.h */,
			);
			path = Networking;
			sourceTree = "<group>";
		};
		850D22B21729EE8600EC6A16 /* NUX */ = {
			isa = PBXGroup;
			children = (
				85D239B71AE5A6620074768D /* LoginFields.h */,
				85D239B81AE5A6620074768D /* LoginFields.m */,
				85D239B91AE5A6620074768D /* LoginViewModel.h */,
				85D239BA1AE5A6620074768D /* LoginViewModel.m */,
				85D08A6F17342ECE00E2BBCA /* AddUsersBlogCell.h */,
				85D08A7017342ECE00E2BBCA /* AddUsersBlogCell.m */,
				85EC44D21739826A00686604 /* CreateAccountAndBlogViewController.h */,
				85EC44D31739826A00686604 /* CreateAccountAndBlogViewController.m */,
				858DE40D1730384F000AC628 /* LoginViewController.h */,
				858DE40E1730384F000AC628 /* LoginViewController.m */,
				85B6F7501742DAE800CE7F3A /* WPNUXBackButton.h */,
				85B6F7511742DAE800CE7F3A /* WPNUXBackButton.m */,
				85B6F74D1742DA1D00CE7F3A /* WPNUXMainButton.h */,
				85B6F74E1742DA1D00CE7F3A /* WPNUXMainButton.m */,
				85AD6AEA173CCF9E002CB896 /* WPNUXPrimaryButton.h */,
				85AD6AEB173CCF9E002CB896 /* WPNUXPrimaryButton.m */,
				85AD6AED173CCFDC002CB896 /* WPNUXSecondaryButton.h */,
				85AD6AEE173CCFDC002CB896 /* WPNUXSecondaryButton.m */,
				85E105841731A597001071A3 /* WPWalkthroughOverlayView.h */,
				85E105851731A597001071A3 /* WPWalkthroughOverlayView.m */,
				85C720AF1730CEFA00460645 /* WPWalkthroughTextField.h */,
				85C720B01730CEFA00460645 /* WPWalkthroughTextField.m */,
				A2DC5B181953451B009584C3 /* WPNUXHelpBadgeLabel.h */,
				A2DC5B191953451B009584C3 /* WPNUXHelpBadgeLabel.m */,
			);
			path = NUX;
			sourceTree = "<group>";
		};
		852416CC1A12EAF70030700C /* Ratings */ = {
			isa = PBXGroup;
			children = (
				852416CD1A12EBDD0030700C /* AppRatingUtility.h */,
				852416CE1A12EBDD0030700C /* AppRatingUtility.m */,
			);
			path = Ratings;
			sourceTree = "<group>";
		};
		852416D01A12ED2D0030700C /* Utility */ = {
			isa = PBXGroup;
			children = (
				852416D11A12ED690030700C /* AppRatingUtilityTests.m */,
				5DA988051AEEA594002AFB12 /* DisplayableImageHelperTest.m */,
				93A379EB19FFBF7900415023 /* KeychainTest.m */,
				5948AD101AB73D19006E8882 /* WPAppAnalyticsTests.m */,
				E1E4CE0C177439D100430844 /* WPAvatarSourceTest.m */,
				5DA3EE191925111700294E0B /* WPImageOptimizerTest.m */,
				5D2BEB4819758102005425F7 /* WPTableImageSourceTest.m */,
				5981FE041AB8A89A0009E080 /* WPUserAgentTests.m */,
			);
			name = Utility;
			sourceTree = "<group>";
		};
		8584FDB31923EF4F0019C02E /* ViewRelated */ = {
			isa = PBXGroup;
			children = (
				8584FDB619243AC40019C02E /* System */,
				850D22B21729EE8600EC6A16 /* NUX */,
				31F4F6641A13858F00196A98 /* Me */,
				CC1D800D1656D8B2002A542F /* Notifications */,
				AC34397B0E11443300E5D79B /* Blog */,
				C533CF320E6D3AB3000C3DE8 /* Comments */,
				5DA5BF4A18E32DE2005F11F9 /* Media */,
				EC4696A80EA74DAC0040EE8E /* Pages */,
				AC3439790E11434600E5D79B /* Post */,
				319D6E8219E44C7B0013871C /* Suggestions */,
				CCB3A03814C8DD5100D43C3F /* Reader */,
				3792259E12F6DBCC00F2176A /* Stats */,
				5D87E10D15F512380012C595 /* Settings */,
				5DA5BF4918E32DDB005F11F9 /* Themes */,
				8320B5CF11FCA3EA00607422 /* Cells */,
				031662E60FFB14C60045D052 /* Views */,
				595B021F1A6C4E4F00415A30 /* WhatsNew */,
			);
			path = ViewRelated;
			sourceTree = "<group>";
		};
		8584FDB4192437160019C02E /* Utility */ = {
			isa = PBXGroup;
			children = (
				FF3674131AD32CE100F24857 /* WPVideoOptimizer.h */,
				FF3674141AD32CE100F24857 /* WPVideoOptimizer.m */,
				85A1B6721742E7DB00BA5E35 /* Analytics */,
				5993E7261AC5D62100D31D2B /* Files */,
				59DD94311AC479DC0032DD6B /* Logging */,
				E159D1011309AAF200F498E2 /* Migrations */,
				852416CC1A12EAF70030700C /* Ratings */,
				E1523EB216D3B2EE002C5A36 /* Sharing */,
				C545E0A01811B9880020844C /* ContextManager.h */,
				93EF094B19ED4F1100C89770 /* ContextManager-Internals.h */,
				C545E0A11811B9880020844C /* ContextManager.m */,
				FD9A948A12FAEA2300438F94 /* DateUtils.h */,
				FD9A948B12FAEA2300438F94 /* DateUtils.m */,
				93A379D919FE6D3000415023 /* DDLogSwift.h */,
				93A379DA19FE6D3000415023 /* DDLogSwift.m */,
				313692771A5D6F7900EBE645 /* HelpshiftUtils.h */,
				313692781A5D6F7900EBE645 /* HelpshiftUtils.m */,
				5DB4683918A2E718004A89A9 /* LocationService.h */,
				5DB4683A18A2E718004A89A9 /* LocationService.m */,
				C57A31A2183D2111007745B9 /* NotificationsManager.h */,
				C57A31A3183D2111007745B9 /* NotificationsManager.m */,
				FFAB7CB01A0BD83A00765942 /* WPAssetExporter.m */,
				5D3E334C15EEBB6B005FC6F2 /* ReachabilityUtils.h */,
				5D3E334D15EEBB6B005FC6F2 /* ReachabilityUtils.m */,
				85D239B41AE5A6170074768D /* ReachabilityFacade.h */,
				85D239B51AE5A6170074768D /* ReachabilityFacade.m */,
				5D2B043515E83800007E3422 /* SettingsViewControllerDelegate.h */,
				292CECFE1027259000BD407D /* SFHFKeychainUtils.h */,
				292CECFF1027259000BD407D /* SFHFKeychainUtils.m */,
				8514973F171E13DF00B87F3F /* WPAsyncBlockOperation.h */,
				85149740171E13DF00B87F3F /* WPAsyncBlockOperation.m */,
				E1E4CE091773C59B00430844 /* WPAvatarSource.h */,
				E1E4CE0A1773C59B00430844 /* WPAvatarSource.m */,
				5DEB61B6156FCD5200242C35 /* WPChromelessWebViewController.h */,
				5DEB61B7156FCD5200242C35 /* WPChromelessWebViewController.m */,
				85253989171761D9003F6B32 /* WPComLanguages.h */,
				8525398A171761D9003F6B32 /* WPComLanguages.m */,
				E183BD7217621D85000B0822 /* WPCookie.h */,
				E183BD7317621D86000B0822 /* WPCookie.m */,
				5926E1E11AC4468300964783 /* WPCrashlytics.h */,
				5926E1E21AC4468300964783 /* WPCrashlytics.m */,
				E114D798153D85A800984182 /* WPError.h */,
				E114D799153D85A800984182 /* WPError.m */,
				59D328FB1ACC2D0700356827 /* WPLookbackPresenter.h */,
				59D328FC1ACC2D0700356827 /* WPLookbackPresenter.m */,
				5DA3EE0E192508F700294E0B /* WPImageOptimizer.h */,
				5DA3EE0F192508F700294E0B /* WPImageOptimizer.m */,
				5DA3EE10192508F700294E0B /* WPImageOptimizer+Private.h */,
				5DA3EE11192508F700294E0B /* WPImageOptimizer+Private.m */,
				B5AB733B19901F85005F5044 /* WPNoResultsView+AnimatedBox.h */,
				B5AB733C19901F85005F5044 /* WPNoResultsView+AnimatedBox.m */,
				B5E06E2F1A9CD31D00128985 /* WPURLRequest.h */,
				B5E06E301A9CD31D00128985 /* WPURLRequest.m */,
				E1F5A1BA1771C90A00E0495F /* WPTableImageSource.h */,
				E1F5A1BB1771C90A00E0495F /* WPTableImageSource.m */,
				8516972A169D42F4006C5DED /* WPToast.h */,
				8516972B169D42F4006C5DED /* WPToast.m */,
				E1B62A7913AA61A100A6FCA4 /* WPWebViewController.h */,
				E1B62A7A13AA61A100A6FCA4 /* WPWebViewController.m */,
				FFAB7CAF1A0BD83A00765942 /* WPAssetExporter.h */,
				74F313ED1A9B97A200AA8B45 /* WPTooltip.h */,
				74F313EE1A9B97A200AA8B45 /* WPTooltip.m */,
				594DB2931AB891A200E2E456 /* WPUserAgent.h */,
				594DB2941AB891A200E2E456 /* WPUserAgent.m */,
				5DF657191AE6ACAC00AAA8D7 /* DisplayableImageHelper.h */,
				5DF6571A1AE6ACAC00AAA8D7 /* DisplayableImageHelper.m */,
				FF28B3EF1AEB251200E11AAE /* InfoPListTranslator.h */,
				FF28B3F01AEB251200E11AAE /* InfoPListTranslator.m */,
				5D0A20D21AF11A7300E5C6BC /* PhotonImageURLHelper.h */,
				5D0A20D31AF11A7300E5C6BC /* PhotonImageURLHelper.m */,
			);
			path = Utility;
			sourceTree = "<group>";
		};
		8584FDB619243AC40019C02E /* System */ = {
			isa = PBXGroup;
			children = (
				310186691A373B01008F7DF6 /* WPTabBarController.h */,
				3101866A1A373B01008F7DF6 /* WPTabBarController.m */,
				A25EBD85156E330600530E3D /* WPTableViewController.h */,
				A25EBD86156E330600530E3D /* WPTableViewController.m */,
				E1A38C921581879D00439E55 /* WPTableViewControllerSubclass.h */,
				5DBFC8AA1A9C0EEF00E00DE4 /* WPScrollableViewController.h */,
			);
			path = System;
			sourceTree = "<group>";
		};
		8584FDB719243E550019C02E /* System */ = {
			isa = PBXGroup;
			children = (
				2F970F970DF929B8006BD934 /* Constants.h */,
				B5CC05F51962150600975CAC /* Constants.m */,
				B5FD4520199D0C9A00286FBB /* WordPress-Bridging-Header.h */,
				1D3623240D0F684500981E51 /* WordPressAppDelegate.h */,
				1D3623250D0F684500981E51 /* WordPressAppDelegate.m */,
				591A428D1A6DC6F2003807A6 /* WPGUIConstants.h */,
				591A428E1A6DC6F2003807A6 /* WPGUIConstants.m */,
			);
			path = System;
			sourceTree = "<group>";
		};
		858DE3FF172F9991000AC628 /* Fonts */ = {
			isa = PBXGroup;
			children = (
				B55853F419630AF900FAF6C3 /* Noticons-Regular.otf */,
				462F4E0F183867AE0028D2F8 /* Merriweather-Bold.ttf */,
			);
			name = Fonts;
			sourceTree = "<group>";
		};
		85A1B6721742E7DB00BA5E35 /* Analytics */ = {
			isa = PBXGroup;
			children = (
				937F3E301AD6FDA7006BA498 /* WPAnalyticsTrackerAutomatticTracks.h */,
				937F3E311AD6FDA7006BA498 /* WPAnalyticsTrackerAutomatticTracks.m */,
				85D2275718F1EB8A001DA8DA /* WPAnalyticsTrackerMixpanel.h */,
				85D2275818F1EB8A001DA8DA /* WPAnalyticsTrackerMixpanel.m */,
				859F761B18F2159800EF8D5D /* WPAnalyticsTrackerMixpanelInstructionsForStat.h */,
				859F761C18F2159800EF8D5D /* WPAnalyticsTrackerMixpanelInstructionsForStat.m */,
				85DA8C4218F3F29A0074C8A4 /* WPAnalyticsTrackerWPCom.h */,
				85DA8C4318F3F29A0074C8A4 /* WPAnalyticsTrackerWPCom.m */,
				5948AD0C1AB734F2006E8882 /* WPAppAnalytics.h */,
				5948AD0D1AB734F2006E8882 /* WPAppAnalytics.m */,
			);
			path = Analytics;
			sourceTree = "<group>";
		};
		85D239BD1AE5A6EE0074768D /* NUX */ = {
			isa = PBXGroup;
			children = (
				85D239BE1AE5A7020074768D /* LoginFacadeTests.m */,
				85D239BF1AE5A7020074768D /* LoginViewModelTests.m */,
			);
			name = NUX;
			sourceTree = "<group>";
		};
		931D26FB19EDA0D000114F17 /* ALIterativeMigrator */ = {
			isa = PBXGroup;
			children = (
				931D26FC19EDA10D00114F17 /* ALIterativeMigrator.h */,
				931D26FD19EDA10D00114F17 /* ALIterativeMigrator.m */,
			);
			name = ALIterativeMigrator;
			sourceTree = "<group>";
		};
		937D9A0D19F837ED007B9D5F /* 22-23 */ = {
			isa = PBXGroup;
			children = (
				937D9A1019F838C2007B9D5F /* AccountToAccount22to23.swift */,
			);
			name = "22-23";
			sourceTree = "<group>";
		};
		93E5283D19A7741A003A1A9C /* WordPressTodayWidget */ = {
			isa = PBXGroup;
			children = (
				93E5285719A7AA5C003A1A9C /* WordPressTodayWidget.entitlements */,
				934884AC19B78723004028D8 /* WordPressTodayWidget-Internal.entitlements */,
				93E5284219A7741A003A1A9C /* MainInterface.storyboard */,
				93E5283E19A7741A003A1A9C /* Supporting Files */,
				93E5284019A7741A003A1A9C /* TodayViewController.swift */,
				93E5284F19A77824003A1A9C /* WordPressTodayWidget-Bridging-Header.h */,
				93E5285319A778AF003A1A9C /* WPDDLogWrapper.h */,
				93E5285419A778AF003A1A9C /* WPDDLogWrapper.m */,
			);
			path = WordPressTodayWidget;
			sourceTree = "<group>";
		};
		93E5283E19A7741A003A1A9C /* Supporting Files */ = {
			isa = PBXGroup;
			children = (
				93E5283F19A7741A003A1A9C /* Info.plist */,
				93267A6019B896CD00997EB8 /* Info-Internal.plist */,
				591252291A38AE9C00468279 /* TodayWidgetPrefix.pch */,
			);
			name = "Supporting Files";
			sourceTree = "<group>";
		};
		93FA59DA18D88BDB001446BC /* Services */ = {
			isa = PBXGroup;
			children = (
				85D2399F1AE5A5FC0074768D /* AccountServiceFacade.h */,
				85D239A01AE5A5FC0074768D /* AccountServiceFacade.m */,
				85D239A11AE5A5FC0074768D /* BlogSyncFacade.h */,
				85D239A21AE5A5FC0074768D /* BlogSyncFacade.m */,
				85D239A31AE5A5FC0074768D /* HelpshiftEnabledFacade.h */,
				85D239A41AE5A5FC0074768D /* HelpshiftEnabledFacade.m */,
				85D239A51AE5A5FC0074768D /* LoginFacade.h */,
				85D239A61AE5A5FC0074768D /* LoginFacade.m */,
				85D239A71AE5A5FC0074768D /* OnePasswordFacade.h */,
				85D239A81AE5A5FC0074768D /* OnePasswordFacade.m */,
				85D239A91AE5A5FC0074768D /* WordPressComOAuthClientFacade.h */,
				85D239AA1AE5A5FC0074768D /* WordPressComOAuthClientFacade.m */,
				85D239AB1AE5A5FC0074768D /* WordPressXMLRPCAPIFacade.h */,
				85D239AC1AE5A5FC0074768D /* WordPressXMLRPCAPIFacade.m */,
				E1A6DBE319DC7D230071AC1E /* PostService.h */,
				E1A6DBE419DC7D230071AC1E /* PostService.m */,
				93C1147D18EC5DD500DAC95C /* AccountService.h */,
				93C1147E18EC5DD500DAC95C /* AccountService.m */,
				93C1148318EDF6E100DAC95C /* BlogService.h */,
				93C1148418EDF6E100DAC95C /* BlogService.m */,
				93FA59DB18D88C1C001446BC /* PostCategoryService.h */,
				93FA59DC18D88C1C001446BC /* PostCategoryService.m */,
				E1556CF0193F6FE900FC52EA /* CommentService.h */,
				E1556CF1193F6FE900FC52EA /* CommentService.m */,
				930284B618EAF7B600CB0BF4 /* LocalCoreDataService.h */,
				5DA3EE141925090A00294E0B /* MediaService.h */,
				5DA3EE151925090A00294E0B /* MediaService.m */,
				5D3D559518F88C3500782892 /* ReaderPostService.h */,
				5D3D559618F88C3500782892 /* ReaderPostService.m */,
				5D44EB361986D8BA008B7175 /* ReaderSiteService.h */,
				5D44EB371986D8BA008B7175 /* ReaderSiteService.m */,
				5DBCD9D318F35D7500B32229 /* ReaderTopicService.h */,
				5DBCD9D418F35D7500B32229 /* ReaderTopicService.m */,
				319D6E7C19E447C80013871C /* SuggestionService.h */,
				319D6E7D19E447C80013871C /* SuggestionService.m */,
				93DEB88019E5BF7100F9546D /* TodayExtensionService.h */,
				93DEB88119E5BF7100F9546D /* TodayExtensionService.m */,
			);
			path = Services;
			sourceTree = "<group>";
		};
		AC3439790E11434600E5D79B /* Post */ = {
			isa = PBXGroup;
			children = (
				5DBFC8A81A9BE07B00E00DE4 /* Posts.storyboard */,
				5DF3DD691A9377220051A229 /* Controllers */,
				5DF3DD6B1A93773B0051A229 /* Style */,
				5D09CBA61ACDE532007A23BD /* Utils */,
				5DF3DD6A1A93772D0051A229 /* Views */,
				5D577D301891278D00B964C3 /* Geolocation */,
				5D1EBF56187C9B95003393F8 /* Categories */,
				ACC156CA0E10E67600D6E1A0 /* WPPostViewController.h */,
				ACC156CB0E10E67600D6E1A0 /* WPPostViewController.m */,
				5903AE1C19B60AB9009D5354 /* WPButtonForNavigationBar.h */,
				5903AE1A19B60A98009D5354 /* WPButtonForNavigationBar.m */,
				ACBAB6840E1247F700F38795 /* PostPreviewViewController.h */,
				ACBAB6850E1247F700F38795 /* PostPreviewViewController.m */,
				74D5FFD419ACDF6700389E8F /* WPLegacyEditPostViewController.h */,
				74D5FFD319ACDF6700389E8F /* WPLegacyEditPostViewController_Internal.h */,
				74D5FFD519ACDF6700389E8F /* WPLegacyEditPostViewController.m */,
				ACBAB5FC0E121C7300F38795 /* PostSettingsViewController.h */,
				ACBAB5FD0E121C7300F38795 /* PostSettingsViewController.m */,
				5D62BAD818AAAE9B0044E5F7 /* PostSettingsViewController_Internal.h */,
				5DF94E2E1962B99C00359241 /* PostSettingsSelectionViewController.h */,
				5DF94E2F1962B99C00359241 /* PostSettingsSelectionViewController.m */,
				2F970F720DF92274006BD934 /* PostsViewController.h */,
				2F970F730DF92274006BD934 /* PostsViewController.m */,
				5D146EB9189857ED0068FDC6 /* FeaturedImageViewController.h */,
				5D146EBA189857ED0068FDC6 /* FeaturedImageViewController.m */,
				5DB3BA0318D0E7B600F3F3E9 /* WPPickerView.h */,
				5DB3BA0418D0E7B600F3F3E9 /* WPPickerView.m */,
				5DB3BA0618D11D8D00F3F3E9 /* PublishDatePickerView.h */,
				5DB3BA0718D11D8D00F3F3E9 /* PublishDatePickerView.m */,
				5D17F0BC1A1D4C5F0087CCB8 /* PrivateSiteURLProtocol.h */,
				5D17F0BD1A1D4C5F0087CCB8 /* PrivateSiteURLProtocol.m */,
				FF0AAE0B1A16550D0089841D /* WPMediaProgressTableViewController.h */,
				FF0AAE0C1A16550D0089841D /* WPMediaProgressTableViewController.m */,
				5D8CBC451A6F47880081F4AE /* EditImageDetailsViewController.h */,
				5D8CBC461A6F47880081F4AE /* EditImageDetailsViewController.m */,
			);
			path = Post;
			sourceTree = "<group>";
		};
		AC34397B0E11443300E5D79B /* Blog */ = {
			isa = PBXGroup;
			children = (
				5D8D53ED19250412003C8859 /* BlogSelectorViewController.h */,
				5D8D53EE19250412003C8859 /* BlogSelectorViewController.m */,
				5D8D53EF19250412003C8859 /* WPComBlogSelectorViewController.h */,
				5D8D53F019250412003C8859 /* WPComBlogSelectorViewController.m */,
				462F4E0618369F0B0028D2F8 /* BlogDetailsViewController.h */,
				462F4E0718369F0B0028D2F8 /* BlogDetailsViewController.m */,
				462F4E0818369F0B0028D2F8 /* BlogListViewController.h */,
				462F4E0918369F0B0028D2F8 /* BlogListViewController.m */,
				83FEFC7311FF6C5A0078B462 /* EditSiteViewController.h */,
				83FEFC7411FF6C5A0078B462 /* EditSiteViewController.m */,
				85D8055B171631F10075EEAC /* SelectWPComLanguageViewController.h */,
				85D8055C171631F10075EEAC /* SelectWPComLanguageViewController.m */,
				31C9F82C1A2368A2008BB945 /* BlogDetailHeaderView.h */,
				31C9F82D1A2368A2008BB945 /* BlogDetailHeaderView.m */,
			);
			path = Blog;
			sourceTree = "<group>";
		};
		ACFF1DC00E231EF600EC6BF5 /* Blog */ = {
			isa = PBXGroup;
			children = (
				8333FE0D11FF6EF200A495C1 /* EditSiteViewController.xib */,
				8370D1BC11FA6295009D650F /* AddSiteViewController.xib */,
				8398EE9811ACE63C000FE6E0 /* WebSignupViewController.xib */,
			);
			name = Blog;
			sourceTree = "<group>";
		};
		B545186718E9E08000AC3A54 /* Notifications */ = {
			isa = PBXGroup;
			children = (
				B5CC05F71962186D00975CAC /* Meta.h */,
				B5CC05F81962186D00975CAC /* Meta.m */,
				B55853F819630E7900FAF6C3 /* Notification.h */,
				B55853F919630E7900FAF6C3 /* Notification.m */,
				B5B9C08F1A38A23A00B5B85F /* Notification+Internals.h */,
			);
			path = Notifications;
			sourceTree = "<group>";
		};
		B54E1DEC1A0A7BAA00807537 /* ReplyTextView */ = {
			isa = PBXGroup;
			children = (
				B54E1DED1A0A7BAA00807537 /* ReplyBezierView.swift */,
				B54E1DEE1A0A7BAA00807537 /* ReplyTextView.swift */,
				B54E1DEF1A0A7BAA00807537 /* ReplyTextView.xib */,
			);
			path = ReplyTextView;
			sourceTree = "<group>";
		};
		B587796C19B799D800E57C5A /* Extensions */ = {
			isa = PBXGroup;
			children = (
				B587798319B799EB00E57C5A /* Notifications */,
				B5E167F319C08D18009535AA /* NSCalendar+Helpers.swift */,
				B587796F19B799D800E57C5A /* NSDate+Helpers.swift */,
				B587797019B799D800E57C5A /* NSIndexPath+Swift.swift */,
				B587797119B799D800E57C5A /* NSParagraphStyle+Helpers.swift */,
				B587797219B799D800E57C5A /* UIDevice+Helpers.swift */,
				B587797319B799D800E57C5A /* UIImageView+Animations.swift */,
				B587797419B799D800E57C5A /* UIImageView+Networking.swift */,
				B587797519B799D800E57C5A /* UITableView+Helpers.swift */,
				B587797619B799D800E57C5A /* UITableViewCell+Helpers.swift */,
				B587797719B799D800E57C5A /* UIView+Helpers.swift */,
				B53FDF6C19B8C336000723B6 /* UIScreen+Helpers.swift */,
				B54866C91A0D7042004AC79D /* NSAttributedString+Helpers.swift */,
			);
			path = Extensions;
			sourceTree = "<group>";
		};
		B587798319B799EB00E57C5A /* Notifications */ = {
			isa = PBXGroup;
			children = (
				B587798419B799EB00E57C5A /* Notification+Interface.swift */,
				B587798519B799EB00E57C5A /* NotificationBlock+Interface.swift */,
			);
			path = Notifications;
			sourceTree = "<group>";
		};
		B5AEEC731ACACF3B008BF2A4 /* Core Data */ = {
			isa = PBXGroup;
			children = (
				93E9050319E6F242005513C9 /* ContextManagerTests.swift */,
				C5CFDC29184F962B00097B05 /* CoreDataConcurrencyTest.m */,
				931D26FF19EDAE8600114F17 /* CoreDataMigrationTests.m */,
			);
			name = "Core Data";
			sourceTree = "<group>";
		};
		B5AEEC7E1ACAD088008BF2A4 /* Services */ = {
			isa = PBXGroup;
			children = (
				9363113E19FA996700B0C739 /* AccountServiceTests.swift */,
				E150520B16CAC5C400D3DDDC /* BlogJetpackTest.m */,
				930FD0A519882742000CC81D /* BlogServiceTest.m */,
			);
			name = Services;
			sourceTree = "<group>";
		};
		B5AEEC7F1ACAD099008BF2A4 /* Categories */ = {
			isa = PBXGroup;
			children = (
				F1564E5A18946087009F8F97 /* NSStringHelpersTest.m */,
			);
			name = Categories;
			sourceTree = "<group>";
		};
		B5AEEC801ACAD0A5008BF2A4 /* ViewControllers */ = {
			isa = PBXGroup;
			children = (
				E10675C7183F82E900E5CE5C /* SettingsViewControllerTest.m */,
			);
			name = ViewControllers;
			sourceTree = "<group>";
		};
		B5B56D2F19AFB68800B4E29B /* Style */ = {
			isa = PBXGroup;
			children = (
				B5B56D3019AFB68800B4E29B /* WPStyleGuide+Reply.swift */,
				B5B56D3119AFB68800B4E29B /* WPStyleGuide+Notifications.swift */,
			);
			path = Style;
			sourceTree = "<group>";
		};
		B5D7F2D81A04180A006D3047 /* RichTextView */ = {
			isa = PBXGroup;
			children = (
				B5D7F2DA1A04180A006D3047 /* RichTextView.swift */,
				B5D7F2D91A04180A006D3047 /* NSAttributedString+RichTextView.swift */,
				B5D7F2DB1A04180A006D3047 /* UITextView+RichTextView.swift */,
			);
			path = RichTextView;
			sourceTree = "<group>";
		};
		B5E23BD919AD0CED000D6879 /* Tools */ = {
			isa = PBXGroup;
			children = (
				B54E1DF31A0A7BBF00807537 /* NotificationMediaDownloader.swift */,
			);
			path = Tools;
			sourceTree = "<group>";
		};
		B5FD4523199D0F1100286FBB /* Views */ = {
			isa = PBXGroup;
			children = (
				B57B99D419A2C20200506504 /* NoteTableHeaderView.swift */,
				B52C4C7E199D74AE009FD823 /* NoteTableViewCell.swift */,
				B5E23BDE19AD0D00000D6879 /* NoteTableViewCell.xib */,
				B5C66B6D1ACEE0B500F68370 /* NoteSeparatorsView.swift */,
				B532D4E7199D4357006E4DF6 /* NoteBlockTableViewCell.swift */,
				B532D4E6199D4357006E4DF6 /* NoteBlockHeaderTableViewCell.swift */,
				B5C66B6F1ACF06CA00F68370 /* NoteBlockHeaderTableViewCell.xib */,
				B532D4E8199D4357006E4DF6 /* NoteBlockTextTableViewCell.swift */,
				B5C66B711ACF071000F68370 /* NoteBlockTextTableViewCell.xib */,
				B57AF5F91ACDC73D0075A7D2 /* NoteBlockActionsTableViewCell.swift */,
				B5C66B731ACF071F00F68370 /* NoteBlockActionsTableViewCell.xib */,
				B532D4E5199D4357006E4DF6 /* NoteBlockCommentTableViewCell.swift */,
				B5C66B751ACF072C00F68370 /* NoteBlockCommentTableViewCell.xib */,
				B532D4ED199D4418006E4DF6 /* NoteBlockImageTableViewCell.swift */,
				B5C66B771ACF073900F68370 /* NoteBlockImageTableViewCell.xib */,
				B52C4C7C199D4CD3009FD823 /* NoteBlockUserTableViewCell.swift */,
				B5C66B791ACF074600F68370 /* NoteBlockUserTableViewCell.xib */,
			);
			path = Views;
			sourceTree = "<group>";
		};
		B5FD453E199D0F2800286FBB /* Controllers */ = {
			isa = PBXGroup;
			children = (
				B5FD4541199D0F2800286FBB /* NotificationsViewController.h */,
				B5FD4542199D0F2800286FBB /* NotificationsViewController.m */,
				B5FD453F199D0F2800286FBB /* NotificationDetailsViewController.h */,
				B5FD4540199D0F2800286FBB /* NotificationDetailsViewController.m */,
			);
			path = Controllers;
			sourceTree = "<group>";
		};
		C430074CAC011A24F4A74E17 /* Pods */ = {
			isa = PBXGroup;
			children = (
				AC055AD29E203B2021E7F39B /* Pods.debug.xcconfig */,
				AEFB66560B716519236CEE67 /* Pods.release.xcconfig */,
				C9F5071C28C57CE611E00B1F /* Pods.release-internal.xcconfig */,
				501C8A355B53A6971F731ECA /* Pods.distribution.xcconfig */,
				B43F6A7D9B3DC5B8B4A7DDCA /* Pods-WordPressTest.debug.xcconfig */,
				9198544476D3B385673B18E9 /* Pods-WordPressTest.release.xcconfig */,
				A42FAD830601402EC061BE54 /* Pods-WordPressTest.release-internal.xcconfig */,
				B6E2365A531EA4BD7025525F /* Pods-WordPressTest.distribution.xcconfig */,
				0CF877DC71756EFA3346E26F /* Pods-WordPressTodayWidget.debug.xcconfig */,
				2B3804821972897F0DEC4183 /* Pods-WordPressTodayWidget.release.xcconfig */,
				052EFF90F810139789A446FB /* Pods-WordPressTodayWidget.release-internal.xcconfig */,
				67040029265369CB7FAE64FA /* Pods-WordPressTodayWidget.distribution.xcconfig */,
				45A679DE2C6B64047BAF97E9 /* Pods-UITests.debug.xcconfig */,
				1E59E0C89B24D8AA3B12DEC8 /* Pods-UITests.release.xcconfig */,
				91E1D2929A320BA8932240BF /* Pods-UITests.release-internal.xcconfig */,
				71E3F8ABCB453500748B60CE /* Pods-UITests.distribution.xcconfig */,
			);
			name = Pods;
			sourceTree = "<group>";
		};
		C50E78130E71648100991509 /* Comments */ = {
			isa = PBXGroup;
			children = (
				B5509A9419CA3B9F006D2E49 /* EditReplyViewController.xib */,
				2906F811110CDA8900169D56 /* EditCommentViewController.xib */,
			);
			name = Comments;
			sourceTree = "<group>";
		};
		C533CF320E6D3AB3000C3DE8 /* Comments */ = {
			isa = PBXGroup;
			children = (
				5DF94E211962B90300359241 /* CommentsTableViewDelegate.h */,
				C533CF330E6D3ADA000C3DE8 /* CommentsViewController.h */,
				C533CF340E6D3ADA000C3DE8 /* CommentsViewController.m */,
				313AE49B19E3F20400AAFABE /* CommentViewController.h */,
				313AE49C19E3F20400AAFABE /* CommentViewController.m */,
				2906F80F110CDA8900169D56 /* EditCommentViewController.h */,
				2906F810110CDA8900169D56 /* EditCommentViewController.m */,
				B5509A9119CA38B3006D2E49 /* EditReplyViewController.h */,
				B5509A9219CA38B3006D2E49 /* EditReplyViewController.m */,
			);
			path = Comments;
			sourceTree = "<group>";
		};
		C59D3D480E6410BC00AA591D /* Categories */ = {
			isa = PBXGroup;
			children = (
				B55853F519630D5400FAF6C3 /* NSAttributedString+Util.h */,
				B55853F619630D5400FAF6C3 /* NSAttributedString+Util.m */,
				E13F23C114FE84600081D9CC /* NSMutableDictionary+Helpers.h */,
				E13F23C214FE84600081D9CC /* NSMutableDictionary+Helpers.m */,
				B55853F11962337500FAF6C3 /* NSScanner+Helpers.h */,
				B55853F21962337500FAF6C3 /* NSScanner+Helpers.m */,
				296526FC105810E100597FA3 /* NSString+Helpers.h */,
				296526FD105810E100597FA3 /* NSString+Helpers.m */,
				E1A0FAE5162F11CE0063B098 /* UIDevice+Helpers.h */,
				E1A0FAE6162F11CE0063B098 /* UIDevice+Helpers.m */,
				834CAE9B122D56B1003DDF49 /* UIImage+Alpha.h */,
				834CAE9D122D56B1003DDF49 /* UIImage+Alpha.m */,
				834CAE7A122D528A003DDF49 /* UIImage+Resize.h */,
				834CAE7B122D528A003DDF49 /* UIImage+Resize.m */,
				834CAE9C122D56B1003DDF49 /* UIImage+RoundedCorner.h */,
				834CAE9E122D56B1003DDF49 /* UIImage+RoundedCorner.m */,
				E1F80823146420B000726BC7 /* UIImageView+Gravatar.h */,
				E1F80824146420B000726BC7 /* UIImageView+Gravatar.m */,
				5D97C2F115CAF8D8009B44DD /* UINavigationController+KeyboardFix.h */,
				5D97C2F215CAF8D8009B44DD /* UINavigationController+KeyboardFix.m */,
				5DC3A44B1610B9BC00A890BE /* UINavigationController+Rotation.h */,
				5DC3A44C1610B9BC00A890BE /* UINavigationController+Rotation.m */,
				FD75DDAB15B021C70043F12C /* UIViewController+Rotation.h */,
				FD75DDAC15B021C80043F12C /* UIViewController+Rotation.m */,
				5D119DA1176FBE040073D83A /* UIImageView+AFNetworkingExtra.h */,
				5D119DA2176FBE040073D83A /* UIImageView+AFNetworkingExtra.m */,
				5DF59C091770AE3A00171208 /* UILabel+SuggestSize.h */,
				5DF59C0A1770AE3A00171208 /* UILabel+SuggestSize.m */,
				851734411798C64700A30E27 /* NSURL+Util.h */,
				851734421798C64700A30E27 /* NSURL+Util.m */,
				46F8714D1838C41600BC149B /* NSDate+StringFormatting.h */,
				46F8714E1838C41600BC149B /* NSDate+StringFormatting.m */,
				E2AA87A318523E5300886693 /* UIView+Subviews.h */,
				E2AA87A418523E5300886693 /* UIView+Subviews.m */,
				B548458019A258890077E7A5 /* UIActionSheet+Helpers.h */,
				B548458119A258890077E7A5 /* UIActionSheet+Helpers.m */,
				B57B99DC19A2DBF200506504 /* NSObject+Helpers.h */,
				B57B99DD19A2DBF200506504 /* NSObject+Helpers.m */,
				31EC15061A5B6675009FC8B3 /* WPStyleGuide+Suggestions.h */,
				31EC15071A5B6675009FC8B3 /* WPStyleGuide+Suggestions.m */,
				85CE4C1E1A703CF200780DFE /* NSBundle+VersionNumberHelper.h */,
				85CE4C1F1A703CF200780DFE /* NSBundle+VersionNumberHelper.m */,
				FFAC890E1A96A85800CC06AC /* NSProcessInfo+Util.h */,
				FFAC890F1A96A85800CC06AC /* NSProcessInfo+Util.m */,
			);
			path = Categories;
			sourceTree = "<group>";
		};
		CC098B8116A9EB0400450976 /* HTML */ = {
			isa = PBXGroup;
			children = (
				5DB767401588F64D00EBE36C /* postPreview.html */,
				E18165FC14E4428B006CE885 /* loader.html */,
				A01C55470E25E0D000D411F2 /* defaultPostTemplate.html */,
				2FAE97040E33B21600CA8540 /* defaultPostTemplate_old.html */,
				2FAE97070E33B21600CA8540 /* xhtml1-transitional.dtd */,
				2FAE97080E33B21600CA8540 /* xhtmlValidatorTemplate.xhtml */,
			);
			name = HTML;
			sourceTree = "<group>";
		};
		CC1D800D1656D8B2002A542F /* Notifications */ = {
			isa = PBXGroup;
			children = (
				B5B56D2F19AFB68800B4E29B /* Style */,
				B5D7F2D81A04180A006D3047 /* RichTextView */,
				B54E1DEC1A0A7BAA00807537 /* ReplyTextView */,
				B5E23BD919AD0CED000D6879 /* Tools */,
				B5FD453E199D0F2800286FBB /* Controllers */,
				B5FD4523199D0F1100286FBB /* Views */,
				B558541019631A1000FAF6C3 /* Notifications.storyboard */,
			);
			path = Notifications;
			sourceTree = "<group>";
		};
		CCB3A03814C8DD5100D43C3F /* Reader */ = {
			isa = PBXGroup;
			children = (
				5D7DEA2819D488DD0032EE77 /* WPStyleGuide+Comments.swift */,
				5D08B8FD19647C0800D5B381 /* Controllers */,
				5D08B8FE19647C2C00D5B381 /* Utils */,
				5D08B8FC19647C0300D5B381 /* Views */,
			);
			path = Reader;
			sourceTree = "<group>";
		};
		E11F949814A3344300277D31 /* WordPressApi */ = {
			isa = PBXGroup;
			children = (
				E1D086E0194214C600F0CC19 /* NSDate+WordPressJSON.h */,
				E1D086E1194214C600F0CC19 /* NSDate+WordPressJSON.m */,
				E1756E621694A08200D9EC00 /* gencredentials.rb */,
				E13EB7A3157D230000885780 /* WordPressComApi.h */,
				E13EB7A4157D230000885780 /* WordPressComApi.m */,
				E1756DD41694560100D9EC00 /* WordPressComApiCredentials.h */,
				E1756DD51694560100D9EC00 /* WordPressComApiCredentials.m */,
				E1634517183B733B005E967F /* WordPressComOAuthClient.h */,
				E1634518183B733B005E967F /* WordPressComOAuthClient.m */,
			);
			path = WordPressApi;
			sourceTree = "<group>";
		};
		E1239B7B176A2E0F00D37220 /* Tests */ = {
			isa = PBXGroup;
			children = (
				85D239BD1AE5A6EE0074768D /* NUX */,
				B5AEEC7F1ACAD099008BF2A4 /* Categories */,
				B5AEEC731ACACF3B008BF2A4 /* Core Data */,
				5DF94E351962BA5F00359241 /* Reader */,
				B5AEEC7E1ACAD088008BF2A4 /* Services */,
				852416D01A12ED2D0030700C /* Utility */,
				B5AEEC711ACACF2F008BF2A4 /* NotificationTests.m */,
				B5AEEC801ACAD0A5008BF2A4 /* ViewControllers */,
			);
			name = Tests;
			sourceTree = "<group>";
		};
		E1249B4019408C6F0035E895 /* Remote Objects */ = {
			isa = PBXGroup;
			children = (
				5D1D33CD1AE56250000DE623 /* RemoteUser.h */,
				5D1D33CE1AE56250000DE623 /* RemoteUser.m */,
				E1A6DBD619DC7D080071AC1E /* RemotePostCategory.h */,
				E1A6DBD719DC7D080071AC1E /* RemotePostCategory.m */,
				E1A6DBD819DC7D080071AC1E /* RemotePost.h */,
				E1A6DBD919DC7D080071AC1E /* RemotePost.m */,
				E1249B4119408C910035E895 /* RemoteComment.h */,
				E1249B4219408C910035E895 /* RemoteComment.m */,
				5D12FE1A1988243700378BD6 /* RemoteReaderPost.h */,
				5D12FE1B1988243700378BD6 /* RemoteReaderPost.m */,
				5D12FE201988245B00378BD6 /* RemoteReaderSite.h */,
				5D12FE211988245B00378BD6 /* RemoteReaderSite.m */,
				5D12FE1C1988243700378BD6 /* RemoteReaderTopic.h */,
				5D12FE1D1988243700378BD6 /* RemoteReaderTopic.m */,
				E1B289D919F7AF7000DB0707 /* RemoteBlog.h */,
				E1B289DA19F7AF7000DB0707 /* RemoteBlog.m */,
				FF3DD6BF19F2B77A003A52CB /* RemoteMedia.h */,
				FF3DD6BD19F2B6B3003A52CB /* RemoteMedia.m */,
			);
			name = "Remote Objects";
			sourceTree = "<group>";
		};
		E12F55F714A1F2640060A510 /* Vendor */ = {
			isa = PBXGroup;
			children = (
				931D26FB19EDA0D000114F17 /* ALIterativeMigrator */,
				E1D0D81E16D3D19200E33F4C /* PocketAPI */,
				E1B4A9DE12FC8B1000EB3F67 /* EGOTableViewPullRefresh */,
			);
			path = Vendor;
			sourceTree = "<group>";
		};
		E131CB5B16CAD638004B0314 /* Helpers */ = {
			isa = PBXGroup;
			children = (
				E150520D16CAC75A00D3DDDC /* CoreDataTestHelper.h */,
				E150520E16CAC75A00D3DDDC /* CoreDataTestHelper.m */,
				B5D689FB1A5EBC900063D9E5 /* NotificationsManager+TestHelper.h */,
				B5D689FC1A5EBC900063D9E5 /* NotificationsManager+TestHelper.m */,
				93E9050519E6F3D8005513C9 /* TestContextManager.h */,
				93E9050619E6F3D8005513C9 /* TestContextManager.m */,
				E15618FB16DB8677006532C4 /* UIKitTestHelper.h */,
				E15618FC16DB8677006532C4 /* UIKitTestHelper.m */,
			);
			name = Helpers;
			sourceTree = "<group>";
		};
		E1523EB216D3B2EE002C5A36 /* Sharing */ = {
			isa = PBXGroup;
			children = (
				E1523EB316D3B305002C5A36 /* InstapaperActivity.h */,
				E1523EB416D3B305002C5A36 /* InstapaperActivity.m */,
				E1D0D81416D3B86800E33F4C /* SafariActivity.h */,
				E1D0D81516D3B86800E33F4C /* SafariActivity.m */,
				E1D0D84516D3D2EA00E33F4C /* PocketActivity.h */,
				E1D0D84616D3D2EA00E33F4C /* PocketActivity.m */,
				E10DB0061771926D00B7A0A3 /* GooglePlusActivity.h */,
				E10DB0071771926D00B7A0A3 /* GooglePlusActivity.m */,
				B5F015C9195DFD7600F6ECF2 /* WordPressActivity.h */,
				B5F015CA195DFD7600F6ECF2 /* WordPressActivity.m */,
				E1D95EB617A28F5E00A3E9F3 /* WPActivityDefaults.h */,
				E1D95EB717A28F5E00A3E9F3 /* WPActivityDefaults.m */,
			);
			path = Sharing;
			sourceTree = "<group>";
		};
		E159D1011309AAF200F498E2 /* Migrations */ = {
			isa = PBXGroup;
			children = (
				E1A03EDF17422DBC0085D192 /* 10-11 */,
				5D49B03519BE37CC00703A9B /* 20-21 */,
				937D9A0D19F837ED007B9D5F /* 22-23 */,
				E100C6BA1741472F00AE48D8 /* WordPress-11-12.xcmappingmodel */,
				5D51ADAE19A832AF00539C0B /* WordPress-20-21.xcmappingmodel */,
				937D9A0E19F83812007B9D5F /* WordPress-22-23.xcmappingmodel */,
			);
			path = Migrations;
			sourceTree = "<group>";
		};
		E16AB92F14D978240047A2E5 /* WordPressTest */ = {
			isa = PBXGroup;
			children = (
				E16AB93014D978240047A2E5 /* Supporting Files */,
				E16AB94414D9A13A0047A2E5 /* Mock Data */,
				E131CB5B16CAD638004B0314 /* Helpers */,
				E1239B7B176A2E0F00D37220 /* Tests */,
			);
			path = WordPressTest;
			sourceTree = "<group>";
		};
		E16AB93014D978240047A2E5 /* Supporting Files */ = {
			isa = PBXGroup;
			children = (
				93E9050219E6F240005513C9 /* WordPressTest-Bridging-Header.h */,
				E16AB93114D978240047A2E5 /* WordPressTest-Info.plist */,
				E16AB93214D978240047A2E5 /* InfoPlist.strings */,
				E16AB93814D978240047A2E5 /* WordPressTest-Prefix.pch */,
			);
			name = "Supporting Files";
			sourceTree = "<group>";
		};
		E16AB94414D9A13A0047A2E5 /* Mock Data */ = {
			isa = PBXGroup;
			children = (
				B5AEEC741ACACFDA008BF2A4 /* notifications-badge.json */,
				B5AEEC751ACACFDA008BF2A4 /* notifications-like.json */,
				B5AEEC771ACACFDA008BF2A4 /* notifications-new-follower.json */,
				B5AEEC781ACACFDA008BF2A4 /* notifications-replied-comment.json */,
				93CD939219099BE70049096E /* authtoken.json */,
				E131CB5716CACFB4004B0314 /* get-user-blogs_doesnt-have-blog.json */,
				E131CB5516CACF1E004B0314 /* get-user-blogs_has-blog.json */,
				E1E4CE0E1774531500430844 /* misteryman.jpg */,
				E1E4CE0517739FAB00430844 /* test-image.jpg */,
				E156190016DBABDE006532C4 /* xmlrpc-response-getpost.xml */,
				E15618FE16DBA983006532C4 /* xmlrpc-response-newpost.xml */,
				93594BD4191D2F5A0079E6B2 /* stats-batch.json */,
				E11330501A13BAA300D36D84 /* me-sites-with-jetpack.json */,
				855408851A6F105700DDBD79 /* app-review-prompt-all-enabled.json */,
				855408871A6F106800DDBD79 /* app-review-prompt-notifications-disabled.json */,
				855408891A6F107D00DDBD79 /* app-review-prompt-global-disable.json */,
			);
			name = "Mock Data";
			path = "Test Data";
			sourceTree = "<group>";
		};
		E1756E661694AA1500D9EC00 /* Derived Sources */ = {
			isa = PBXGroup;
			children = (
				FFB7B81C1A0012E80032E723 /* WordPressTestCredentials.m */,
				FFB7B81D1A0012E80032E723 /* WordPressComApiCredentials.m */,
			);
			name = "Derived Sources";
			path = /private/tmp/WordPress.build;
			sourceTree = "<absolute>";
		};
		E19472D8134E3E4A00879F63 /* UI */ = {
			isa = PBXGroup;
			children = (
				5DC02A3318E4C5A3009A1765 /* Themes */,
				37195B7F166A5DDC005F2292 /* Notifications */,
				ACFF1DC00E231EF600EC6BF5 /* Blog */,
				C50E78130E71648100991509 /* Comments */,
				83290399120CF517000A965A /* Media */,
				8320B5D711FCA4EE00607422 /* Cells */,
				595B02231A6C4FC500415A30 /* WhatsNew */,
				37245ADB13FC23FF006CDBE3 /* WPWebViewController.xib */,
				28AD735F0D9D9599002E5188 /* MainWindow.xib */,
				30AF6CF413C2289600A29C00 /* AboutViewController.xib */,
				3768BEF013041E7900E7C9A9 /* BetaFeedbackViewController.xib */,
				5DF94E311962B9D800359241 /* WPAlertView.xib */,
				5DF94E321962B9D800359241 /* WPAlertViewSideBySide.xib */,
			);
			name = UI;
			sourceTree = "<group>";
		};
		E1A03EDF17422DBC0085D192 /* 10-11 */ = {
			isa = PBXGroup;
			children = (
				E1A03EE017422DCD0085D192 /* BlogToAccount.h */,
				E1A03EE117422DCE0085D192 /* BlogToAccount.m */,
				E1A03F46174283DF0085D192 /* BlogToJetpackAccount.h */,
				E1A03F47174283E00085D192 /* BlogToJetpackAccount.m */,
			);
			path = "10-11";
			sourceTree = "<group>";
		};
		E1B4A9DE12FC8B1000EB3F67 /* EGOTableViewPullRefresh */ = {
			isa = PBXGroup;
			children = (
				E1B4A9DF12FC8B1000EB3F67 /* EGORefreshTableHeaderView.h */,
				E1B4A9E012FC8B1000EB3F67 /* EGORefreshTableHeaderView.m */,
			);
			path = EGOTableViewPullRefresh;
			sourceTree = "<group>";
		};
		E1D0D81E16D3D19200E33F4C /* PocketAPI */ = {
			isa = PBXGroup;
			children = (
				E1D0D81F16D3D19200E33F4C /* PocketAPI+NSOperation.h */,
				E1D0D82016D3D19200E33F4C /* PocketAPI.h */,
				E1D0D82116D3D19200E33F4C /* PocketAPI.m */,
				E1D0D82216D3D19200E33F4C /* PocketAPILogin.h */,
				E1D0D82316D3D19200E33F4C /* PocketAPILogin.m */,
				E1D0D82416D3D19200E33F4C /* PocketAPIOperation.h */,
				E1D0D82516D3D19200E33F4C /* PocketAPIOperation.m */,
				E1D0D82616D3D19200E33F4C /* PocketAPITypes.h */,
			);
			path = PocketAPI;
			sourceTree = "<group>";
		};
		EC4696A80EA74DAC0040EE8E /* Pages */ = {
			isa = PBXGroup;
			children = (
				EC4696FD0EA75D460040EE8E /* PagesViewController.h */,
				EC4696FE0EA75D460040EE8E /* PagesViewController.m */,
				74BB6F1819AE7B9400FB7829 /* WPLegacyEditPageViewController.h */,
				74BB6F1919AE7B9400FB7829 /* WPLegacyEditPageViewController.m */,
				83D180F712329B1A002DCCB0 /* EditPageViewController.h */,
				83D180F812329B1A002DCCB0 /* EditPageViewController.m */,
				5D62BAD518AA88210044E5F7 /* PageSettingsViewController.h */,
				5D62BAD618AA88210044E5F7 /* PageSettingsViewController.m */,
			);
			path = Pages;
			sourceTree = "<group>";
		};
		FFF96F8319EBE7FB00DFC821 /* UITests */ = {
			isa = PBXGroup;
			children = (
				FFF96FAC19ED7F4D00DFC821 /* wp_test_credentials_sample */,
				FFF96F8419EBE7FB00DFC821 /* Supporting Files */,
				FFF96F8F19EBE81F00DFC821 /* CommentsTests.m */,
				FFF96F9119EBE81F00DFC821 /* LoginTests.m */,
				FFF96F9219EBE81F00DFC821 /* MeTabTests.m */,
				FFF96F9319EBE81F00DFC821 /* NotificationsTests.m */,
				FFF96F9419EBE81F00DFC821 /* PagesTests.m */,
				FFF96F9519EBE81F00DFC821 /* PostsTests.m */,
				FFF96F9619EBE81F00DFC821 /* ReaderTests.m */,
				FFF96F9719EBE81F00DFC821 /* StatsTests.m */,
				FFF96F9819EBE81F00DFC821 /* WordPressTestCredentials.h */,
				FFF96F9919EBE81F00DFC821 /* WordPressTestCredentials.m */,
				FFF96F9A19EBE81F00DFC821 /* WPUITestCase.h */,
				FFF96F9B19EBE81F00DFC821 /* WPUITestCase.m */,
				FFF96FA919ED724F00DFC821 /* KIFUITestActor-WPExtras.h */,
				FFF96FAA19ED724F00DFC821 /* KIFUITestActor-WPExtras.m */,
			);
			path = UITests;
			sourceTree = "<group>";
		};
		FFF96F8419EBE7FB00DFC821 /* Supporting Files */ = {
			isa = PBXGroup;
			children = (
				FFF96F9019EBE81F00DFC821 /* gencredentials.rb */,
				FFF96F8519EBE7FB00DFC821 /* Info.plist */,
			);
			name = "Supporting Files";
			sourceTree = "<group>";
		};
/* End PBXGroup section */

/* Begin PBXNativeTarget section */
		1D6058900D05DD3D006BFB54 /* WordPress */ = {
			isa = PBXNativeTarget;
			buildConfigurationList = 1D6058960D05DD3E006BFB54 /* Build configuration list for PBXNativeTarget "WordPress" */;
			buildPhases = (
				1D60588D0D05DD3D006BFB54 /* Resources */,
				832D4F01120A6F7C001708D4 /* CopyFiles */,
				855804B81A5C5EED008D5A77 /* Generate Build Icon */,
				E1756E61169493AD00D9EC00 /* Generate WP.com credentials */,
				1D60588E0D05DD3D006BFB54 /* Sources */,
				1D60588F0D05DD3D006BFB54 /* Frameworks */,
				79289B3ECCA2441197B8D7F6 /* Copy Pods Resources */,
				E1CCFB31175D62320016BD8A /* Run Script */,
				93E5284E19A7741A003A1A9C /* Embed App Extensions */,
			);
			buildRules = (
			);
			dependencies = (
				93E5284519A7741A003A1A9C /* PBXTargetDependency */,
				93E5284819A7741A003A1A9C /* PBXTargetDependency */,
			);
			name = WordPress;
			productName = WordPress;
			productReference = 1D6058910D05DD3D006BFB54 /* WordPress.app */;
			productType = "com.apple.product-type.application";
		};
		93E5283919A7741A003A1A9C /* WordPressTodayWidget */ = {
			isa = PBXNativeTarget;
			buildConfigurationList = 93E5284D19A7741A003A1A9C /* Build configuration list for PBXNativeTarget "WordPressTodayWidget" */;
			buildPhases = (
				1433631E1B534FCE8E3401B1 /* Check Pods Manifest.lock */,
				B500E3B71A3B18770071ABA8 /* App Installation Failed Workaround */,
				93E5283619A7741A003A1A9C /* Sources */,
				93E5283719A7741A003A1A9C /* Frameworks */,
				93E5283819A7741A003A1A9C /* Resources */,
				2AFAFA8761E84119A747E117 /* Copy Pods Resources */,
			);
			buildRules = (
			);
			dependencies = (
			);
			name = WordPressTodayWidget;
			productName = WordPressTodayWidget;
			productReference = 93E5283A19A7741A003A1A9C /* WordPressTodayWidget.appex */;
			productType = "com.apple.product-type.app-extension";
		};
		E16AB92914D978240047A2E5 /* WordPressTest */ = {
			isa = PBXNativeTarget;
			buildConfigurationList = E16AB93D14D978240047A2E5 /* Build configuration list for PBXNativeTarget "WordPressTest" */;
			buildPhases = (
				E16AB92514D978240047A2E5 /* Sources */,
				E16AB92614D978240047A2E5 /* Frameworks */,
				E16AB92714D978240047A2E5 /* Resources */,
				E16AB92814D978240047A2E5 /* ShellScript */,
				08CDD6C52F6F4CE8B478F112 /* Copy Pods Resources */,
			);
			buildRules = (
			);
			dependencies = (
				E16AB93F14D978520047A2E5 /* PBXTargetDependency */,
			);
			name = WordPressTest;
			productName = WordPressTest;
			productReference = E16AB92A14D978240047A2E5 /* WordPressTest.xctest */;
			productType = "com.apple.product-type.bundle.unit-test";
		};
		FFF96F8119EBE7FB00DFC821 /* UITests */ = {
			isa = PBXNativeTarget;
			buildConfigurationList = FFF96F8E19EBE7FB00DFC821 /* Build configuration list for PBXNativeTarget "UITests" */;
			buildPhases = (
				F538F2E32959A7F71EED0023 /* Check Pods Manifest.lock */,
				FFF87E8219F1B6CF00206205 /* Gen Test Credentials */,
				FFF96F7E19EBE7FB00DFC821 /* Sources */,
				FFF96F7F19EBE7FB00DFC821 /* Frameworks */,
				FFF96F8019EBE7FB00DFC821 /* Resources */,
				BD568EA7006B338911997D59 /* Copy Pods Resources */,
			);
			buildRules = (
			);
			dependencies = (
				FFF96F8919EBE7FB00DFC821 /* PBXTargetDependency */,
			);
			name = UITests;
			productName = UITests;
			productReference = FFF96F8219EBE7FB00DFC821 /* UITests.xctest */;
			productType = "com.apple.product-type.bundle.unit-test";
		};
/* End PBXNativeTarget section */

/* Begin PBXProject section */
		29B97313FDCFA39411CA2CEA /* Project object */ = {
			isa = PBXProject;
			attributes = {
				LastUpgradeCheck = 0510;
				ORGANIZATIONNAME = WordPress;
				TargetAttributes = {
					1D6058900D05DD3D006BFB54 = {
						DevelopmentTeam = PZYM8XX95Q;
						SystemCapabilities = {
							com.apple.ApplicationGroups.iOS = {
								enabled = 1;
							};
							com.apple.Keychain = {
								enabled = 1;
							};
						};
					};
					93E5283919A7741A003A1A9C = {
						CreatedOnToolsVersion = 6.0;
						DevelopmentTeam = PZYM8XX95Q;
						SystemCapabilities = {
							com.apple.ApplicationGroups.iOS = {
								enabled = 1;
							};
							com.apple.Keychain = {
								enabled = 1;
							};
						};
					};
					E16AB92914D978240047A2E5 = {
						TestTargetID = 1D6058900D05DD3D006BFB54;
					};
					FFF96F8119EBE7FB00DFC821 = {
						CreatedOnToolsVersion = 6.1;
						TestTargetID = 1D6058900D05DD3D006BFB54;
					};
				};
			};
			buildConfigurationList = C01FCF4E08A954540054247B /* Build configuration list for PBXProject "WordPress" */;
			compatibilityVersion = "Xcode 3.2";
			developmentRegion = English;
			hasScannedForEncodings = 1;
			knownRegions = (
				English,
				Japanese,
				French,
				German,
				en,
				es,
				it,
				ja,
				pt,
				sv,
				"zh-Hans",
				nb,
				tr,
				id,
				"zh-Hant",
				hu,
				pl,
				ru,
				da,
				ko,
				th,
				fr,
				nl,
				de,
				"en-GB",
				"pt-BR",
			);
			mainGroup = 29B97314FDCFA39411CA2CEA /* CustomTemplate */;
			projectDirPath = "";
			projectRoot = "";
			targets = (
				1D6058900D05DD3D006BFB54 /* WordPress */,
				E16AB92914D978240047A2E5 /* WordPressTest */,
				A2795807198819DE0031C6A3 /* OCLint */,
				93E5283919A7741A003A1A9C /* WordPressTodayWidget */,
				FFF96F8119EBE7FB00DFC821 /* UITests */,
			);
		};
/* End PBXProject section */

/* Begin PBXResourcesBuildPhase section */
		1D60588D0D05DD3D006BFB54 /* Resources */ = {
			isa = PBXResourcesBuildPhase;
			buildActionMask = 2147483647;
			files = (
				B586593F197EE15900F67E57 /* Merriweather-Bold.ttf in Resources */,
				B5C66B741ACF071F00F68370 /* NoteBlockActionsTableViewCell.xib in Resources */,
				B5C66B701ACF06CA00F68370 /* NoteBlockHeaderTableViewCell.xib in Resources */,
				28AD73600D9D9599002E5188 /* MainWindow.xib in Resources */,
				A01C55480E25E0D000D411F2 /* defaultPostTemplate.html in Resources */,
				2FAE97090E33B21600CA8540 /* defaultPostTemplate_old.html in Resources */,
				5DBFC8A91A9BE07B00E00DE4 /* Posts.storyboard in Resources */,
				2FAE970C0E33B21600CA8540 /* xhtml1-transitional.dtd in Resources */,
				5D4C89FE1AB88EF7007464B3 /* PostCardTextCell.xib in Resources */,
				595B02271A6C504400415A30 /* WPWhatsNewView.xib in Resources */,
				2FAE970D0E33B21600CA8540 /* xhtmlValidatorTemplate.xhtml in Resources */,
				931DF4D618D09A2F00540BDD /* InfoPlist.strings in Resources */,
				B558541419631A1000FAF6C3 /* Notifications.storyboard in Resources */,
				2906F813110CDA8900169D56 /* EditCommentViewController.xib in Resources */,
				5DF94E341962B9D800359241 /* WPAlertViewSideBySide.xib in Resources */,
				B5C66B781ACF073900F68370 /* NoteBlockImageTableViewCell.xib in Resources */,
				45C73C25113C36F70024D0D2 /* MainWindow-iPad.xib in Resources */,
				8398EE9A11ACE63C000FE6E0 /* WebSignupViewController.xib in Resources */,
				74C1C30E199170EA0077A7DC /* PostDetailViewController~ipad.xib in Resources */,
				5DE293C31AD82A6800825DE5 /* PostCardThumbCell.xib in Resources */,
				8370D10C11FA4A1B009D650F /* WPTableViewActivityCell.xib in Resources */,
				8370D1BE11FA6295009D650F /* AddSiteViewController.xib in Resources */,
				8333FE0E11FF6EF200A495C1 /* EditSiteViewController.xib in Resources */,
				74C1C306199170930077A7DC /* PostDetailViewController.xib in Resources */,
				5DF94E331962B9D800359241 /* WPAlertView.xib in Resources */,
				8362C1041201E7CE00599347 /* WebSignupViewController-iPad.xib in Resources */,
				83CAD4211235F9F4003DFA20 /* MediaObjectView.xib in Resources */,
				B54E1DF21A0A7BAA00807537 /* ReplyTextView.xib in Resources */,
				3768BEF213041E7900E7C9A9 /* BetaFeedbackViewController.xib in Resources */,
<<<<<<< HEAD
				313AE4A319E3F20400AAFABE /* CommentTableViewHeaderCell.xib in Resources */,
				5D4C8A001AB88F58007464B3 /* PostCardImageCell.xib in Resources */,
=======
>>>>>>> 75d4316d
				E1D91456134A853D0089019C /* Localizable.strings in Resources */,
				B5E23BDF19AD0D00000D6879 /* NoteTableViewCell.xib in Resources */,
				5DC02A3918E4C5BD009A1765 /* ThemeDetailsViewController~ipad.xib in Resources */,
				30AF6CF513C2289600A29C00 /* AboutViewController.xib in Resources */,
				E1FC3DB413C7788700F6B60F /* WPWebViewController~ipad.xib in Resources */,
				37245ADC13FC23FF006CDBE3 /* WPWebViewController.xib in Resources */,
				4645AFC51961E1FB005F7509 /* AppImages.xcassets in Resources */,
				B5C66B761ACF072C00F68370 /* NoteBlockCommentTableViewCell.xib in Resources */,
				E18165FD14E4428B006CE885 /* loader.html in Resources */,
				5DB767411588F64D00EBE36C /* postPreview.html in Resources */,
				93740DC917D8F85600C41B2F /* WPAlertView.h in Resources */,
				85ED988817DFA00000090D0B /* Images.xcassets in Resources */,
				5DC02A3818E4C5BD009A1765 /* ThemeDetailsViewController.xib in Resources */,
				3716E401167296D30035F8C4 /* ToastView.xib in Resources */,
				B5C66B7A1ACF074600F68370 /* NoteBlockUserTableViewCell.xib in Resources */,
				B5C66B721ACF071100F68370 /* NoteBlockTextTableViewCell.xib in Resources */,
				B5509A9519CA3B9F006D2E49 /* EditReplyViewController.xib in Resources */,
				5D69DBC4165428CA00A2D1F7 /* n.caf in Resources */,
				85D80558171630B30075EEAC /* DotCom-Languages.plist in Resources */,
				5D2FB2831AE98C4600F1D4ED /* RestorePostTableViewCell.xib in Resources */,
				B51D9A7E19634D4400CA857B /* Noticons-Regular.otf in Resources */,
				5D732F991AE84E5400CD89E7 /* PostListFooterView.xib in Resources */,
				5DC02A3718E4C5BD009A1765 /* ThemeBrowserViewController.xib in Resources */,
				A2787D0219002AB1000D6CA6 /* HelpshiftConfig.plist in Resources */,
			);
			runOnlyForDeploymentPostprocessing = 0;
		};
		93E5283819A7741A003A1A9C /* Resources */ = {
			isa = PBXResourcesBuildPhase;
			buildActionMask = 2147483647;
			files = (
				93E5284319A7741A003A1A9C /* MainInterface.storyboard in Resources */,
				934884AF19B7875C004028D8 /* WordPress-Internal.entitlements in Resources */,
				934884AD19B78723004028D8 /* WordPressTodayWidget-Internal.entitlements in Resources */,
			);
			runOnlyForDeploymentPostprocessing = 0;
		};
		E16AB92714D978240047A2E5 /* Resources */ = {
			isa = PBXResourcesBuildPhase;
			buildActionMask = 2147483647;
			files = (
				E16AB93414D978240047A2E5 /* InfoPlist.strings in Resources */,
				93594BD5191D2F5A0079E6B2 /* stats-batch.json in Resources */,
				93CD939319099BE70049096E /* authtoken.json in Resources */,
				E1E4CE0F1774563F00430844 /* misteryman.jpg in Resources */,
				855408881A6F106800DDBD79 /* app-review-prompt-notifications-disabled.json in Resources */,
				8554088A1A6F107D00DDBD79 /* app-review-prompt-global-disable.json in Resources */,
				B5AEEC7A1ACACFDA008BF2A4 /* notifications-like.json in Resources */,
				E1E4CE0617739FAB00430844 /* test-image.jpg in Resources */,
				E11330511A13BAA300D36D84 /* me-sites-with-jetpack.json in Resources */,
				855408861A6F105700DDBD79 /* app-review-prompt-all-enabled.json in Resources */,
				E131CB5616CACF1E004B0314 /* get-user-blogs_has-blog.json in Resources */,
				B5AEEC7D1ACACFDA008BF2A4 /* notifications-replied-comment.json in Resources */,
				E131CB5816CACFB4004B0314 /* get-user-blogs_doesnt-have-blog.json in Resources */,
				E15618FF16DBA983006532C4 /* xmlrpc-response-newpost.xml in Resources */,
				B5AEEC7C1ACACFDA008BF2A4 /* notifications-new-follower.json in Resources */,
				B5AEEC791ACACFDA008BF2A4 /* notifications-badge.json in Resources */,
				E156190116DBABDE006532C4 /* xmlrpc-response-getpost.xml in Resources */,
			);
			runOnlyForDeploymentPostprocessing = 0;
		};
		FFF96F8019EBE7FB00DFC821 /* Resources */ = {
			isa = PBXResourcesBuildPhase;
			buildActionMask = 2147483647;
			files = (
				FFF96F9D19EBE81F00DFC821 /* gencredentials.rb in Resources */,
			);
			runOnlyForDeploymentPostprocessing = 0;
		};
/* End PBXResourcesBuildPhase section */

/* Begin PBXShellScriptBuildPhase section */
		08CDD6C52F6F4CE8B478F112 /* Copy Pods Resources */ = {
			isa = PBXShellScriptBuildPhase;
			buildActionMask = 2147483647;
			files = (
			);
			inputPaths = (
			);
			name = "Copy Pods Resources";
			outputPaths = (
			);
			runOnlyForDeploymentPostprocessing = 0;
			shellPath = /bin/sh;
			shellScript = "\"${SRCROOT}/../Pods/Target Support Files/Pods-WordPressTest/Pods-WordPressTest-resources.sh\"\n";
		};
		1433631E1B534FCE8E3401B1 /* Check Pods Manifest.lock */ = {
			isa = PBXShellScriptBuildPhase;
			buildActionMask = 2147483647;
			files = (
			);
			inputPaths = (
			);
			name = "Check Pods Manifest.lock";
			outputPaths = (
			);
			runOnlyForDeploymentPostprocessing = 0;
			shellPath = /bin/sh;
			shellScript = "diff \"${PODS_ROOT}/../Podfile.lock\" \"${PODS_ROOT}/Manifest.lock\" > /dev/null\nif [[ $? != 0 ]] ; then\n    cat << EOM\nerror: The sandbox is not in sync with the Podfile.lock. Run 'pod install' or update your CocoaPods installation.\nEOM\n    exit 1\nfi\n";
			showEnvVarsInLog = 0;
		};
		2AFAFA8761E84119A747E117 /* Copy Pods Resources */ = {
			isa = PBXShellScriptBuildPhase;
			buildActionMask = 2147483647;
			files = (
			);
			inputPaths = (
			);
			name = "Copy Pods Resources";
			outputPaths = (
			);
			runOnlyForDeploymentPostprocessing = 0;
			shellPath = /bin/sh;
			shellScript = "\"${SRCROOT}/../Pods/Target Support Files/Pods-WordPressTodayWidget/Pods-WordPressTodayWidget-resources.sh\"\n";
			showEnvVarsInLog = 0;
		};
		79289B3ECCA2441197B8D7F6 /* Copy Pods Resources */ = {
			isa = PBXShellScriptBuildPhase;
			buildActionMask = 2147483647;
			files = (
			);
			inputPaths = (
			);
			name = "Copy Pods Resources";
			outputPaths = (
			);
			runOnlyForDeploymentPostprocessing = 0;
			shellPath = /bin/sh;
			shellScript = "\"${SRCROOT}/../Pods/Target Support Files/Pods/Pods-resources.sh\"\n";
		};
		855804B81A5C5EED008D5A77 /* Generate Build Icon */ = {
			isa = PBXShellScriptBuildPhase;
			buildActionMask = 2147483647;
			files = (
			);
			inputPaths = (
			);
			name = "Generate Build Icon";
			outputPaths = (
			);
			runOnlyForDeploymentPostprocessing = 0;
			shellPath = /bin/sh;
			shellScript = "#!/bin/sh\nexport PATH=/opt/local/bin/:/opt/local/sbin:$PATH:/usr/local/bin:\nif [ \"${CONFIGURATION}\" != \"Release-Internal\" ]; then\nexit 0;\nfi\n\nconvertPath=`which convert`\necho ${convertPath}\nif [[ ! -f ${convertPath} || -z ${convertPath} ]]; then\necho \"warning: Skipping Icon versioning, you need to install ImageMagick and ghostscript (fonts) first, you can use brew to simplify process:\nbrew install imagemagick\nbrew install ghostscript\"\nexit 0;\nfi\n\ncommit=`git rev-parse --short HEAD`\nbranch=`git rev-parse --abbrev-ref HEAD`\nversion=`/usr/libexec/PlistBuddy -c \"Print CFBundleShortVersionString\" \"${INFOPLIST_FILE}\"`\nbuild_num=`/usr/libexec/PlistBuddy -c \"Print CFBundleVersion\" \"${INFOPLIST_FILE}\"`\n\nshopt -s extglob\nshopt -u extglob\ncaption=\"${version}\\n${commit}\"\necho $caption\n\nfunction abspath() { pushd . > /dev/null; if [ -d \"$1\" ]; then cd \"$1\"; dirs -l +0; else cd \"`dirname \\\"$1\\\"`\"; cur_dir=`dirs -l +0`; if [ \"$cur_dir\" == \"/\" ]; then echo \"$cur_dir`basename \\\"$1\\\"`\"; else echo \"$cur_dir/`basename \\\"$1\\\"`\"; fi; fi; popd > /dev/null; }\n\nfunction processIcon() {\n    base_file=$1\n    \n    cd \"${CONFIGURATION_BUILD_DIR}/${UNLOCALIZED_RESOURCES_FOLDER_PATH}\"\n    base_path=`find . -name ${base_file}`\n    \n    real_path=$( abspath \"${base_path}\" )\n    echo \"base path ${real_path}\"\n    \n    if [[ ! -f ${base_path} || -z ${base_path} ]]; then\n    return;\n    fi\n    \n    # TODO: if they are the same we need to fix it by introducing temp\n    target_file=`basename $base_path`\n    target_path=\"${CONFIGURATION_BUILD_DIR}/${UNLOCALIZED_RESOURCES_FOLDER_PATH}/${target_file}\"\n    \n    base_tmp_normalizedFileName=\"${base_file%.*}-normalized.${base_file##*.}\"\n    base_tmp_path=`dirname $base_path`\n    base_tmp_normalizedFilePath=\"${base_tmp_path}/${base_tmp_normalizedFileName}\"\n    \n    stored_original_file=\"${base_tmp_normalizedFilePath}-tmp\"\n    if [[ -f ${stored_original_file} ]]; then\n    echo \"found previous file at path ${stored_original_file}, using it as base\"\n    mv \"${stored_original_file}\" \"${base_path}\"\n    fi\n    \n    if [ $CONFIGURATION = \"Release\" ]; then\n    cp \"${base_path}\" \"$target_path\"\n    return 0;\n    fi\n    \n    echo \"Reverting optimized PNG to normal\"\n    # Normalize\n    echo \"xcrun -sdk iphoneos pngcrush -revert-iphone-optimizations -q ${base_path} ${base_tmp_normalizedFilePath}\"\n    xcrun -sdk iphoneos pngcrush -revert-iphone-optimizations -q \"${base_path}\" \"${base_tmp_normalizedFilePath}\"\n    \n    # move original pngcrush png to tmp file\n    echo \"moving pngcrushed png file at ${base_path} to ${stored_original_file}\"\n    #rm \"$base_path\"\n    mv \"$base_path\" \"${stored_original_file}\"\n    \n    # Rename normalized png's filename to original one\n    echo \"Moving normalized png file to original one ${base_tmp_normalizedFilePath} to ${base_path}\"\n    mv \"${base_tmp_normalizedFilePath}\" \"${base_path}\"\n    \n    width=`identify -format %w ${base_path}`\n    height=`identify -format %h ${base_path}`\n    band_height=$((($height * 33) / 100))\n    band_position=$(($height - $band_height))\n    text_position=$(($band_position - 3))\n    point_size=$(((13 * $width) / 100))\n    \n    echo \"Image dimensions ($width x $height) - band height $band_height @ $band_position - point size $point_size\"\n    \n    #\n    # blur band and text\n    #\n    convert ${base_path} -blur 10x8 /tmp/blurred.png\n    convert /tmp/blurred.png -gamma 0 -fill white -draw \"rectangle 0,$band_position,$width,$height\" /tmp/mask.png\n    convert -size ${width}x${band_height} xc:none -fill 'rgba(0,0,0,0.2)' -draw \"rectangle 0,0,$width,$band_height\" /tmp/labels-base.png\n    convert -background none -size ${width}x${band_height} -pointsize $point_size -fill white -gravity center -gravity South caption:\"$caption\" /tmp/labels.png\n    \n    convert ${base_path} /tmp/blurred.png /tmp/mask.png -composite /tmp/temp.png\n    \n    rm /tmp/blurred.png\n    rm /tmp/mask.png\n    \n    #\n    # compose final image\n    #\n    filename=New${base_file}\n    convert /tmp/temp.png /tmp/labels-base.png -geometry +0+$band_position -composite /tmp/labels.png -geometry +0+$text_position -geometry +${w}-${h} -composite \"${target_path}\"\n    \n    # clean up\n    rm /tmp/temp.png\n    rm /tmp/labels-base.png\n    rm /tmp/labels.png\n    rm $stored_original_file\n    \n    echo \"Overlayed ${target_path}\"\n}\n\nicon_count=`/usr/libexec/PlistBuddy -c \"Print CFBundleIcons:CFBundlePrimaryIcon:CFBundleIconFiles\" \"${CONFIGURATION_BUILD_DIR}/${INFOPLIST_PATH}\" | wc -l`\nlast_icon_index=$((${icon_count} - 2))\n\ni=0\nwhile [  $i -lt $last_icon_index ]; do\nicon=`/usr/libexec/PlistBuddy -c \"Print CFBundleIcons:CFBundlePrimaryIcon:CFBundleIconFiles:$i\" \"${CONFIGURATION_BUILD_DIR}/${INFOPLIST_PATH}\"`\n\nif [[ $icon == *.png ]] || [[ $icon == *.PNG ]]\nthen\nprocessIcon $icon\nelse\nprocessIcon \"${icon}.png\"\nprocessIcon \"${icon}~ipad.png\"\nprocessIcon \"${icon}@2x.png\"\nprocessIcon \"${icon}@2x~ipad.png\"\nprocessIcon \"${icon}@3x.png\"\nfi\nlet i=i+1\ndone\n\n# Workaround to fix issue#16 to use wildcard * to actually find the file\n# Only 72x72 and 76x76 that we need for ipad app icons\nprocessIcon \"AppIcon72x72~ipad*\"\nprocessIcon \"AppIcon72x72@2x~ipad*\"\nprocessIcon \"AppIcon76x76~ipad*\"\nprocessIcon \"AppIcon76x76@2x~ipad*\"\nprocessIcon \"AppIcon-Internal72x72~ipad*\"\nprocessIcon \"AppIcon-Internal72x72@2x~ipad*\"\nprocessIcon \"AppIcon-Internal76x76~ipad*\"\nprocessIcon \"AppIcon-Internal76x76@2x~ipad*\"";
		};
		A279580D198819F50031C6A3 /* ShellScript */ = {
			isa = PBXShellScriptBuildPhase;
			buildActionMask = 2147483647;
			files = (
			);
			inputPaths = (
			);
			outputPaths = (
			);
			runOnlyForDeploymentPostprocessing = 0;
			shellPath = /bin/sh;
			shellScript = "# sh ../run-oclint.sh <optional: filename to lint>\nsh ../Scripts/run-oclint.sh";
			showEnvVarsInLog = 0;
		};
		B500E3B71A3B18770071ABA8 /* App Installation Failed Workaround */ = {
			isa = PBXShellScriptBuildPhase;
			buildActionMask = 2147483647;
			files = (
			);
			inputPaths = (
			);
			name = "App Installation Failed Workaround";
			outputPaths = (
			);
			runOnlyForDeploymentPostprocessing = 0;
			shellPath = /bin/sh;
			shellScript = "#\n# This is just a workaround for the \"App Installation Failed\" AlertView.\n# For more information, please, check issue #2917\n#\necho \"Running Cocoapods Workaround\"\ntouch \"${PROJECT_DIR}/WordPressTodayWidget/TodayViewController.swift\"\n";
		};
		BD568EA7006B338911997D59 /* Copy Pods Resources */ = {
			isa = PBXShellScriptBuildPhase;
			buildActionMask = 2147483647;
			files = (
			);
			inputPaths = (
			);
			name = "Copy Pods Resources";
			outputPaths = (
			);
			runOnlyForDeploymentPostprocessing = 0;
			shellPath = /bin/sh;
			shellScript = "\"${SRCROOT}/../Pods/Target Support Files/Pods-UITests/Pods-UITests-resources.sh\"\n";
			showEnvVarsInLog = 0;
		};
		E16AB92814D978240047A2E5 /* ShellScript */ = {
			isa = PBXShellScriptBuildPhase;
			buildActionMask = 2147483647;
			files = (
			);
			inputPaths = (
			);
			outputPaths = (
			);
			runOnlyForDeploymentPostprocessing = 0;
			shellPath = /bin/sh;
			shellScript = "# Run the unit tests in this test bundle.\n\"${SYSTEM_DEVELOPER_DIR}/Tools/RunUnitTests\"\n";
		};
		E1756E61169493AD00D9EC00 /* Generate WP.com credentials */ = {
			isa = PBXShellScriptBuildPhase;
			buildActionMask = 2147483647;
			files = (
			);
			inputPaths = (
				"$(SRCROOT)/WordPressApi/gencredentials.rb",
			);
			name = "Generate WP.com credentials";
			outputPaths = (
				/tmp/WordPress.build/WordPressComApiCredentials.m,
			);
			runOnlyForDeploymentPostprocessing = 0;
			shellPath = /bin/sh;
			shellScript = "DERIVED_TMP_DIR=/tmp/WordPress.build\ncp ${SOURCE_ROOT}/WordPressApi/WordPressComApiCredentials.m ${DERIVED_TMP_DIR}/WordPressComApiCredentials.m\n\necho \"Checking for WordPress.com Oauth App Secret in $WPCOM_CONFIG\"\nif [ -a $WPCOM_CONFIG ]\nthen\necho \"Config found\"\nsource $WPCOM_CONFIG\nelse\necho \"No config found\"\nexit 0\nfi\n\nif [ -z $WPCOM_APP_ID ]\nthen\necho \"warning: Missing WPCOM_APP_ID\"\nexit 1\nfi\nif [ -z $WPCOM_APP_SECRET ]\nthen\necho \"warning: Missing WPCOM_APP_SECRET\"\nexit 1\nfi\n\necho \"Generating credentials file in ${DERIVED_TMP_DIR}/WordPressComApiCredentials.m\"\nruby ${SOURCE_ROOT}/WordPressApi/gencredentials.rb > ${DERIVED_TMP_DIR}/WordPressComApiCredentials.m\n";
			showEnvVarsInLog = 0;
		};
		E1CCFB31175D62320016BD8A /* Run Script */ = {
			isa = PBXShellScriptBuildPhase;
			buildActionMask = 2147483647;
			files = (
			);
			inputPaths = (
			);
			name = "Run Script";
			outputPaths = (
			);
			runOnlyForDeploymentPostprocessing = 0;
			shellPath = /bin/sh;
			shellScript = "[ -f ~/.wpcom_app_credentials ] && source ~/.wpcom_app_credentials\n \n if [ \"x$CRASHLYTICS_API_KEY\" != \"x\" ]; then\n ./Crashlytics.framework/run $CRASHLYTICS_API_KEY\n else\n echo \"warning: Crashytics API Key not found\"\n fi";
		};
		F538F2E32959A7F71EED0023 /* Check Pods Manifest.lock */ = {
			isa = PBXShellScriptBuildPhase;
			buildActionMask = 2147483647;
			files = (
			);
			inputPaths = (
			);
			name = "Check Pods Manifest.lock";
			outputPaths = (
			);
			runOnlyForDeploymentPostprocessing = 0;
			shellPath = /bin/sh;
			shellScript = "diff \"${PODS_ROOT}/../Podfile.lock\" \"${PODS_ROOT}/Manifest.lock\" > /dev/null\nif [[ $? != 0 ]] ; then\n    cat << EOM\nerror: The sandbox is not in sync with the Podfile.lock. Run 'pod install' or update your CocoaPods installation.\nEOM\n    exit 1\nfi\n";
			showEnvVarsInLog = 0;
		};
		FFF87E8219F1B6CF00206205 /* Gen Test Credentials */ = {
			isa = PBXShellScriptBuildPhase;
			buildActionMask = 2147483647;
			files = (
			);
			inputPaths = (
			);
			name = "Gen Test Credentials";
			outputPaths = (
			);
			runOnlyForDeploymentPostprocessing = 0;
			shellPath = /bin/sh;
			shellScript = "DERIVED_TMP_DIR=/tmp/WordPress.build\ncp ${SOURCE_ROOT}/UITests/WordPressTestCredentials.m ${DERIVED_TMP_DIR}/WordPressTestCredentials.m\n\necho \"Generating credentials file in ${DERIVED_TMP_DIR}/WordPressTestCredentials.m\"\nruby ${SOURCE_ROOT}/UITests/gencredentials.rb > ${DERIVED_TMP_DIR}/WordPressTestCredentials.m";
			showEnvVarsInLog = 0;
		};
/* End PBXShellScriptBuildPhase section */

/* Begin PBXSourcesBuildPhase section */
		1D60588E0D05DD3D006BFB54 /* Sources */ = {
			isa = PBXSourcesBuildPhase;
			buildActionMask = 2147483647;
			files = (
				37022D931981C19000F322B7 /* VerticallyStackedButton.m in Sources */,
				5D1D9C50198837D0009D13B7 /* RemoteReaderPost.m in Sources */,
				5D1D9C51198837D0009D13B7 /* RemoteReaderSite.m in Sources */,
				5D1D9C52198837D0009D13B7 /* RemoteReaderTopic.m in Sources */,
				C545E0A21811B9880020844C /* ContextManager.m in Sources */,
				B5C66B6E1ACEE0B500F68370 /* NoteSeparatorsView.swift in Sources */,
				B5F015CB195DFD7600F6ECF2 /* WordPressActivity.m in Sources */,
				1D60589B0D05DD56006BFB54 /* main.m in Sources */,
				5D1D33CF1AE56250000DE623 /* RemoteUser.m in Sources */,
				5D577D33189127BE00B964C3 /* PostGeolocationViewController.m in Sources */,
				1D3623260D0F684500981E51 /* WordPressAppDelegate.m in Sources */,
				5D7DEA2919D488DD0032EE77 /* WPStyleGuide+Comments.swift in Sources */,
				5DB3BA0818D11D8D00F3F3E9 /* PublishDatePickerView.m in Sources */,
				2F970F740DF92274006BD934 /* PostsViewController.m in Sources */,
				319D6E7B19E447500013871C /* Suggestion.m in Sources */,
				B5B56D3219AFB68800B4E29B /* WPStyleGuide+Reply.swift in Sources */,
				30EABE0918A5903400B73A9C /* WPBlogTableViewCell.m in Sources */,
				B587797D19B799D800E57C5A /* UIDevice+Helpers.swift in Sources */,
				E2AA87A518523E5300886693 /* UIView+Subviews.m in Sources */,
				5D51ADAF19A832AF00539C0B /* WordPress-20-21.xcmappingmodel in Sources */,
				93C486511810445D00A24725 /* ActivityLogViewController.m in Sources */,
				ACC156CC0E10E67600D6E1A0 /* WPPostViewController.m in Sources */,
				93C1148518EDF6E100DAC95C /* BlogService.m in Sources */,
				B55853F719630D5400FAF6C3 /* NSAttributedString+Util.m in Sources */,
				ACBAB5FE0E121C7300F38795 /* PostSettingsViewController.m in Sources */,
				319D6E8119E44C680013871C /* SuggestionsTableView.m in Sources */,
				ACBAB6860E1247F700F38795 /* PostPreviewViewController.m in Sources */,
				5D2FB2861AE98C6600F1D4ED /* RestorePostTableViewCell.m in Sources */,
				E1A6DBE519DC7D230071AC1E /* PostService.m in Sources */,
				C58349C51806F95100B64089 /* IOS7CorrectedTextView.m in Sources */,
				594DB2951AB891A200E2E456 /* WPUserAgent.m in Sources */,
				C56636E91868D0CE00226AAB /* StatsViewController.m in Sources */,
				313AE4A019E3F20400AAFABE /* CommentViewController.m in Sources */,
				93A379DB19FE6D3000415023 /* DDLogSwift.m in Sources */,
				A0E293F10E21027E00C6919C /* WPAddPostCategoryViewController.m in Sources */,
				5D2C05561AD2F56200A753FE /* NavBarTitleDropdownButton.m in Sources */,
				B5AB733D19901F85005F5044 /* WPNoResultsView+AnimatedBox.m in Sources */,
				31C9F82E1A2368A2008BB945 /* BlogDetailHeaderView.m in Sources */,
				FF28B3F11AEB251200E11AAE /* InfoPListTranslator.m in Sources */,
				C533CF350E6D3ADA000C3DE8 /* CommentsViewController.m in Sources */,
				B532D4EC199D4357006E4DF6 /* NoteBlockTextTableViewCell.swift in Sources */,
				B53FDF6D19B8C336000723B6 /* UIScreen+Helpers.swift in Sources */,
				E149D65119349E69006A843D /* MediaServiceRemoteXMLRPC.m in Sources */,
				5D3D559A18F88C5E00782892 /* ReaderPostServiceRemote.m in Sources */,
				5DF94E421962BAA700359241 /* WPContentActionView.m in Sources */,
				B52C4C7F199D74AE009FD823 /* NoteTableViewCell.swift in Sources */,
				315FC2C51A2CB29300E7CDA2 /* MeHeaderView.m in Sources */,
				C57A31A4183D2111007745B9 /* NotificationsManager.m in Sources */,
				5D62BAD718AA88210044E5F7 /* PageSettingsViewController.m in Sources */,
				5D0C2CB819AB932C002DF1E5 /* WPContentSyncHelper.swift in Sources */,
				5DF94E301962B99C00359241 /* PostSettingsSelectionViewController.m in Sources */,
				EC4696FF0EA75D460040EE8E /* PagesViewController.m in Sources */,
				7059CD210F332B6500A0660B /* WPCategoryTree.m in Sources */,
				B5E167F419C08D18009535AA /* NSCalendar+Helpers.swift in Sources */,
				E149D64E19349E69006A843D /* AccountServiceRemoteREST.m in Sources */,
				5D9BFF0A1A856801001D6D63 /* ReaderPostRichUnattributedContentView.m in Sources */,
				5DF6571B1AE6ACAC00AAA8D7 /* DisplayableImageHelper.m in Sources */,
				59DD94341AC479ED0032DD6B /* WPLogger.m in Sources */,
				313692791A5D6F7900EBE645 /* HelpshiftUtils.m in Sources */,
				CEBD3EAB0FF1BA3B00C1396E /* Blog.m in Sources */,
				03958062100D6CFC00850742 /* WPLabel.m in Sources */,
				85D239BC1AE5A6620074768D /* LoginViewModel.m in Sources */,
				46F8714F1838C41600BC149B /* NSDate+StringFormatting.m in Sources */,
				296526FE105810E100597FA3 /* NSString+Helpers.m in Sources */,
				5DA5BF4418E32DCF005F11F9 /* Theme.m in Sources */,
				ADF544C2195A0F620092213D /* CustomHighlightButton.m in Sources */,
				B52C4C7D199D4CD3009FD823 /* NoteBlockUserTableViewCell.swift in Sources */,
				2906F812110CDA8900169D56 /* EditCommentViewController.m in Sources */,
				591A428C1A6DC1B0003807A6 /* WPBackgroundDimmerView.m in Sources */,
				B532D4EB199D4357006E4DF6 /* NoteBlockTableViewCell.swift in Sources */,
				85D239B61AE5A6170074768D /* ReachabilityFacade.m in Sources */,
				B57B99D519A2C20200506504 /* NoteTableHeaderView.swift in Sources */,
				83418AAA11C9FA6E00ACF00C /* Comment.m in Sources */,
				E125443C12BF5A7200D87A0A /* WordPress.xcdatamodeld in Sources */,
				8350E49611D2C71E00A7B073 /* Media.m in Sources */,
				8370D10A11FA499A009D650F /* WPTableViewActivityCell.m in Sources */,
				5DA5BF4518E32DCF005F11F9 /* ThemeBrowserCell.m in Sources */,
				93C486501810442200A24725 /* SupportViewController.m in Sources */,
				B5509A9319CA38B3006D2E49 /* EditReplyViewController.m in Sources */,
				E1A6DBE119DC7D140071AC1E /* PostServiceRemoteREST.m in Sources */,
				83FEFC7611FF6C5A0078B462 /* EditSiteViewController.m in Sources */,
				838C672E1210C3C300B09CA3 /* Post.m in Sources */,
				834CAE7C122D528A003DDF49 /* UIImage+Resize.m in Sources */,
				5D9B17C519998A430047A4A2 /* ReaderBlockedTableViewCell.m in Sources */,
				5D000DDE1AC076C000A7BAF9 /* PostCardActionBar.m in Sources */,
				834CAE9F122D56B1003DDF49 /* UIImage+Alpha.m in Sources */,
				B54866CA1A0D7042004AC79D /* NSAttributedString+Helpers.swift in Sources */,
				834CAEA0122D56B1003DDF49 /* UIImage+RoundedCorner.m in Sources */,
				E18EE95119349EC300B0A40C /* ReaderTopicServiceRemote.m in Sources */,
				B5FD4544199D0F2800286FBB /* NotificationsViewController.m in Sources */,
				83D180FA12329B1A002DCCB0 /* EditPageViewController.m in Sources */,
				E125445612BF5B3900D87A0A /* PostCategory.m in Sources */,
				E125451812BF68F900D87A0A /* Page.m in Sources */,
				598351AE1A704E7A00B6DD4F /* WPWhatsNew.m in Sources */,
				937D9A1119F838C2007B9D5F /* AccountToAccount22to23.swift in Sources */,
				FD9A948C12FAEA2300438F94 /* DateUtils.m in Sources */,
				5D9BFF071A85584A001D6D63 /* ReaderPostUnattributedContentView.m in Sources */,
				5D09CBA51ACDE52C007A23BD /* WPSearchController.m in Sources */,
				E1B4A9E112FC8B1000EB3F67 /* EGORefreshTableHeaderView.m in Sources */,
				5DA3EE12192508F700294E0B /* WPImageOptimizer.m in Sources */,
				B5D7F2DE1A04180A006D3047 /* UITextView+RichTextView.swift in Sources */,
				E1D458691309589C00BF0235 /* Coordinate.m in Sources */,
				375D090D133B94C3000CC9CD /* BlogsTableViewCell.m in Sources */,
				5DA5BF4618E32DCF005F11F9 /* ThemeBrowserViewController.m in Sources */,
				E10A2E9B134E8AD3007643F9 /* PostAnnotation.m in Sources */,
				FFB7B8201A0012E80032E723 /* WordPressComApiCredentials.m in Sources */,
				E1B62A7B13AA61A100A6FCA4 /* WPWebViewController.m in Sources */,
				B587798119B799D800E57C5A /* UITableViewCell+Helpers.swift in Sources */,
				B587798019B799D800E57C5A /* UITableView+Helpers.swift in Sources */,
				5D157B8C1A8AB73C003ADF4C /* ReaderSiteHeaderView.m in Sources */,
				B587797E19B799D800E57C5A /* UIImageView+Animations.swift in Sources */,
				5D7B414719E482C9007D9EC7 /* WPRichTextImage.swift in Sources */,
				30AF6CFD13C230C600A29C00 /* AboutViewController.m in Sources */,
				E1F80825146420B000726BC7 /* UIImageView+Gravatar.m in Sources */,
				5D17F0BE1A1D4C5F0087CCB8 /* PrivateSiteURLProtocol.m in Sources */,
				937D9A0F19F83812007B9D5F /* WordPress-22-23.xcmappingmodel in Sources */,
				B587798619B799EB00E57C5A /* Notification+Interface.swift in Sources */,
				462F4E0A18369F0B0028D2F8 /* BlogDetailsViewController.m in Sources */,
				74F313EF1A9B97A200AA8B45 /* WPTooltip.m in Sources */,
				B57AF5FA1ACDC73D0075A7D2 /* NoteBlockActionsTableViewCell.swift in Sources */,
				85DA8C4418F3F29A0074C8A4 /* WPAnalyticsTrackerWPCom.m in Sources */,
				B55853FC19630E7900FAF6C3 /* Notification.m in Sources */,
				5DF94E431962BAA700359241 /* WPContentAttributionView.m in Sources */,
				5DF94E2D1962B97D00359241 /* NewPostTableViewCell.m in Sources */,
				5DF94E501962BAEB00359241 /* ReaderPostAttributionView.m in Sources */,
				93C1147F18EC5DD500DAC95C /* AccountService.m in Sources */,
				B548458219A258890077E7A5 /* UIActionSheet+Helpers.m in Sources */,
				5D4E30D11AA4B41A000D9904 /* WPStyleGuide+Posts.m in Sources */,
				5D17530F1A97D2CA0031A082 /* PostCardTableViewCell.m in Sources */,
				5D7B414819E482C9007D9EC7 /* WPRichTextMediaAttachment.swift in Sources */,
				E13F23C314FE84600081D9CC /* NSMutableDictionary+Helpers.m in Sources */,
				5DF8D26119E82B1000A2CD95 /* ReaderCommentsViewController.m in Sources */,
				E114D79A153D85A800984182 /* WPError.m in Sources */,
				E1D04D8419374F2C002FADD7 /* BlogServiceRemoteREST.m in Sources */,
				A25EBD87156E330600530E3D /* WPTableViewController.m in Sources */,
				5DEB61B4156FCD3400242C35 /* WPWebView.m in Sources */,
				5926E1E31AC4468300964783 /* WPCrashlytics.m in Sources */,
				B55853F31962337500FAF6C3 /* NSScanner+Helpers.m in Sources */,
				5D49B03B19BE3CAD00703A9B /* SafeReaderTopicToReaderTopic.m in Sources */,
				5DEB61B8156FCD5200242C35 /* WPChromelessWebViewController.m in Sources */,
				5903AE1B19B60A98009D5354 /* WPButtonForNavigationBar.m in Sources */,
				E1AB07AD1578D34300D6AD64 /* SettingsViewController.m in Sources */,
				E13EB7A5157D230000885780 /* WordPressComApi.m in Sources */,
				B5D7F2DC1A04180A006D3047 /* NSAttributedString+RichTextView.swift in Sources */,
				5D5D0027187DA9D30027CEF6 /* PostCategoriesViewController.m in Sources */,
				5DF7389A1965FB3C00393584 /* WPTableViewHandler.m in Sources */,
				E1E4CE0B1773C59B00430844 /* WPAvatarSource.m in Sources */,
				FD75DDAD15B021C80043F12C /* UIViewController+Rotation.m in Sources */,
				85D239AE1AE5A5FC0074768D /* BlogSyncFacade.m in Sources */,
				5DB93EED19B6190700EC88EB /* ReaderCommentCell.m in Sources */,
				5D97C2F315CAF8D8009B44DD /* UINavigationController+KeyboardFix.m in Sources */,
				5D2415CB1A8842C9009BD444 /* ReaderPreviewHeaderView.m in Sources */,
				5D1EE80215E7AF3E007F1F02 /* JetpackSettingsViewController.m in Sources */,
				5D3E334E15EEBB6B005FC6F2 /* ReachabilityUtils.m in Sources */,
				5D87E10C15F5120C0012C595 /* SettingsPageViewController.m in Sources */,
				5DC3A44D1610B9BC00A890BE /* UINavigationController+Rotation.m in Sources */,
				B532D4E9199D4357006E4DF6 /* NoteBlockCommentTableViewCell.swift in Sources */,
				B5E06E311A9CD31D00128985 /* WPURLRequest.m in Sources */,
				E1A0FAE7162F11CF0063B098 /* UIDevice+Helpers.m in Sources */,
				5D44EB351986D695008B7175 /* ReaderSiteServiceRemote.m in Sources */,
				5DF94E441962BAA700359241 /* WPContentView.m in Sources */,
				5DB4683B18A2E718004A89A9 /* LocationService.m in Sources */,
				93740DCB17D8F86700C41B2F /* WPAlertView.m in Sources */,
				E1D04D7E19374CFE002FADD7 /* BlogServiceRemoteXMLRPC.m in Sources */,
				E1249B4B1940AECC0035E895 /* CommentServiceRemoteREST.m in Sources */,
				E240859C183D82AE002EB0EF /* WPAnimatedBox.m in Sources */,
				37B7924D16768FCC0021B3A4 /* NotificationSettingsViewController.m in Sources */,
				852416CF1A12EBDD0030700C /* AppRatingUtility.m in Sources */,
				B5CC05F91962186D00975CAC /* Meta.m in Sources */,
				5D20A6531982D56600463A91 /* FollowedSitesViewController.m in Sources */,
				5D8D53F119250412003C8859 /* BlogSelectorViewController.m in Sources */,
				5D3D559718F88C3500782892 /* ReaderPostService.m in Sources */,
				B532D4EE199D4418006E4DF6 /* NoteBlockImageTableViewCell.swift in Sources */,
				93FA59DD18D88C1C001446BC /* PostCategoryService.m in Sources */,
				8516972C169D42F4006C5DED /* WPToast.m in Sources */,
				5DCC4CD819A50CC0003E548C /* ReaderSite.m in Sources */,
				93C4864F181043D700A24725 /* ActivityLogDetailViewController.m in Sources */,
				859F761D18F2159800EF8D5D /* WPAnalyticsTrackerMixpanelInstructionsForStat.m in Sources */,
				B57B99DE19A2DBF200506504 /* NSObject+Helpers.m in Sources */,
				E1523EB516D3B305002C5A36 /* InstapaperActivity.m in Sources */,
				E1D0D81616D3B86800E33F4C /* SafariActivity.m in Sources */,
				FF0AAE0D1A16550D0089841D /* WPMediaProgressTableViewController.m in Sources */,
				E1D0D82916D3D19200E33F4C /* PocketAPI.m in Sources */,
				E1D0D82A16D3D19200E33F4C /* PocketAPILogin.m in Sources */,
				E1D0D82B16D3D19200E33F4C /* PocketAPIOperation.m in Sources */,
				5D8CBC471A6F47880081F4AE /* EditImageDetailsViewController.m in Sources */,
				5DF94E471962BAA700359241 /* WPSimpleContentAttributionView.m in Sources */,
				E1A6DBE219DC7D140071AC1E /* PostServiceRemoteXMLRPC.m in Sources */,
				46FE8276184FD8A200535844 /* WordPressComOAuthClient.m in Sources */,
				5DF94E531962BAEB00359241 /* ReaderPostSimpleContentView.m in Sources */,
				E1D0D84716D3D2EA00E33F4C /* PocketActivity.m in Sources */,
				E2DA78061864B11E007BA447 /* WPFixedWidthScrollView.m in Sources */,
				E15051CB16CA5DDB00D3DDDC /* Blog+Jetpack.m in Sources */,
				5DA5BF3F18E32DCF005F11F9 /* InputViewButton.m in Sources */,
				85D239AF1AE5A5FC0074768D /* HelpshiftEnabledFacade.m in Sources */,
				E149D65019349E69006A843D /* MediaServiceRemoteREST.m in Sources */,
				85D8055D171631F10075EEAC /* SelectWPComLanguageViewController.m in Sources */,
				B587798719B799EB00E57C5A /* NotificationBlock+Interface.swift in Sources */,
				E23EEC5E185A72C100F4DE2A /* WPContentCell.m in Sources */,
				8525398B171761D9003F6B32 /* WPComLanguages.m in Sources */,
				37EAAF4D1A11799A006D6306 /* CircularImageView.swift in Sources */,
				E1DF5DFD19E7CFAE004E70D5 /* PostCategoryServiceRemoteREST.m in Sources */,
				5D7B414619E482C9007D9EC7 /* WPRichTextEmbed.swift in Sources */,
				85149741171E13DF00B87F3F /* WPAsyncBlockOperation.m in Sources */,
				858DE40F1730384F000AC628 /* LoginViewController.m in Sources */,
				B5CC05F61962150600975CAC /* Constants.m in Sources */,
				5D146EBB189857ED0068FDC6 /* FeaturedImageViewController.m in Sources */,
				31EC15081A5B6675009FC8B3 /* WPStyleGuide+Suggestions.m in Sources */,
				5DAFEAB81AF2CA6E00B3E1D7 /* PostMetaButton.m in Sources */,
				85C720B11730CEFA00460645 /* WPWalkthroughTextField.m in Sources */,
				B587797A19B799D800E57C5A /* NSDate+Helpers.swift in Sources */,
				5DE88FAA1A859DD9000E2CA6 /* ReaderPostUnattributedTableViewCell.m in Sources */,
				3101866B1A373B01008F7DF6 /* WPTabBarController.m in Sources */,
				85E105861731A597001071A3 /* WPWalkthroughOverlayView.m in Sources */,
				B587797B19B799D800E57C5A /* NSIndexPath+Swift.swift in Sources */,
				85D08A7117342ECE00E2BBCA /* AddUsersBlogCell.m in Sources */,
				85EC44D41739826A00686604 /* CreateAccountAndBlogViewController.m in Sources */,
				5993E7291AC5D65600D31D2B /* WPAppFilesManager.m in Sources */,
				85AD6AEC173CCF9E002CB896 /* WPNUXPrimaryButton.m in Sources */,
				E1A6DBDB19DC7D080071AC1E /* RemotePost.m in Sources */,
				E1249B4619408D0F0035E895 /* CommentServiceRemoteXMLRPC.m in Sources */,
				85AD6AEF173CCFDC002CB896 /* WPNUXSecondaryButton.m in Sources */,
				5DBCD9D218F3569F00B32229 /* ReaderTopic.m in Sources */,
				B5A6CEA619FA800E009F07DE /* AccountToAccount20to21.swift in Sources */,
				5DF94E2B1962B97D00359241 /* NewCommentsTableViewCell.m in Sources */,
				85B6F74F1742DA1E00CE7F3A /* WPNUXMainButton.m in Sources */,
				5DB93EEC19B6190700EC88EB /* CommentContentView.m in Sources */,
				85D239BB1AE5A6620074768D /* LoginFields.m in Sources */,
				5DAE40AD19EC70930011A0AE /* ReaderPostHeaderView.m in Sources */,
				74BB6F1A19AE7B9400FB7829 /* WPLegacyEditPageViewController.m in Sources */,
				85B6F7521742DAE800CE7F3A /* WPNUXBackButton.m in Sources */,
				937F3E321AD6FDA7006BA498 /* WPAnalyticsTrackerAutomatticTracks.m in Sources */,
				B54E1DF01A0A7BAA00807537 /* ReplyBezierView.swift in Sources */,
				5DF738941965FAB900393584 /* SubscribedTopicsViewController.m in Sources */,
				E2E7EB46185FB140004F5E72 /* WPBlogSelectorButton.m in Sources */,
				85D239B21AE5A5FC0074768D /* WordPressComOAuthClientFacade.m in Sources */,
				5D9BFF041A8557A8001D6D63 /* ReaderPostRichContentView.m in Sources */,
				85D239B31AE5A5FC0074768D /* WordPressXMLRPCAPIFacade.m in Sources */,
				E183BD7417621D87000B0822 /* WPCookie.m in Sources */,
				5D8D53F219250412003C8859 /* WPComBlogSelectorViewController.m in Sources */,
				E10DB0081771926D00B7A0A3 /* GooglePlusActivity.m in Sources */,
				FF0AAE0A1A150A560089841D /* WPProgressTableViewCell.m in Sources */,
				5DF94E451962BAA700359241 /* WPRichContentView.m in Sources */,
				5DBCD9D518F35D7500B32229 /* ReaderTopicService.m in Sources */,
				5D42A3DF175E7452005CFF05 /* AbstractPost.m in Sources */,
				5D42A3E0175E7452005CFF05 /* BasePost.m in Sources */,
				5D000DE11AC0879600A7BAF9 /* PostCardActionBarItem.m in Sources */,
				B5D7F2DD1A04180A006D3047 /* RichTextView.swift in Sources */,
				E1249B4319408C910035E895 /* RemoteComment.m in Sources */,
				93DEB88219E5BF7100F9546D /* TodayExtensionService.m in Sources */,
				5DE293C11AD8009E00825DE5 /* PostListFilter.m in Sources */,
				5D42A3E2175E7452005CFF05 /* ReaderPost.m in Sources */,
				B587797F19B799D800E57C5A /* UIImageView+Networking.swift in Sources */,
				5DA5BF4718E32DCF005F11F9 /* ThemeDetailsViewController.m in Sources */,
				E1D062D4177C685C00644185 /* ContentActionButton.m in Sources */,
				E1B289DB19F7AF7000DB0707 /* RemoteBlog.m in Sources */,
				462F4E0B18369F0B0028D2F8 /* BlogListViewController.m in Sources */,
				5D0431AE1A7C31AB0025BDFD /* ReaderBrowseSiteViewController.m in Sources */,
				E1A6DBDA19DC7D080071AC1E /* RemotePostCategory.m in Sources */,
				5D0A20D41AF11A7300E5C6BC /* PhotonImageURLHelper.m in Sources */,
				85D2275918F1EB8A001DA8DA /* WPAnalyticsTrackerMixpanel.m in Sources */,
				E149D64F19349E69006A843D /* AccountServiceRemoteXMLRPC.m in Sources */,
				E1DF5DFE19E7CFAE004E70D5 /* PostCategoryServiceRemoteXMLRPC.m in Sources */,
				85D239AD1AE5A5FC0074768D /* AccountServiceFacade.m in Sources */,
				B54E1DF11A0A7BAA00807537 /* ReplyTextView.swift in Sources */,
				5DF94E461962BAA700359241 /* WPRichTextView.m in Sources */,
				5D42A3FB175E75EE005CFF05 /* ReaderPostDetailViewController.m in Sources */,
				E18EE94E19349EBA00B0A40C /* BlogServiceRemote.m in Sources */,
				85D239B01AE5A5FC0074768D /* LoginFacade.m in Sources */,
				5D42A3FC175E75EE005CFF05 /* ReaderPostsViewController.m in Sources */,
				E1556CF2193F6FE900FC52EA /* CommentService.m in Sources */,
				5D42A3FD175E75EE005CFF05 /* ReaderPostTableViewCell.m in Sources */,
				5DB3BA0518D0E7B600F3F3E9 /* WPPickerView.m in Sources */,
				5D42A405175E76A7005CFF05 /* WPImageViewController.m in Sources */,
				931D26FE19EDA10D00114F17 /* ALIterativeMigrator.m in Sources */,
				5DA3EE161925090A00294E0B /* MediaService.m in Sources */,
				5D42A406175E76A7005CFF05 /* WPWebVideoViewController.m in Sources */,
				5D839AA8187F0D6B00811F4A /* PostFeaturedImageCell.m in Sources */,
				B587798219B799D800E57C5A /* UIView+Helpers.swift in Sources */,
				5DA5BF4818E32DCF005F11F9 /* WPLoadingView.m in Sources */,
				B5B56D3319AFB68800B4E29B /* WPStyleGuide+Notifications.swift in Sources */,
				FFAB7CB11A0BD83A00765942 /* WPAssetExporter.m in Sources */,
				FFAC89101A96A85800CC06AC /* NSProcessInfo+Util.m in Sources */,
				595B02221A6C4ECD00415A30 /* WPWhatsNewView.m in Sources */,
				5DF94E511962BAEB00359241 /* ReaderPostContentView.m in Sources */,
				5D577D361891360900B964C3 /* PostGeolocationView.m in Sources */,
				FF3DD6BE19F2B6B3003A52CB /* RemoteMedia.m in Sources */,
				B5FD4543199D0F2800286FBB /* NotificationDetailsViewController.m in Sources */,
				74D5FFD619ACDF6700389E8F /* WPLegacyEditPostViewController.m in Sources */,
				B54E1DF41A0A7BBF00807537 /* NotificationMediaDownloader.swift in Sources */,
				E174F6E6172A73960004F23A /* WPAccount.m in Sources */,
				E100C6BB1741473000AE48D8 /* WordPress-11-12.xcmappingmodel in Sources */,
				E1A03EE217422DCF0085D192 /* BlogToAccount.m in Sources */,
				5D44EB381986D8BA008B7175 /* ReaderSiteService.m in Sources */,
				5D37941B19216B1300E26CA4 /* RebloggingViewController.m in Sources */,
				E1A03F48174283E10085D192 /* BlogToJetpackAccount.m in Sources */,
				31F4F6671A1385BE00196A98 /* MeViewController.m in Sources */,
				5DA3EE13192508F700294E0B /* WPImageOptimizer+Private.m in Sources */,
				B587797C19B799D800E57C5A /* NSParagraphStyle+Helpers.swift in Sources */,
				5D119DA3176FBE040073D83A /* UIImageView+AFNetworkingExtra.m in Sources */,
				5DF59C0B1770AE3A00171208 /* UILabel+SuggestSize.m in Sources */,
				E1F5A1BC1771C90A00E0495F /* WPTableImageSource.m in Sources */,
				5948AD0E1AB734F2006E8882 /* WPAppAnalytics.m in Sources */,
				851734431798C64700A30E27 /* NSURL+Util.m in Sources */,
				5DF738971965FACD00393584 /* RecommendedTopicsViewController.m in Sources */,
				85D239B11AE5A5FC0074768D /* OnePasswordFacade.m in Sources */,
				85CE4C201A703CF200780DFE /* NSBundle+VersionNumberHelper.m in Sources */,
				E1D95EB817A28F5E00A3E9F3 /* WPActivityDefaults.m in Sources */,
				591A428F1A6DC6F2003807A6 /* WPGUIConstants.m in Sources */,
				857610D618C0377300EDF406 /* StatsWebViewController.m in Sources */,
				5DBFC8A71A9BC34F00E00DE4 /* PostListViewController.m in Sources */,
				5D08B90419648C3400D5B381 /* ReaderSubscriptionViewController.m in Sources */,
				5DDC44671A72BB07007F538E /* ReaderViewController.m in Sources */,
				E1D086E2194214C600F0CC19 /* NSDate+WordPressJSON.m in Sources */,
				5D839AAB187F0D8000811F4A /* PostGeolocationCell.m in Sources */,
				5D732F971AE84E3C00CD89E7 /* PostListFooterView.m in Sources */,
				A2DC5B1A1953451B009584C3 /* WPNUXHelpBadgeLabel.m in Sources */,
				B532D4EA199D4357006E4DF6 /* NoteBlockHeaderTableViewCell.swift in Sources */,
				319D6E8519E44F7F0013871C /* SuggestionsTableViewCell.m in Sources */,
				E1AC282D18282423004D394C /* SFHFKeychainUtils.m in Sources */,
				740BD8351A0D4C3600F04D18 /* WPUploadStatusButton.m in Sources */,
				59D328FD1ACC2D0700356827 /* WPLookbackPresenter.m in Sources */,
				FF3674151AD32CE100F24857 /* WPVideoOptimizer.m in Sources */,
				319D6E7E19E447C80013871C /* SuggestionService.m in Sources */,
			);
			runOnlyForDeploymentPostprocessing = 0;
		};
		93E5283619A7741A003A1A9C /* Sources */ = {
			isa = PBXSourcesBuildPhase;
			buildActionMask = 2147483647;
			files = (
				93E5284119A7741A003A1A9C /* TodayViewController.swift in Sources */,
				93E5285519A778AF003A1A9C /* WPDDLogWrapper.m in Sources */,
				93E3D3C819ACE8E300B1C509 /* SFHFKeychainUtils.m in Sources */,
				934884AB19B73BA6004028D8 /* Constants.m in Sources */,
			);
			runOnlyForDeploymentPostprocessing = 0;
		};
		E16AB92514D978240047A2E5 /* Sources */ = {
			isa = PBXSourcesBuildPhase;
			buildActionMask = 2147483647;
			files = (
				5981FE051AB8A89A0009E080 /* WPUserAgentTests.m in Sources */,
				931D26F519ED7E6D00114F17 /* BlogJetpackTest.m in Sources */,
				5D12FE1E1988243700378BD6 /* RemoteReaderPost.m in Sources */,
				5D12FE221988245B00378BD6 /* RemoteReaderSite.m in Sources */,
				93A379EC19FFBF7900415023 /* KeychainTest.m in Sources */,
				5D12FE1F1988243700378BD6 /* RemoteReaderTopic.m in Sources */,
				931D26F719ED7F7500114F17 /* ReaderPostServiceTest.m in Sources */,
				93E9050719E6F3D8005513C9 /* TestContextManager.m in Sources */,
				5D2BEB4919758102005425F7 /* WPTableImageSourceTest.m in Sources */,
				5948AD111AB73D19006E8882 /* WPAppAnalyticsTests.m in Sources */,
				85D239C01AE5A7020074768D /* LoginFacadeTests.m in Sources */,
				5DA988061AEEA594002AFB12 /* DisplayableImageHelperTest.m in Sources */,
				9363113F19FA996700B0C739 /* AccountServiceTests.swift in Sources */,
				F1564E5B18946087009F8F97 /* NSStringHelpersTest.m in Sources */,
				93EF094C19ED533500C89770 /* ContextManagerTests.swift in Sources */,
				B5D689FD1A5EBC900063D9E5 /* NotificationsManager+TestHelper.m in Sources */,
				931D270019EDAE8600114F17 /* CoreDataMigrationTests.m in Sources */,
				85D239C11AE5A7020074768D /* LoginViewModelTests.m in Sources */,
				931D26F619ED7F7000114F17 /* BlogServiceTest.m in Sources */,
				852416D21A12ED690030700C /* AppRatingUtilityTests.m in Sources */,
				E15618FD16DB8677006532C4 /* UIKitTestHelper.m in Sources */,
				B5AEEC721ACACF2F008BF2A4 /* NotificationTests.m in Sources */,
				9358D15919FFD4E10094BBF5 /* WPImageOptimizerTest.m in Sources */,
				931D26F819ED7F7800114F17 /* ReaderTopicServiceTest.m in Sources */,
				E1E4CE0D177439D100430844 /* WPAvatarSourceTest.m in Sources */,
			);
			runOnlyForDeploymentPostprocessing = 0;
		};
		FFF96F7E19EBE7FB00DFC821 /* Sources */ = {
			isa = PBXSourcesBuildPhase;
			buildActionMask = 2147483647;
			files = (
				FFB7B81F1A0012E80032E723 /* WordPressTestCredentials.m in Sources */,
				FFF96FAB19ED724F00DFC821 /* KIFUITestActor-WPExtras.m in Sources */,
				FFF96FA019EBE81F00DFC821 /* NotificationsTests.m in Sources */,
				FFF96FA419EBE81F00DFC821 /* StatsTests.m in Sources */,
				FFF96FA319EBE81F00DFC821 /* ReaderTests.m in Sources */,
				FFF96FA619EBE81F00DFC821 /* WPUITestCase.m in Sources */,
				FFF96F9F19EBE81F00DFC821 /* MeTabTests.m in Sources */,
				FFF96F9C19EBE81F00DFC821 /* CommentsTests.m in Sources */,
				FFF96FA219EBE81F00DFC821 /* PostsTests.m in Sources */,
				FFF96FA119EBE81F00DFC821 /* PagesTests.m in Sources */,
				FFF96F9E19EBE81F00DFC821 /* LoginTests.m in Sources */,
			);
			runOnlyForDeploymentPostprocessing = 0;
		};
/* End PBXSourcesBuildPhase section */

/* Begin PBXTargetDependency section */
		93E5284519A7741A003A1A9C /* PBXTargetDependency */ = {
			isa = PBXTargetDependency;
			target = 93E5283919A7741A003A1A9C /* WordPressTodayWidget */;
			targetProxy = 93E5284419A7741A003A1A9C /* PBXContainerItemProxy */;
		};
		93E5284819A7741A003A1A9C /* PBXTargetDependency */ = {
			isa = PBXTargetDependency;
			target = 93E5283919A7741A003A1A9C /* WordPressTodayWidget */;
			targetProxy = 93E5284719A7741A003A1A9C /* PBXContainerItemProxy */;
		};
		E16AB93F14D978520047A2E5 /* PBXTargetDependency */ = {
			isa = PBXTargetDependency;
			target = 1D6058900D05DD3D006BFB54 /* WordPress */;
			targetProxy = E16AB93E14D978520047A2E5 /* PBXContainerItemProxy */;
		};
		FFF96F8919EBE7FB00DFC821 /* PBXTargetDependency */ = {
			isa = PBXTargetDependency;
			target = 1D6058900D05DD3D006BFB54 /* WordPress */;
			targetProxy = FFF96F8819EBE7FB00DFC821 /* PBXContainerItemProxy */;
		};
/* End PBXTargetDependency section */

/* Begin PBXVariantGroup section */
		931DF4D818D09A2F00540BDD /* InfoPlist.strings */ = {
			isa = PBXVariantGroup;
			children = (
				931DF4D718D09A2F00540BDD /* en */,
				931DF4D918D09A9B00540BDD /* pt */,
				931DF4DA18D09AE100540BDD /* fr */,
				931DF4DB18D09AF600540BDD /* nl */,
				931DF4DC18D09B0100540BDD /* it */,
				931DF4DD18D09B1900540BDD /* th */,
				931DF4DE18D09B2600540BDD /* de */,
				931DF4DF18D09B3900540BDD /* id */,
				A20971B519B0BC390058F395 /* en-GB */,
				A20971B819B0BC570058F395 /* pt-BR */,
			);
			name = InfoPlist.strings;
			sourceTree = "<group>";
		};
		E16AB93214D978240047A2E5 /* InfoPlist.strings */ = {
			isa = PBXVariantGroup;
			children = (
				E16AB93314D978240047A2E5 /* en */,
				A20971B619B0BC390058F395 /* en-GB */,
				A20971B919B0BC580058F395 /* pt-BR */,
			);
			name = InfoPlist.strings;
			sourceTree = "<group>";
		};
		E1D91454134A853D0089019C /* Localizable.strings */ = {
			isa = PBXVariantGroup;
			children = (
				E1D91455134A853D0089019C /* en */,
				E1D91457134A854A0089019C /* es */,
				FDCB9A89134B75B900E5C776 /* it */,
				E17BE7A9134DEC12007285FD /* ja */,
				E1863F9A1355E0AB0031BBC8 /* pt */,
				E1457202135EC85700C7BAD2 /* sv */,
				E167745A1377F24300EE44DD /* fr */,
				E167745B1377F25500EE44DD /* nl */,
				E167745C1377F26400EE44DD /* de */,
				E167745D1377F26D00EE44DD /* hr */,
				E133DB40137AE180003C0AF9 /* he */,
				E18D8AE21397C51A00000861 /* zh-Hans */,
				E18D8AE41397C54E00000861 /* nb */,
				E1225A4C147E6D2400B4F3A0 /* tr */,
				E1225A4D147E6D2C00B4F3A0 /* id */,
				E12F95A51557C9C20067A653 /* zh-Hant */,
				E12F95A61557CA210067A653 /* hu */,
				E12F95A71557CA400067A653 /* pl */,
				E12963A8174654B2002E7744 /* ru */,
				E19853331755E461001CC6D5 /* da */,
				E19853341755E4B3001CC6D5 /* ko */,
				E1E977BC17B0FA9A00AFB867 /* th */,
				A20971B419B0BC390058F395 /* en-GB */,
				A20971B719B0BC570058F395 /* pt-BR */,
			);
			name = Localizable.strings;
			path = Resources;
			sourceTree = "<group>";
		};
/* End PBXVariantGroup section */

/* Begin XCBuildConfiguration section */
		1D6058940D05DD3E006BFB54 /* Debug */ = {
			isa = XCBuildConfiguration;
			baseConfigurationReference = AC055AD29E203B2021E7F39B /* Pods.debug.xcconfig */;
			buildSettings = {
				ASSETCATALOG_COMPILER_APPICON_NAME = AppIcon;
				ASSETCATALOG_COMPILER_LAUNCHIMAGE_NAME = LaunchImage;
				CLANG_ENABLE_MODULES = YES;
				CLANG_ENABLE_OBJC_ARC = YES;
				CLANG_WARN__ARC_BRIDGE_CAST_NONARC = NO;
				CODE_SIGN_ENTITLEMENTS = WordPress.entitlements;
				CODE_SIGN_IDENTITY = "iPhone Developer";
				COPY_PHASE_STRIP = NO;
				DEFINES_MODULE = YES;
				FRAMEWORK_SEARCH_PATHS = (
					"$(inherited)",
					"\"$(SRCROOT)/Classes\"",
					"$(SRCROOT)",
				);
				GCC_OPTIMIZATION_LEVEL = 0;
				GCC_PREFIX_HEADER = WordPress_Prefix.pch;
				GCC_PREPROCESSOR_DEFINITIONS = (
					"$(inherited)",
					"COCOAPODS=1",
					"NSLOGGER_BUILD_USERNAME=\"${USER}\"",
					"WPCOM_SCHEME=\\@\\\"${WPCOM_SCHEME}\\\"",
					TRACKS_ENABLED,
				);
				GCC_SYMBOLS_PRIVATE_EXTERN = NO;
				GCC_THUMB_SUPPORT = NO;
				GCC_TREAT_WARNINGS_AS_ERRORS = NO;
				INFOPLIST_FILE = Info.plist;
				IPHONEOS_DEPLOYMENT_TARGET = 7.0;
				LD_RUNPATH_SEARCH_PATHS = "$(inherited) @executable_path/Frameworks";
				OTHER_CFLAGS = (
					"$(inherited)",
					"-Wno-format-security",
					"-DDEBUG",
					"-Wno-format",
				);
				OTHER_LDFLAGS = (
					"$(inherited)",
					"-ObjC",
					"-l\"c++\"",
					"-l\"iconv\"",
					"-l\"sqlite3.0\"",
					"-l\"z\"",
				);
				PRODUCT_NAME = WordPress;
				PROVISIONING_PROFILE = "094101ad-44b6-4b37-806f-849562fb8425";
				SWIFT_INCLUDE_PATHS = "";
				SWIFT_OBJC_BRIDGING_HEADER = "Classes/System/WordPress-Bridging-Header.h";
				SWIFT_OPTIMIZATION_LEVEL = "-Onone";
				TARGETED_DEVICE_FAMILY = "1,2";
				USER_HEADER_SEARCH_PATHS = "";
				WPCOM_CONFIG = $HOME/.wpcom_app_credentials;
				WPCOM_SCHEME = wpdebug;
			};
			name = Debug;
		};
		1D6058950D05DD3E006BFB54 /* Release */ = {
			isa = XCBuildConfiguration;
			baseConfigurationReference = AEFB66560B716519236CEE67 /* Pods.release.xcconfig */;
			buildSettings = {
				ASSETCATALOG_COMPILER_APPICON_NAME = AppIcon;
				ASSETCATALOG_COMPILER_LAUNCHIMAGE_NAME = LaunchImage;
				CLANG_ENABLE_MODULES = YES;
				CLANG_ENABLE_OBJC_ARC = YES;
				CLANG_WARN__ARC_BRIDGE_CAST_NONARC = NO;
				CODE_SIGN_ENTITLEMENTS = WordPress.entitlements;
				CODE_SIGN_IDENTITY = "iPhone Developer";
				COPY_PHASE_STRIP = YES;
				DEFINES_MODULE = YES;
				FRAMEWORK_SEARCH_PATHS = (
					"$(inherited)",
					"\"$(SRCROOT)/Classes\"",
					"$(SRCROOT)",
				);
				GCC_PREFIX_HEADER = WordPress_Prefix.pch;
				GCC_PREPROCESSOR_DEFINITIONS = (
					"$(inherited)",
					NS_BLOCK_ASSERTIONS,
					"WPCOM_SCHEME=\\@\\\"${WPCOM_SCHEME}\\\"",
				);
				GCC_SYMBOLS_PRIVATE_EXTERN = NO;
				GCC_THUMB_SUPPORT = NO;
				GCC_TREAT_WARNINGS_AS_ERRORS = YES;
				INFOPLIST_FILE = Info.plist;
				IPHONEOS_DEPLOYMENT_TARGET = 7.0;
				LD_RUNPATH_SEARCH_PATHS = "$(inherited) @executable_path/Frameworks";
				OTHER_CFLAGS = (
					"$(inherited)",
					"-Wno-format-security",
					"-Wno-format",
				);
				OTHER_LDFLAGS = (
					"$(inherited)",
					"-ObjC",
					"-l\"c++\"",
					"-l\"iconv\"",
					"-l\"sqlite3.0\"",
					"-l\"z\"",
				);
				PRODUCT_NAME = WordPress;
				PROVISIONING_PROFILE = "99275e9d-ad23-4674-aa89-8a5d9ffcccef";
				SWIFT_INCLUDE_PATHS = "";
				SWIFT_OBJC_BRIDGING_HEADER = "Classes/System/WordPress-Bridging-Header.h";
				TARGETED_DEVICE_FAMILY = "1,2";
				USER_HEADER_SEARCH_PATHS = "";
				WPCOM_CONFIG = $HOME/.wpcom_app_credentials;
				WPCOM_SCHEME = wordpress;
			};
			name = Release;
		};
		2F30B4C10E342FDF00211B15 /* Distribution */ = {
			isa = XCBuildConfiguration;
			buildSettings = {
				DEFINES_MODULE = YES;
				GCC_C_LANGUAGE_STANDARD = c99;
				GCC_THUMB_SUPPORT = NO;
				GCC_TREAT_WARNINGS_AS_ERRORS = NO;
				GCC_WARN_ABOUT_RETURN_TYPE = YES;
				GCC_WARN_UNUSED_VARIABLE = YES;
				HEADER_SEARCH_PATHS = "";
				OTHER_CFLAGS = "-Wno-format-security";
				OTHER_LDFLAGS = (
					"-lxml2",
					"-licucore",
				);
				PRODUCT_MODULE_NAME = WordPress;
				SDKROOT = iphoneos;
				VALIDATE_PRODUCT = YES;
			};
			name = Distribution;
		};
		2F30B4C20E342FDF00211B15 /* Distribution */ = {
			isa = XCBuildConfiguration;
			baseConfigurationReference = 501C8A355B53A6971F731ECA /* Pods.distribution.xcconfig */;
			buildSettings = {
				ASSETCATALOG_COMPILER_APPICON_NAME = AppIcon;
				ASSETCATALOG_COMPILER_LAUNCHIMAGE_NAME = LaunchImage;
				CLANG_ENABLE_MODULES = YES;
				CLANG_ENABLE_OBJC_ARC = YES;
				CLANG_WARN__ARC_BRIDGE_CAST_NONARC = NO;
				CODE_SIGN_ENTITLEMENTS = WordPress.entitlements;
				CODE_SIGN_IDENTITY = "iPhone Developer";
				COPY_PHASE_STRIP = YES;
				DEFINES_MODULE = YES;
				FRAMEWORK_SEARCH_PATHS = (
					"$(inherited)",
					"\"$(SRCROOT)/Classes\"",
					"$(SRCROOT)",
				);
				GCC_PREFIX_HEADER = WordPress_Prefix.pch;
				GCC_PREPROCESSOR_DEFINITIONS = (
					"$(inherited)",
					"COCOAPODS=1",
					"NSLOGGER_BUILD_USERNAME=\"${USER}\"",
					"WPCOM_SCHEME=\\@\\\"${WPCOM_SCHEME}\\\"",
				);
				GCC_SYMBOLS_PRIVATE_EXTERN = NO;
				GCC_THUMB_SUPPORT = NO;
				GCC_TREAT_WARNINGS_AS_ERRORS = YES;
				INFOPLIST_FILE = Info.plist;
				IPHONEOS_DEPLOYMENT_TARGET = 7.0;
				LD_RUNPATH_SEARCH_PATHS = "$(inherited) @executable_path/Frameworks";
				OTHER_CFLAGS = (
					"$(inherited)",
					"-Wno-format",
					"-Wno-format-security",
				);
				OTHER_LDFLAGS = (
					"$(inherited)",
					"-ObjC",
					"-l\"c++\"",
					"-l\"iconv\"",
					"-l\"sqlite3.0\"",
					"-l\"z\"",
				);
				PRODUCT_NAME = WordPress;
				PROVISIONING_PROFILE = "99275e9d-ad23-4674-aa89-8a5d9ffcccef";
				STRIP_INSTALLED_PRODUCT = NO;
				SWIFT_INCLUDE_PATHS = "";
				SWIFT_OBJC_BRIDGING_HEADER = "Classes/System/WordPress-Bridging-Header.h";
				TARGETED_DEVICE_FAMILY = "1,2";
				USER_HEADER_SEARCH_PATHS = "";
				WPCOM_CONFIG = $HOME/.wpcom_app_credentials;
				WPCOM_SCHEME = wordpress;
			};
			name = Distribution;
		};
		93DEAA9D182D567A004E34D1 /* Release-Internal */ = {
			isa = XCBuildConfiguration;
			buildSettings = {
				DEFINES_MODULE = YES;
				GCC_C_LANGUAGE_STANDARD = c99;
				GCC_THUMB_SUPPORT = NO;
				GCC_WARN_ABOUT_RETURN_TYPE = YES;
				GCC_WARN_UNUSED_VARIABLE = YES;
				HEADER_SEARCH_PATHS = "";
				OTHER_CFLAGS = "-Wno-format-security";
				OTHER_LDFLAGS = (
					"-lxml2",
					"-licucore",
				);
				PRODUCT_MODULE_NAME = WordPress;
				SDKROOT = iphoneos;
				VALIDATE_PRODUCT = YES;
			};
			name = "Release-Internal";
		};
		93DEAA9E182D567A004E34D1 /* Release-Internal */ = {
			isa = XCBuildConfiguration;
			baseConfigurationReference = C9F5071C28C57CE611E00B1F /* Pods.release-internal.xcconfig */;
			buildSettings = {
				ASSETCATALOG_COMPILER_APPICON_NAME = AppIcon;
				ASSETCATALOG_COMPILER_LAUNCHIMAGE_NAME = LaunchImage;
				CLANG_ENABLE_MODULES = YES;
				CLANG_ENABLE_OBJC_ARC = YES;
				CLANG_WARN__ARC_BRIDGE_CAST_NONARC = NO;
				CODE_SIGN_ENTITLEMENTS = "WordPress-Internal.entitlements";
				CODE_SIGN_IDENTITY = "iPhone Developer";
				COPY_PHASE_STRIP = YES;
				DEFINES_MODULE = YES;
				FRAMEWORK_SEARCH_PATHS = (
					"$(inherited)",
					"\"$(SRCROOT)/Classes\"",
					"$(SRCROOT)",
				);
				GCC_PREFIX_HEADER = WordPress_Prefix.pch;
				GCC_PREPROCESSOR_DEFINITIONS = (
					"$(inherited)",
					INTERNAL_BUILD,
					LOOKBACK_ENABLED,
					"WPCOM_SCHEME=\\@\\\"${WPCOM_SCHEME}\\\"",
					TRACKS_ENABLED,
				);
				GCC_SYMBOLS_PRIVATE_EXTERN = NO;
				GCC_THUMB_SUPPORT = NO;
				GCC_TREAT_WARNINGS_AS_ERRORS = YES;
				INFOPLIST_FILE = "WordPress-Internal-Info.plist";
				IPHONEOS_DEPLOYMENT_TARGET = 7.0;
				LD_RUNPATH_SEARCH_PATHS = "$(inherited) @executable_path/Frameworks";
				OTHER_CFLAGS = (
					"$(inherited)",
					"-Wno-format-security",
					"-Wno-format",
				);
				OTHER_LDFLAGS = (
					"$(inherited)",
					"-ObjC",
					"-l\"c++\"",
					"-l\"iconv\"",
					"-l\"sqlite3.0\"",
					"-l\"z\"",
				);
				PRODUCT_NAME = WordPress;
				PROVISIONING_PROFILE = "e2753f6d-95a0-4702-ad4d-7fbbcc1edb66";
				SWIFT_INCLUDE_PATHS = "";
				SWIFT_OBJC_BRIDGING_HEADER = "Classes/System/WordPress-Bridging-Header.h";
				TARGETED_DEVICE_FAMILY = "1,2";
				USER_HEADER_SEARCH_PATHS = "";
				WPCOM_CONFIG = $HOME/.wpcom_internal_app_credentials;
				WPCOM_SCHEME = wpinternal;
			};
			name = "Release-Internal";
		};
		93DEAAA0182D567A004E34D1 /* Release-Internal */ = {
			isa = XCBuildConfiguration;
			baseConfigurationReference = A42FAD830601402EC061BE54 /* Pods-WordPressTest.release-internal.xcconfig */;
			buildSettings = {
				BUNDLE_LOADER = "$(BUILT_PRODUCTS_DIR)/WordPress.app/WordPress";
				CLANG_ENABLE_MODULES = YES;
				CLANG_ENABLE_OBJC_ARC = YES;
				COPY_PHASE_STRIP = YES;
				FRAMEWORK_SEARCH_PATHS = (
					"$(SDKROOT)/Developer/Library/Frameworks",
					"$(inherited)",
					"$(DEVELOPER_FRAMEWORKS_DIR)",
				);
				GCC_C_LANGUAGE_STANDARD = gnu99;
				GCC_PRECOMPILE_PREFIX_HEADER = YES;
				GCC_PREFIX_HEADER = "WordPressTest/WordPressTest-Prefix.pch";
				GCC_WARN_ABOUT_MISSING_PROTOTYPES = YES;
				INFOPLIST_FILE = "WordPressTest/WordPressTest-Info.plist";
				LD_RUNPATH_SEARCH_PATHS = "$(inherited) @executable_path/Frameworks @loader_path/Frameworks";
				PRODUCT_NAME = "$(TARGET_NAME)";
				SDKROOT = iphoneos;
				SWIFT_OBJC_BRIDGING_HEADER = "WordPressTest/WordPressTest-Bridging-Header.h";
				TEST_HOST = "$(BUNDLE_LOADER)";
			};
			name = "Release-Internal";
		};
		93E5284919A7741A003A1A9C /* Debug */ = {
			isa = XCBuildConfiguration;
			baseConfigurationReference = 0CF877DC71756EFA3346E26F /* Pods-WordPressTodayWidget.debug.xcconfig */;
			buildSettings = {
				ALWAYS_SEARCH_USER_PATHS = NO;
				CLANG_CXX_LANGUAGE_STANDARD = "gnu++0x";
				CLANG_CXX_LIBRARY = "libc++";
				CLANG_ENABLE_MODULES = YES;
				CLANG_ENABLE_OBJC_ARC = YES;
				CLANG_WARN_BOOL_CONVERSION = YES;
				CLANG_WARN_CONSTANT_CONVERSION = YES;
				CLANG_WARN_DIRECT_OBJC_ISA_USAGE = YES_ERROR;
				CLANG_WARN_EMPTY_BODY = YES;
				CLANG_WARN_ENUM_CONVERSION = YES;
				CLANG_WARN_INT_CONVERSION = YES;
				CLANG_WARN_OBJC_ROOT_CLASS = YES_ERROR;
				CLANG_WARN_UNREACHABLE_CODE = YES;
				CLANG_WARN__DUPLICATE_METHOD_MATCH = YES;
				CODE_SIGN_ENTITLEMENTS = WordPressTodayWidget/WordPressTodayWidget.entitlements;
				CODE_SIGN_IDENTITY = "";
				COPY_PHASE_STRIP = NO;
				ENABLE_STRICT_OBJC_MSGSEND = YES;
				GCC_C_LANGUAGE_STANDARD = gnu99;
				GCC_DYNAMIC_NO_PIC = NO;
				GCC_OPTIMIZATION_LEVEL = 0;
				GCC_PRECOMPILE_PREFIX_HEADER = YES;
				GCC_PREFIX_HEADER = WordPressTodayWidget/TodayWidgetPrefix.pch;
				GCC_PREPROCESSOR_DEFINITIONS = (
					"DEBUG=1",
					"$(inherited)",
					"WPCOM_SCHEME=\\@\\\"${WPCOM_SCHEME}\\\"",
				);
				GCC_SYMBOLS_PRIVATE_EXTERN = NO;
				GCC_WARN_64_TO_32_BIT_CONVERSION = YES;
				GCC_WARN_ABOUT_RETURN_TYPE = YES_ERROR;
				GCC_WARN_UNDECLARED_SELECTOR = YES;
				GCC_WARN_UNINITIALIZED_AUTOS = YES_AGGRESSIVE;
				GCC_WARN_UNUSED_FUNCTION = YES;
				INFOPLIST_FILE = WordPressTodayWidget/Info.plist;
				IPHONEOS_DEPLOYMENT_TARGET = 8.0;
				LD_RUNPATH_SEARCH_PATHS = "$(inherited) @executable_path/Frameworks @executable_path/../../Frameworks";
				MTL_ENABLE_DEBUG_INFO = YES;
				PRODUCT_NAME = "$(TARGET_NAME)";
				PROVISIONING_PROFILE = "ddfaaebf-2573-4a5a-b455-f6ba1aabd978";
				SKIP_INSTALL = YES;
				SWIFT_OBJC_BRIDGING_HEADER = "WordPressTodayWidget/WordPressTodayWidget-Bridging-Header.h";
				SWIFT_OPTIMIZATION_LEVEL = "-Onone";
				WPCOM_SCHEME = wpdebug;
			};
			name = Debug;
		};
		93E5284A19A7741A003A1A9C /* Release */ = {
			isa = XCBuildConfiguration;
			baseConfigurationReference = 2B3804821972897F0DEC4183 /* Pods-WordPressTodayWidget.release.xcconfig */;
			buildSettings = {
				ALWAYS_SEARCH_USER_PATHS = NO;
				CLANG_CXX_LANGUAGE_STANDARD = "gnu++0x";
				CLANG_CXX_LIBRARY = "libc++";
				CLANG_ENABLE_MODULES = YES;
				CLANG_ENABLE_OBJC_ARC = YES;
				CLANG_WARN_BOOL_CONVERSION = YES;
				CLANG_WARN_CONSTANT_CONVERSION = YES;
				CLANG_WARN_DIRECT_OBJC_ISA_USAGE = YES_ERROR;
				CLANG_WARN_EMPTY_BODY = YES;
				CLANG_WARN_ENUM_CONVERSION = YES;
				CLANG_WARN_INT_CONVERSION = YES;
				CLANG_WARN_OBJC_ROOT_CLASS = YES_ERROR;
				CLANG_WARN_UNREACHABLE_CODE = YES;
				CLANG_WARN__DUPLICATE_METHOD_MATCH = YES;
				CODE_SIGN_ENTITLEMENTS = WordPressTodayWidget/WordPressTodayWidget.entitlements;
				CODE_SIGN_IDENTITY = "iPhone Distribution: Automattic, Inc. (PZYM8XX95Q)";
				COPY_PHASE_STRIP = YES;
				ENABLE_NS_ASSERTIONS = NO;
				ENABLE_STRICT_OBJC_MSGSEND = YES;
				GCC_C_LANGUAGE_STANDARD = gnu99;
				GCC_PRECOMPILE_PREFIX_HEADER = YES;
				GCC_PREFIX_HEADER = WordPressTodayWidget/TodayWidgetPrefix.pch;
				GCC_PREPROCESSOR_DEFINITIONS = (
					"$(inherited)",
					"COCOAPODS=1",
					"WPCOM_SCHEME=\\@\\\"${WPCOM_SCHEME}\\\"",
				);
				GCC_WARN_64_TO_32_BIT_CONVERSION = YES;
				GCC_WARN_ABOUT_RETURN_TYPE = YES_ERROR;
				GCC_WARN_UNDECLARED_SELECTOR = YES;
				GCC_WARN_UNINITIALIZED_AUTOS = YES_AGGRESSIVE;
				GCC_WARN_UNUSED_FUNCTION = YES;
				INFOPLIST_FILE = WordPressTodayWidget/Info.plist;
				IPHONEOS_DEPLOYMENT_TARGET = 8.0;
				LD_RUNPATH_SEARCH_PATHS = "$(inherited) @executable_path/Frameworks @executable_path/../../Frameworks";
				MTL_ENABLE_DEBUG_INFO = NO;
				PRODUCT_NAME = "$(TARGET_NAME)";
				PROVISIONING_PROFILE = "19ab21e5-f92b-4f14-8bf2-89cf344b0a45";
				SKIP_INSTALL = YES;
				SWIFT_OBJC_BRIDGING_HEADER = "WordPressTodayWidget/WordPressTodayWidget-Bridging-Header.h";
				WPCOM_SCHEME = wordpress;
			};
			name = Release;
		};
		93E5284B19A7741A003A1A9C /* Release-Internal */ = {
			isa = XCBuildConfiguration;
			baseConfigurationReference = 052EFF90F810139789A446FB /* Pods-WordPressTodayWidget.release-internal.xcconfig */;
			buildSettings = {
				ALWAYS_SEARCH_USER_PATHS = NO;
				CLANG_CXX_LANGUAGE_STANDARD = "gnu++0x";
				CLANG_CXX_LIBRARY = "libc++";
				CLANG_ENABLE_MODULES = YES;
				CLANG_ENABLE_OBJC_ARC = YES;
				CLANG_WARN_BOOL_CONVERSION = YES;
				CLANG_WARN_CONSTANT_CONVERSION = YES;
				CLANG_WARN_DIRECT_OBJC_ISA_USAGE = YES_ERROR;
				CLANG_WARN_EMPTY_BODY = YES;
				CLANG_WARN_ENUM_CONVERSION = YES;
				CLANG_WARN_INT_CONVERSION = YES;
				CLANG_WARN_OBJC_ROOT_CLASS = YES_ERROR;
				CLANG_WARN_UNREACHABLE_CODE = YES;
				CLANG_WARN__DUPLICATE_METHOD_MATCH = YES;
				CODE_SIGN_ENTITLEMENTS = "WordPressTodayWidget/WordPressTodayWidget-Internal.entitlements";
				CODE_SIGN_IDENTITY = "iPhone Distribution: Automattic, Inc.";
				COPY_PHASE_STRIP = YES;
				ENABLE_NS_ASSERTIONS = NO;
				ENABLE_STRICT_OBJC_MSGSEND = YES;
				GCC_C_LANGUAGE_STANDARD = gnu99;
				GCC_PRECOMPILE_PREFIX_HEADER = YES;
				GCC_PREFIX_HEADER = WordPressTodayWidget/TodayWidgetPrefix.pch;
				GCC_PREPROCESSOR_DEFINITIONS = (
					"$(inherited)",
					"COCOAPODS=1",
					INTERNAL_BUILD,
					"WPCOM_SCHEME=\\@\\\"${WPCOM_SCHEME}\\\"",
				);
				GCC_WARN_64_TO_32_BIT_CONVERSION = YES;
				GCC_WARN_ABOUT_RETURN_TYPE = YES_ERROR;
				GCC_WARN_UNDECLARED_SELECTOR = YES;
				GCC_WARN_UNINITIALIZED_AUTOS = YES_AGGRESSIVE;
				GCC_WARN_UNUSED_FUNCTION = YES;
				INFOPLIST_FILE = "WordPressTodayWidget/Info-Internal.plist";
				IPHONEOS_DEPLOYMENT_TARGET = 8.0;
				LD_RUNPATH_SEARCH_PATHS = "$(inherited) @executable_path/Frameworks @executable_path/../../Frameworks";
				MTL_ENABLE_DEBUG_INFO = NO;
				PRODUCT_NAME = "$(TARGET_NAME)";
				PROVISIONING_PROFILE = "f9ad82b2-9f92-4ed0-990a-ea88898921bb";
				SKIP_INSTALL = YES;
				SWIFT_OBJC_BRIDGING_HEADER = "WordPressTodayWidget/WordPressTodayWidget-Bridging-Header.h";
				WPCOM_SCHEME = wpinternal;
			};
			name = "Release-Internal";
		};
		93E5284C19A7741A003A1A9C /* Distribution */ = {
			isa = XCBuildConfiguration;
			baseConfigurationReference = 67040029265369CB7FAE64FA /* Pods-WordPressTodayWidget.distribution.xcconfig */;
			buildSettings = {
				ALWAYS_SEARCH_USER_PATHS = NO;
				CLANG_CXX_LANGUAGE_STANDARD = "gnu++0x";
				CLANG_CXX_LIBRARY = "libc++";
				CLANG_ENABLE_MODULES = YES;
				CLANG_ENABLE_OBJC_ARC = YES;
				CLANG_WARN_BOOL_CONVERSION = YES;
				CLANG_WARN_CONSTANT_CONVERSION = YES;
				CLANG_WARN_DIRECT_OBJC_ISA_USAGE = YES_ERROR;
				CLANG_WARN_EMPTY_BODY = YES;
				CLANG_WARN_ENUM_CONVERSION = YES;
				CLANG_WARN_INT_CONVERSION = YES;
				CLANG_WARN_OBJC_ROOT_CLASS = YES_ERROR;
				CLANG_WARN_UNREACHABLE_CODE = YES;
				CLANG_WARN__DUPLICATE_METHOD_MATCH = YES;
				CODE_SIGN_ENTITLEMENTS = WordPressTodayWidget/WordPressTodayWidget.entitlements;
				CODE_SIGN_IDENTITY = "iPhone Distribution: Automattic, Inc. (PZYM8XX95Q)";
				COPY_PHASE_STRIP = YES;
				ENABLE_NS_ASSERTIONS = NO;
				ENABLE_STRICT_OBJC_MSGSEND = YES;
				GCC_C_LANGUAGE_STANDARD = gnu99;
				GCC_PRECOMPILE_PREFIX_HEADER = YES;
				GCC_PREFIX_HEADER = WordPressTodayWidget/TodayWidgetPrefix.pch;
				GCC_PREPROCESSOR_DEFINITIONS = (
					"$(inherited)",
					"COCOAPODS=1",
					"WPCOM_SCHEME=\\@\\\"${WPCOM_SCHEME}\\\"",
				);
				GCC_WARN_64_TO_32_BIT_CONVERSION = YES;
				GCC_WARN_ABOUT_RETURN_TYPE = YES_ERROR;
				GCC_WARN_UNDECLARED_SELECTOR = YES;
				GCC_WARN_UNINITIALIZED_AUTOS = YES_AGGRESSIVE;
				GCC_WARN_UNUSED_FUNCTION = YES;
				INFOPLIST_FILE = WordPressTodayWidget/Info.plist;
				IPHONEOS_DEPLOYMENT_TARGET = 8.0;
				LD_RUNPATH_SEARCH_PATHS = "$(inherited) @executable_path/Frameworks @executable_path/../../Frameworks";
				MTL_ENABLE_DEBUG_INFO = NO;
				PRODUCT_NAME = "$(TARGET_NAME)";
				PROVISIONING_PROFILE = "19ab21e5-f92b-4f14-8bf2-89cf344b0a45";
				SKIP_INSTALL = YES;
				SWIFT_OBJC_BRIDGING_HEADER = "WordPressTodayWidget/WordPressTodayWidget-Bridging-Header.h";
				WPCOM_SCHEME = wordpress;
			};
			name = Distribution;
		};
		A2795808198819DE0031C6A3 /* Debug */ = {
			isa = XCBuildConfiguration;
			buildSettings = {
				PRODUCT_NAME = "$(TARGET_NAME)";
			};
			name = Debug;
		};
		A2795809198819DE0031C6A3 /* Release */ = {
			isa = XCBuildConfiguration;
			buildSettings = {
				PRODUCT_NAME = "$(TARGET_NAME)";
			};
			name = Release;
		};
		A279580A198819DE0031C6A3 /* Release-Internal */ = {
			isa = XCBuildConfiguration;
			buildSettings = {
				PRODUCT_NAME = "$(TARGET_NAME)";
			};
			name = "Release-Internal";
		};
		A279580B198819DE0031C6A3 /* Distribution */ = {
			isa = XCBuildConfiguration;
			buildSettings = {
				PRODUCT_NAME = "$(TARGET_NAME)";
			};
			name = Distribution;
		};
		C01FCF4F08A954540054247B /* Debug */ = {
			isa = XCBuildConfiguration;
			buildSettings = {
				DEFINES_MODULE = YES;
				GCC_C_LANGUAGE_STANDARD = c99;
				GCC_PREPROCESSOR_DEFINITIONS = "";
				GCC_THUMB_SUPPORT = NO;
				GCC_WARN_ABOUT_RETURN_TYPE = YES;
				GCC_WARN_UNUSED_VARIABLE = YES;
				HEADER_SEARCH_PATHS = "";
				ONLY_ACTIVE_ARCH = YES;
				OTHER_CFLAGS = (
					"-Wno-format-security",
					"-DDEBUG",
				);
				OTHER_LDFLAGS = (
					"-lxml2",
					"-licucore",
				);
				PRODUCT_MODULE_NAME = WordPress;
				SDKROOT = iphoneos;
			};
			name = Debug;
		};
		C01FCF5008A954540054247B /* Release */ = {
			isa = XCBuildConfiguration;
			buildSettings = {
				DEFINES_MODULE = YES;
				GCC_C_LANGUAGE_STANDARD = c99;
				GCC_THUMB_SUPPORT = NO;
				GCC_WARN_ABOUT_RETURN_TYPE = YES;
				GCC_WARN_UNUSED_VARIABLE = YES;
				HEADER_SEARCH_PATHS = "";
				OTHER_CFLAGS = "-Wno-format-security";
				OTHER_LDFLAGS = (
					"-lxml2",
					"-licucore",
				);
				PRODUCT_MODULE_NAME = WordPress;
				SDKROOT = iphoneos;
				VALIDATE_PRODUCT = YES;
			};
			name = Release;
		};
		E16AB93914D978240047A2E5 /* Debug */ = {
			isa = XCBuildConfiguration;
			baseConfigurationReference = B43F6A7D9B3DC5B8B4A7DDCA /* Pods-WordPressTest.debug.xcconfig */;
			buildSettings = {
				BUNDLE_LOADER = "$(BUILT_PRODUCTS_DIR)/WordPress.app/WordPress";
				CLANG_ENABLE_MODULES = YES;
				CLANG_ENABLE_OBJC_ARC = YES;
				COPY_PHASE_STRIP = NO;
				FRAMEWORK_SEARCH_PATHS = (
					"$(SDKROOT)/Developer/Library/Frameworks",
					"$(inherited)",
					"$(DEVELOPER_FRAMEWORKS_DIR)",
				);
				GCC_C_LANGUAGE_STANDARD = gnu99;
				GCC_DYNAMIC_NO_PIC = NO;
				GCC_OPTIMIZATION_LEVEL = 0;
				GCC_PRECOMPILE_PREFIX_HEADER = YES;
				GCC_PREFIX_HEADER = "WordPressTest/WordPressTest-Prefix.pch";
				GCC_PREPROCESSOR_DEFINITIONS = (
					"DEBUG=1",
					"$(inherited)",
				);
				GCC_SYMBOLS_PRIVATE_EXTERN = NO;
				GCC_WARN_ABOUT_MISSING_PROTOTYPES = YES;
				INFOPLIST_FILE = "WordPressTest/WordPressTest-Info.plist";
				LD_RUNPATH_SEARCH_PATHS = "$(inherited) @executable_path/Frameworks @loader_path/Frameworks";
				PRODUCT_NAME = "$(TARGET_NAME)";
				SDKROOT = iphoneos;
				SWIFT_OBJC_BRIDGING_HEADER = "WordPressTest/WordPressTest-Bridging-Header.h";
				SWIFT_OPTIMIZATION_LEVEL = "-Onone";
				TEST_HOST = "$(BUNDLE_LOADER)";
			};
			name = Debug;
		};
		E16AB93A14D978240047A2E5 /* Release */ = {
			isa = XCBuildConfiguration;
			baseConfigurationReference = 9198544476D3B385673B18E9 /* Pods-WordPressTest.release.xcconfig */;
			buildSettings = {
				BUNDLE_LOADER = "$(BUILT_PRODUCTS_DIR)/WordPress.app/WordPress";
				CLANG_ENABLE_MODULES = YES;
				CLANG_ENABLE_OBJC_ARC = YES;
				COPY_PHASE_STRIP = YES;
				FRAMEWORK_SEARCH_PATHS = (
					"$(SDKROOT)/Developer/Library/Frameworks",
					"$(inherited)",
					"$(DEVELOPER_FRAMEWORKS_DIR)",
				);
				GCC_C_LANGUAGE_STANDARD = gnu99;
				GCC_PRECOMPILE_PREFIX_HEADER = YES;
				GCC_PREFIX_HEADER = "WordPressTest/WordPressTest-Prefix.pch";
				GCC_WARN_ABOUT_MISSING_PROTOTYPES = YES;
				INFOPLIST_FILE = "WordPressTest/WordPressTest-Info.plist";
				LD_RUNPATH_SEARCH_PATHS = "$(inherited) @executable_path/Frameworks @loader_path/Frameworks";
				PRODUCT_NAME = "$(TARGET_NAME)";
				SDKROOT = iphoneos;
				SWIFT_OBJC_BRIDGING_HEADER = "WordPressTest/WordPressTest-Bridging-Header.h";
				TEST_HOST = "$(BUNDLE_LOADER)";
			};
			name = Release;
		};
		E16AB93B14D978240047A2E5 /* Distribution */ = {
			isa = XCBuildConfiguration;
			baseConfigurationReference = B6E2365A531EA4BD7025525F /* Pods-WordPressTest.distribution.xcconfig */;
			buildSettings = {
				BUNDLE_LOADER = "$(BUILT_PRODUCTS_DIR)/WordPress.app/WordPress";
				CLANG_ENABLE_MODULES = YES;
				CLANG_ENABLE_OBJC_ARC = YES;
				COPY_PHASE_STRIP = YES;
				FRAMEWORK_SEARCH_PATHS = (
					"$(SDKROOT)/Developer/Library/Frameworks",
					"$(inherited)",
					"$(DEVELOPER_FRAMEWORKS_DIR)",
				);
				GCC_C_LANGUAGE_STANDARD = gnu99;
				GCC_PRECOMPILE_PREFIX_HEADER = YES;
				GCC_PREFIX_HEADER = "WordPressTest/WordPressTest-Prefix.pch";
				GCC_WARN_ABOUT_MISSING_PROTOTYPES = YES;
				INFOPLIST_FILE = "WordPressTest/WordPressTest-Info.plist";
				LD_RUNPATH_SEARCH_PATHS = "$(inherited) @executable_path/Frameworks @loader_path/Frameworks";
				PRODUCT_NAME = "$(TARGET_NAME)";
				SDKROOT = iphoneos;
				SWIFT_OBJC_BRIDGING_HEADER = "WordPressTest/WordPressTest-Bridging-Header.h";
				TEST_HOST = "$(BUNDLE_LOADER)";
			};
			name = Distribution;
		};
		FFF96F8A19EBE7FB00DFC821 /* Debug */ = {
			isa = XCBuildConfiguration;
			baseConfigurationReference = 45A679DE2C6B64047BAF97E9 /* Pods-UITests.debug.xcconfig */;
			buildSettings = {
				ALWAYS_SEARCH_USER_PATHS = NO;
				BUNDLE_LOADER = "$(TEST_HOST)";
				CLANG_CXX_LANGUAGE_STANDARD = "gnu++0x";
				CLANG_CXX_LIBRARY = "libc++";
				CLANG_ENABLE_MODULES = YES;
				CLANG_ENABLE_OBJC_ARC = YES;
				CLANG_WARN_BOOL_CONVERSION = YES;
				CLANG_WARN_CONSTANT_CONVERSION = YES;
				CLANG_WARN_DIRECT_OBJC_ISA_USAGE = YES_ERROR;
				CLANG_WARN_EMPTY_BODY = YES;
				CLANG_WARN_ENUM_CONVERSION = YES;
				CLANG_WARN_INT_CONVERSION = YES;
				CLANG_WARN_OBJC_ROOT_CLASS = YES_ERROR;
				CLANG_WARN_UNREACHABLE_CODE = YES;
				CLANG_WARN__DUPLICATE_METHOD_MATCH = YES;
				COPY_PHASE_STRIP = NO;
				ENABLE_STRICT_OBJC_MSGSEND = YES;
				FRAMEWORK_SEARCH_PATHS = (
					"$(SDKROOT)/Developer/Library/Frameworks",
					"$(inherited)",
				);
				GCC_C_LANGUAGE_STANDARD = gnu99;
				GCC_DYNAMIC_NO_PIC = NO;
				GCC_OPTIMIZATION_LEVEL = 0;
				GCC_PREPROCESSOR_DEFINITIONS = (
					"DEBUG=1",
					"$(inherited)",
				);
				GCC_SYMBOLS_PRIVATE_EXTERN = NO;
				GCC_WARN_64_TO_32_BIT_CONVERSION = YES;
				GCC_WARN_ABOUT_RETURN_TYPE = YES_ERROR;
				GCC_WARN_UNDECLARED_SELECTOR = YES;
				GCC_WARN_UNINITIALIZED_AUTOS = YES_AGGRESSIVE;
				GCC_WARN_UNUSED_FUNCTION = YES;
				INFOPLIST_FILE = UITests/Info.plist;
				IPHONEOS_DEPLOYMENT_TARGET = 8.1;
				LD_RUNPATH_SEARCH_PATHS = "$(inherited) @executable_path/Frameworks @loader_path/Frameworks";
				MTL_ENABLE_DEBUG_INFO = YES;
				PRODUCT_NAME = "$(TARGET_NAME)";
				TEST_HOST = "$(BUILT_PRODUCTS_DIR)/WordPress.app/WordPress";
			};
			name = Debug;
		};
		FFF96F8B19EBE7FB00DFC821 /* Release */ = {
			isa = XCBuildConfiguration;
			baseConfigurationReference = 1E59E0C89B24D8AA3B12DEC8 /* Pods-UITests.release.xcconfig */;
			buildSettings = {
				ALWAYS_SEARCH_USER_PATHS = NO;
				BUNDLE_LOADER = "$(TEST_HOST)";
				CLANG_CXX_LANGUAGE_STANDARD = "gnu++0x";
				CLANG_CXX_LIBRARY = "libc++";
				CLANG_ENABLE_MODULES = YES;
				CLANG_ENABLE_OBJC_ARC = YES;
				CLANG_WARN_BOOL_CONVERSION = YES;
				CLANG_WARN_CONSTANT_CONVERSION = YES;
				CLANG_WARN_DIRECT_OBJC_ISA_USAGE = YES_ERROR;
				CLANG_WARN_EMPTY_BODY = YES;
				CLANG_WARN_ENUM_CONVERSION = YES;
				CLANG_WARN_INT_CONVERSION = YES;
				CLANG_WARN_OBJC_ROOT_CLASS = YES_ERROR;
				CLANG_WARN_UNREACHABLE_CODE = YES;
				CLANG_WARN__DUPLICATE_METHOD_MATCH = YES;
				COPY_PHASE_STRIP = YES;
				ENABLE_NS_ASSERTIONS = NO;
				ENABLE_STRICT_OBJC_MSGSEND = YES;
				FRAMEWORK_SEARCH_PATHS = (
					"$(SDKROOT)/Developer/Library/Frameworks",
					"$(inherited)",
				);
				GCC_C_LANGUAGE_STANDARD = gnu99;
				GCC_WARN_64_TO_32_BIT_CONVERSION = YES;
				GCC_WARN_ABOUT_RETURN_TYPE = YES_ERROR;
				GCC_WARN_UNDECLARED_SELECTOR = YES;
				GCC_WARN_UNINITIALIZED_AUTOS = YES_AGGRESSIVE;
				GCC_WARN_UNUSED_FUNCTION = YES;
				INFOPLIST_FILE = UITests/Info.plist;
				IPHONEOS_DEPLOYMENT_TARGET = 8.1;
				LD_RUNPATH_SEARCH_PATHS = "$(inherited) @executable_path/Frameworks @loader_path/Frameworks";
				MTL_ENABLE_DEBUG_INFO = NO;
				PRODUCT_NAME = "$(TARGET_NAME)";
				TEST_HOST = "$(BUILT_PRODUCTS_DIR)/WordPress.app/WordPress";
			};
			name = Release;
		};
		FFF96F8C19EBE7FB00DFC821 /* Release-Internal */ = {
			isa = XCBuildConfiguration;
			baseConfigurationReference = 91E1D2929A320BA8932240BF /* Pods-UITests.release-internal.xcconfig */;
			buildSettings = {
				ALWAYS_SEARCH_USER_PATHS = NO;
				BUNDLE_LOADER = "$(TEST_HOST)";
				CLANG_CXX_LANGUAGE_STANDARD = "gnu++0x";
				CLANG_CXX_LIBRARY = "libc++";
				CLANG_ENABLE_MODULES = YES;
				CLANG_ENABLE_OBJC_ARC = YES;
				CLANG_WARN_BOOL_CONVERSION = YES;
				CLANG_WARN_CONSTANT_CONVERSION = YES;
				CLANG_WARN_DIRECT_OBJC_ISA_USAGE = YES_ERROR;
				CLANG_WARN_EMPTY_BODY = YES;
				CLANG_WARN_ENUM_CONVERSION = YES;
				CLANG_WARN_INT_CONVERSION = YES;
				CLANG_WARN_OBJC_ROOT_CLASS = YES_ERROR;
				CLANG_WARN_UNREACHABLE_CODE = YES;
				CLANG_WARN__DUPLICATE_METHOD_MATCH = YES;
				COPY_PHASE_STRIP = YES;
				ENABLE_NS_ASSERTIONS = NO;
				ENABLE_STRICT_OBJC_MSGSEND = YES;
				FRAMEWORK_SEARCH_PATHS = (
					"$(SDKROOT)/Developer/Library/Frameworks",
					"$(inherited)",
				);
				GCC_C_LANGUAGE_STANDARD = gnu99;
				GCC_WARN_64_TO_32_BIT_CONVERSION = YES;
				GCC_WARN_ABOUT_RETURN_TYPE = YES_ERROR;
				GCC_WARN_UNDECLARED_SELECTOR = YES;
				GCC_WARN_UNINITIALIZED_AUTOS = YES_AGGRESSIVE;
				GCC_WARN_UNUSED_FUNCTION = YES;
				INFOPLIST_FILE = UITests/Info.plist;
				IPHONEOS_DEPLOYMENT_TARGET = 8.1;
				LD_RUNPATH_SEARCH_PATHS = "$(inherited) @executable_path/Frameworks @loader_path/Frameworks";
				MTL_ENABLE_DEBUG_INFO = NO;
				PRODUCT_NAME = "$(TARGET_NAME)";
				TEST_HOST = "$(BUILT_PRODUCTS_DIR)/WordPress.app/WordPress";
			};
			name = "Release-Internal";
		};
		FFF96F8D19EBE7FB00DFC821 /* Distribution */ = {
			isa = XCBuildConfiguration;
			baseConfigurationReference = 71E3F8ABCB453500748B60CE /* Pods-UITests.distribution.xcconfig */;
			buildSettings = {
				ALWAYS_SEARCH_USER_PATHS = NO;
				BUNDLE_LOADER = "$(TEST_HOST)";
				CLANG_CXX_LANGUAGE_STANDARD = "gnu++0x";
				CLANG_CXX_LIBRARY = "libc++";
				CLANG_ENABLE_MODULES = YES;
				CLANG_ENABLE_OBJC_ARC = YES;
				CLANG_WARN_BOOL_CONVERSION = YES;
				CLANG_WARN_CONSTANT_CONVERSION = YES;
				CLANG_WARN_DIRECT_OBJC_ISA_USAGE = YES_ERROR;
				CLANG_WARN_EMPTY_BODY = YES;
				CLANG_WARN_ENUM_CONVERSION = YES;
				CLANG_WARN_INT_CONVERSION = YES;
				CLANG_WARN_OBJC_ROOT_CLASS = YES_ERROR;
				CLANG_WARN_UNREACHABLE_CODE = YES;
				CLANG_WARN__DUPLICATE_METHOD_MATCH = YES;
				COPY_PHASE_STRIP = YES;
				ENABLE_NS_ASSERTIONS = NO;
				ENABLE_STRICT_OBJC_MSGSEND = YES;
				FRAMEWORK_SEARCH_PATHS = (
					"$(SDKROOT)/Developer/Library/Frameworks",
					"$(inherited)",
				);
				GCC_C_LANGUAGE_STANDARD = gnu99;
				GCC_WARN_64_TO_32_BIT_CONVERSION = YES;
				GCC_WARN_ABOUT_RETURN_TYPE = YES_ERROR;
				GCC_WARN_UNDECLARED_SELECTOR = YES;
				GCC_WARN_UNINITIALIZED_AUTOS = YES_AGGRESSIVE;
				GCC_WARN_UNUSED_FUNCTION = YES;
				INFOPLIST_FILE = UITests/Info.plist;
				IPHONEOS_DEPLOYMENT_TARGET = 8.1;
				LD_RUNPATH_SEARCH_PATHS = "$(inherited) @executable_path/Frameworks @loader_path/Frameworks";
				MTL_ENABLE_DEBUG_INFO = NO;
				PRODUCT_NAME = "$(TARGET_NAME)";
				TEST_HOST = "$(BUILT_PRODUCTS_DIR)/WordPress.app/WordPress";
			};
			name = Distribution;
		};
/* End XCBuildConfiguration section */

/* Begin XCConfigurationList section */
		1D6058960D05DD3E006BFB54 /* Build configuration list for PBXNativeTarget "WordPress" */ = {
			isa = XCConfigurationList;
			buildConfigurations = (
				1D6058940D05DD3E006BFB54 /* Debug */,
				1D6058950D05DD3E006BFB54 /* Release */,
				93DEAA9E182D567A004E34D1 /* Release-Internal */,
				2F30B4C20E342FDF00211B15 /* Distribution */,
			);
			defaultConfigurationIsVisible = 0;
			defaultConfigurationName = Release;
		};
		93E5284D19A7741A003A1A9C /* Build configuration list for PBXNativeTarget "WordPressTodayWidget" */ = {
			isa = XCConfigurationList;
			buildConfigurations = (
				93E5284919A7741A003A1A9C /* Debug */,
				93E5284A19A7741A003A1A9C /* Release */,
				93E5284B19A7741A003A1A9C /* Release-Internal */,
				93E5284C19A7741A003A1A9C /* Distribution */,
			);
			defaultConfigurationIsVisible = 0;
			defaultConfigurationName = Release;
		};
		A279580C198819DE0031C6A3 /* Build configuration list for PBXAggregateTarget "OCLint" */ = {
			isa = XCConfigurationList;
			buildConfigurations = (
				A2795808198819DE0031C6A3 /* Debug */,
				A2795809198819DE0031C6A3 /* Release */,
				A279580A198819DE0031C6A3 /* Release-Internal */,
				A279580B198819DE0031C6A3 /* Distribution */,
			);
			defaultConfigurationIsVisible = 0;
			defaultConfigurationName = Release;
		};
		C01FCF4E08A954540054247B /* Build configuration list for PBXProject "WordPress" */ = {
			isa = XCConfigurationList;
			buildConfigurations = (
				C01FCF4F08A954540054247B /* Debug */,
				C01FCF5008A954540054247B /* Release */,
				93DEAA9D182D567A004E34D1 /* Release-Internal */,
				2F30B4C10E342FDF00211B15 /* Distribution */,
			);
			defaultConfigurationIsVisible = 0;
			defaultConfigurationName = Release;
		};
		E16AB93D14D978240047A2E5 /* Build configuration list for PBXNativeTarget "WordPressTest" */ = {
			isa = XCConfigurationList;
			buildConfigurations = (
				E16AB93914D978240047A2E5 /* Debug */,
				E16AB93A14D978240047A2E5 /* Release */,
				93DEAAA0182D567A004E34D1 /* Release-Internal */,
				E16AB93B14D978240047A2E5 /* Distribution */,
			);
			defaultConfigurationIsVisible = 0;
			defaultConfigurationName = Release;
		};
		FFF96F8E19EBE7FB00DFC821 /* Build configuration list for PBXNativeTarget "UITests" */ = {
			isa = XCConfigurationList;
			buildConfigurations = (
				FFF96F8A19EBE7FB00DFC821 /* Debug */,
				FFF96F8B19EBE7FB00DFC821 /* Release */,
				FFF96F8C19EBE7FB00DFC821 /* Release-Internal */,
				FFF96F8D19EBE7FB00DFC821 /* Distribution */,
			);
			defaultConfigurationIsVisible = 0;
			defaultConfigurationName = Release;
		};
/* End XCConfigurationList section */

/* Begin XCVersionGroup section */
		E125443B12BF5A7200D87A0A /* WordPress.xcdatamodeld */ = {
			isa = XCVersionGroup;
			children = (
				5D91D9021AE1AD12000BF163 /* WordPress 29.xcdatamodel */,
				B54810F61AA656B40081B54D /* WordPress 28.xcdatamodel */,
				5D784E741A80430D005D7388 /* WordPress 27.xcdatamodel */,
				31CCB9FD1A52ED0A00BA0733 /* WordPress 26.xcdatamodel */,
				31FA16CC1A49B3C0003E1887 /* WordPress 25.xcdatamodel */,
				93652B811A006C96006A4C47 /* WordPress 24.xcdatamodel */,
				9363113D19F9DE0700B0C739 /* WordPress 23.xcdatamodel */,
				937D9A0C19F83744007B9D5F /* WordPress 22.xcdatamodel */,
				5D229A78199AB74F00685123 /* WordPress 21.xcdatamodel */,
				DA67DF58196D8F6A005B5BC8 /* WordPress 20.xcdatamodel */,
				B5B63F3F19621A9F001601C3 /* WordPress 19.xcdatamodel */,
				5D6CF8B4193BD96E0041D28F /* WordPress 18.xcdatamodel */,
				5DB6D8F618F5DA6300956529 /* WordPress 17.xcdatamodel */,
				5DA5BF4B18E331D8005F11F9 /* WordPress 16.xcdatamodel */,
				A284044518BFE7F300D982B6 /* WordPress 15.xcdatamodel */,
				93460A36189D5091000E26CE /* WordPress 14.xcdatamodel */,
				C52812131832E071008931FD /* WordPress 13.xcdatamodel */,
				5D42A3BB175E686F005CFF05 /* WordPress 12.xcdatamodel */,
				E17B98E7171FFB450073E30D /* WordPress 11.xcdatamodel */,
				FDFB011916B1EA1C00F589A8 /* WordPress 10.xcdatamodel */,
				E1874BFE161C5DBC0058BDC4 /* WordPress 7.xcdatamodel */,
				E1C807471696F72E00E545A6 /* WordPress 9.xcdatamodel */,
				E115F2D116776A2900CCF00D /* WordPress 8.xcdatamodel */,
				FD374343156CF4B800BAB5B5 /* WordPress 6.xcdatamodel */,
				E1472EF915344A2A00D08657 /* WordPress 5.xcdatamodel */,
				FD0D42C11499F31700F5E115 /* WordPress 4.xcdatamodel */,
				E19BF8F913CC69E7004753FE /* WordPress 3.xcdatamodel */,
				8350E15911D28B4A00A7B073 /* WordPress.xcdatamodel */,
				E125443D12BF5A7200D87A0A /* WordPress 2.xcdatamodel */,
			);
			currentVersion = 5D91D9021AE1AD12000BF163 /* WordPress 29.xcdatamodel */;
			name = WordPress.xcdatamodeld;
			path = Classes/WordPress.xcdatamodeld;
			sourceTree = "<group>";
			versionGroupType = wrapper.xcdatamodel;
		};
/* End XCVersionGroup section */
	};
	rootObject = 29B97313FDCFA39411CA2CEA /* Project object */;
}<|MERGE_RESOLUTION|>--- conflicted
+++ resolved
@@ -3363,11 +3363,7 @@
 				83CAD4211235F9F4003DFA20 /* MediaObjectView.xib in Resources */,
 				B54E1DF21A0A7BAA00807537 /* ReplyTextView.xib in Resources */,
 				3768BEF213041E7900E7C9A9 /* BetaFeedbackViewController.xib in Resources */,
-<<<<<<< HEAD
-				313AE4A319E3F20400AAFABE /* CommentTableViewHeaderCell.xib in Resources */,
 				5D4C8A001AB88F58007464B3 /* PostCardImageCell.xib in Resources */,
-=======
->>>>>>> 75d4316d
 				E1D91456134A853D0089019C /* Localizable.strings in Resources */,
 				B5E23BDF19AD0D00000D6879 /* NoteTableViewCell.xib in Resources */,
 				5DC02A3918E4C5BD009A1765 /* ThemeDetailsViewController~ipad.xib in Resources */,
