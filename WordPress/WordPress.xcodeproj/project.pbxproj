--- conflicted
+++ resolved
@@ -543,15 +543,12 @@
 		E240859C183D82AE002EB0EF /* WPAnimatedBox.m in Sources */ = {isa = PBXBuildFile; fileRef = E240859B183D82AE002EB0EF /* WPAnimatedBox.m */; };
 		E2AA87A518523E5300886693 /* UIView+Subviews.m in Sources */ = {isa = PBXBuildFile; fileRef = E2AA87A418523E5300886693 /* UIView+Subviews.m */; };
 		E2E7EB46185FB140004F5E72 /* WPBlogSelectorButton.m in Sources */ = {isa = PBXBuildFile; fileRef = E2E7EB45185FB140004F5E72 /* WPBlogSelectorButton.m */; };
-<<<<<<< HEAD
 		E61084BE1B9B47BA008050C5 /* ReaderAbstractTopic.swift in Sources */ = {isa = PBXBuildFile; fileRef = E61084B91B9B47BA008050C5 /* ReaderAbstractTopic.swift */; };
 		E61084BF1B9B47BA008050C5 /* ReaderDefaultTopic.swift in Sources */ = {isa = PBXBuildFile; fileRef = E61084BA1B9B47BA008050C5 /* ReaderDefaultTopic.swift */; };
 		E61084C01B9B47BA008050C5 /* ReaderListTopic.swift in Sources */ = {isa = PBXBuildFile; fileRef = E61084BB1B9B47BA008050C5 /* ReaderListTopic.swift */; };
 		E61084C11B9B47BA008050C5 /* ReaderSiteTopic.swift in Sources */ = {isa = PBXBuildFile; fileRef = E61084BC1B9B47BA008050C5 /* ReaderSiteTopic.swift */; };
 		E61084C21B9B47BA008050C5 /* ReaderTagTopic.swift in Sources */ = {isa = PBXBuildFile; fileRef = E61084BD1B9B47BA008050C5 /* ReaderTagTopic.swift */; };
-=======
 		E61084C41B9DC09C008050C5 /* ReaderPostServiceRemoteTests.m in Sources */ = {isa = PBXBuildFile; fileRef = E61084C31B9DC09C008050C5 /* ReaderPostServiceRemoteTests.m */; };
->>>>>>> c96992ec
 		E65219F91B8D10C2000B1217 /* ReaderBlockedSiteCell.xib in Resources */ = {isa = PBXBuildFile; fileRef = E65219F81B8D10C2000B1217 /* ReaderBlockedSiteCell.xib */; };
 		E65219FB1B8D10DA000B1217 /* ReaderBlockedSiteCell.swift in Sources */ = {isa = PBXBuildFile; fileRef = E65219FA1B8D10DA000B1217 /* ReaderBlockedSiteCell.swift */; };
 		E69551F61B8B6AE200CB8E4F /* ReaderStreamViewController+Helper.swift in Sources */ = {isa = PBXBuildFile; fileRef = E69551F51B8B6AE200CB8E4F /* ReaderStreamViewController+Helper.swift */; };
@@ -1582,15 +1579,12 @@
 		E2AA87A418523E5300886693 /* UIView+Subviews.m */ = {isa = PBXFileReference; fileEncoding = 4; lastKnownFileType = sourcecode.c.objc; path = "UIView+Subviews.m"; sourceTree = "<group>"; };
 		E2E7EB44185FB140004F5E72 /* WPBlogSelectorButton.h */ = {isa = PBXFileReference; fileEncoding = 4; lastKnownFileType = sourcecode.c.h; path = WPBlogSelectorButton.h; sourceTree = "<group>"; };
 		E2E7EB45185FB140004F5E72 /* WPBlogSelectorButton.m */ = {isa = PBXFileReference; fileEncoding = 4; lastKnownFileType = sourcecode.c.objc; path = WPBlogSelectorButton.m; sourceTree = "<group>"; };
-<<<<<<< HEAD
 		E61084B91B9B47BA008050C5 /* ReaderAbstractTopic.swift */ = {isa = PBXFileReference; fileEncoding = 4; lastKnownFileType = sourcecode.swift; path = ReaderAbstractTopic.swift; sourceTree = "<group>"; };
 		E61084BA1B9B47BA008050C5 /* ReaderDefaultTopic.swift */ = {isa = PBXFileReference; fileEncoding = 4; lastKnownFileType = sourcecode.swift; path = ReaderDefaultTopic.swift; sourceTree = "<group>"; };
 		E61084BB1B9B47BA008050C5 /* ReaderListTopic.swift */ = {isa = PBXFileReference; fileEncoding = 4; lastKnownFileType = sourcecode.swift; path = ReaderListTopic.swift; sourceTree = "<group>"; };
 		E61084BC1B9B47BA008050C5 /* ReaderSiteTopic.swift */ = {isa = PBXFileReference; fileEncoding = 4; lastKnownFileType = sourcecode.swift; path = ReaderSiteTopic.swift; sourceTree = "<group>"; };
 		E61084BD1B9B47BA008050C5 /* ReaderTagTopic.swift */ = {isa = PBXFileReference; fileEncoding = 4; lastKnownFileType = sourcecode.swift; path = ReaderTagTopic.swift; sourceTree = "<group>"; };
-=======
 		E61084C31B9DC09C008050C5 /* ReaderPostServiceRemoteTests.m */ = {isa = PBXFileReference; fileEncoding = 4; lastKnownFileType = sourcecode.c.objc; path = ReaderPostServiceRemoteTests.m; sourceTree = "<group>"; };
->>>>>>> c96992ec
 		E65219F81B8D10C2000B1217 /* ReaderBlockedSiteCell.xib */ = {isa = PBXFileReference; fileEncoding = 4; lastKnownFileType = file.xib; path = ReaderBlockedSiteCell.xib; sourceTree = "<group>"; };
 		E65219FA1B8D10DA000B1217 /* ReaderBlockedSiteCell.swift */ = {isa = PBXFileReference; fileEncoding = 4; lastKnownFileType = sourcecode.swift; path = ReaderBlockedSiteCell.swift; sourceTree = "<group>"; };
 		E69551F51B8B6AE200CB8E4F /* ReaderStreamViewController+Helper.swift */ = {isa = PBXFileReference; fileEncoding = 4; lastKnownFileType = sourcecode.swift; path = "ReaderStreamViewController+Helper.swift"; sourceTree = "<group>"; };
