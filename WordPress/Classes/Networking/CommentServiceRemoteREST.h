#import <Foundation/Foundation.h>
#import "CommentServiceRemote.h"
#import "ServiceRemoteREST.h"

@interface CommentServiceRemoteREST : NSObject <CommentServiceRemote, ServiceRemoteREST>

/**
<<<<<<< HEAD
 Moderate a comment with a given ID
 */
- (void)moderateCommentWithID:(NSNumber *)commentID
                       blogID:(NSNumber *)blogID
=======
 Update a comment with a commentID + siteID
 */
- (void)updateCommentWithID:(NSNumber *)commentID
                     siteID:(NSNumber *)siteID
                    content:(NSString *)content
                    success:(void (^)())success
                    failure:(void (^)(NSError *error))failure;

/**
 Moderate a comment with a commentID + siteID
 */
- (void)moderateCommentWithID:(NSNumber *)commentID
                       siteID:(NSNumber *)siteID
>>>>>>> 8dc731f4
                       status:(NSString *)status
                      success:(void (^)())success
                      failure:(void (^)(NSError *error))failure;

/**
<<<<<<< HEAD
 Trashes a comment with a given ID
 */
- (void)trashCommentWithID:(NSNumber *)commentID
                    blogID:(NSNumber *)blogID
=======
 Trashes a comment with a commentID + siteID
 */
- (void)trashCommentWithID:(NSNumber *)commentID
                    siteID:(NSNumber *)siteID
>>>>>>> 8dc731f4
                   success:(void (^)())success
                   failure:(void (^)(NSError *error))failure;

/**
<<<<<<< HEAD
 Like a comment with a given ID
 */
- (void)likeCommentWithID:(NSNumber *)commentID
                   blogID:(NSNumber *)blogID
=======
 Like a comment with a commentID + siteID
 */
- (void)likeCommentWithID:(NSNumber *)commentID
                   siteID:(NSNumber *)siteID
>>>>>>> 8dc731f4
                  success:(void (^)())success
                  failure:(void (^)(NSError *error))failure;


/**
<<<<<<< HEAD
 Unlike a comment with a given ID
 */
- (void)unlikeCommentWithID:(NSNumber *)commentID
                     blogID:(NSNumber *)blogID
=======
 Unlike a comment with a commentID + siteID
 */
- (void)unlikeCommentWithID:(NSNumber *)commentID
                     siteID:(NSNumber *)siteID
>>>>>>> 8dc731f4
                    success:(void (^)())success
                    failure:(void (^)(NSError *error))failure;

@end<|MERGE_RESOLUTION|>--- conflicted
+++ resolved
@@ -5,12 +5,6 @@
 @interface CommentServiceRemoteREST : NSObject <CommentServiceRemote, ServiceRemoteREST>
 
 /**
-<<<<<<< HEAD
- Moderate a comment with a given ID
- */
-- (void)moderateCommentWithID:(NSNumber *)commentID
-                       blogID:(NSNumber *)blogID
-=======
  Update a comment with a commentID + siteID
  */
 - (void)updateCommentWithID:(NSNumber *)commentID
@@ -24,54 +18,32 @@
  */
 - (void)moderateCommentWithID:(NSNumber *)commentID
                        siteID:(NSNumber *)siteID
->>>>>>> 8dc731f4
                        status:(NSString *)status
                       success:(void (^)())success
                       failure:(void (^)(NSError *error))failure;
 
 /**
-<<<<<<< HEAD
- Trashes a comment with a given ID
- */
-- (void)trashCommentWithID:(NSNumber *)commentID
-                    blogID:(NSNumber *)blogID
-=======
  Trashes a comment with a commentID + siteID
  */
 - (void)trashCommentWithID:(NSNumber *)commentID
                     siteID:(NSNumber *)siteID
->>>>>>> 8dc731f4
                    success:(void (^)())success
                    failure:(void (^)(NSError *error))failure;
 
 /**
-<<<<<<< HEAD
- Like a comment with a given ID
- */
-- (void)likeCommentWithID:(NSNumber *)commentID
-                   blogID:(NSNumber *)blogID
-=======
  Like a comment with a commentID + siteID
  */
 - (void)likeCommentWithID:(NSNumber *)commentID
                    siteID:(NSNumber *)siteID
->>>>>>> 8dc731f4
                   success:(void (^)())success
                   failure:(void (^)(NSError *error))failure;
 
 
 /**
-<<<<<<< HEAD
- Unlike a comment with a given ID
- */
-- (void)unlikeCommentWithID:(NSNumber *)commentID
-                     blogID:(NSNumber *)blogID
-=======
  Unlike a comment with a commentID + siteID
  */
 - (void)unlikeCommentWithID:(NSNumber *)commentID
                      siteID:(NSNumber *)siteID
->>>>>>> 8dc731f4
                     success:(void (^)())success
                     failure:(void (^)(NSError *error))failure;
 
