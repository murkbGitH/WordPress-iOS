--- conflicted
+++ resolved
@@ -45,11 +45,7 @@
 
         GIDSignIn.sharedInstance().signIn()
 
-<<<<<<< HEAD
-        WordPressAuthenticator.post(event: .loginSocialButtonClick)
-=======
         WordPressAuthenticator.track(.loginSocialButtonClick)
->>>>>>> 8a708d7f
     }
 
     // MARK: - Navigation
@@ -92,17 +88,10 @@
             SVProgressHUD.dismiss()
             if accountCreated {
                 self?.performSegue(withIdentifier: .showSignupEpilogue, sender: self)
-<<<<<<< HEAD
-                WordPressAuthenticator.post(event: .signupSocialSuccess)
-            } else {
-                self?.showLoginEpilogue(for: credentials)
-                WordPressAuthenticator.post(event: .loginSocialSuccess)
-=======
                 WordPressAuthenticator.track(.signupSocialSuccess)
             } else {
                 self?.showLoginEpilogue(for: credentials)
                 WordPressAuthenticator.track(.loginSocialSuccess)
->>>>>>> 8a708d7f
             }
         }) { [weak self] (error) in
             SVProgressHUD.dismiss()
