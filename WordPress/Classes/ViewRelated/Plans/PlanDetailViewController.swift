--- conflicted
+++ resolved
@@ -92,18 +92,6 @@
         configureTableView()
         populateHeader()
         updateNoResults()
-    }
-    
-    override func viewWillAppear(animated: Bool) {
-        super.viewWillAppear(animated)
-        
-        registerForPurchaseNotifications()
-    }
-    
-    override func viewDidDisappear(animated: Bool) {
-        super.viewDidDisappear(animated)
-        
-        unregisterForPurchaseNotifications()
     }
 
     override func viewWillAppear(animated: Bool) {
@@ -209,78 +197,44 @@
                 self.purchaseButton?.selected = false
         })
     }
-<<<<<<< HEAD
-    
-=======
-
->>>>>>> b6924ecf
+
     private func registerForPurchaseNotifications() {
         NSNotificationCenter.defaultCenter().addObserver(self,
                                                          selector: #selector(storeTransactionDidFinish(_:)),
                                                          name: StoreKitCoordinator.TransactionDidFinishNotification,
                                                          object: nil)
-<<<<<<< HEAD
-        
-=======
-
->>>>>>> b6924ecf
+
         NSNotificationCenter.defaultCenter().addObserver(self,
                                                          selector: #selector(storeTransactionDidFail(_:)),
                                                          name: StoreKitCoordinator.TransactionDidFailNotification,
                                                          object: nil)
     }
-<<<<<<< HEAD
-    
-=======
-
->>>>>>> b6924ecf
+
     private func unregisterForPurchaseNotifications() {
         NSNotificationCenter.defaultCenter().removeObserver(self,
                                                             name: StoreKitCoordinator.TransactionDidFinishNotification,
                                                             object: nil)
-<<<<<<< HEAD
-        
-=======
-
->>>>>>> b6924ecf
+
         NSNotificationCenter.defaultCenter().removeObserver(self,
                                                             name: StoreKitCoordinator.TransactionDidFailNotification,
                                                             object: nil)
     }
-<<<<<<< HEAD
-    
+
     @objc private func storeTransactionDidFinish(notification: NSNotification) {
         guard let userInfo = notification.userInfo,
         let productID = userInfo[StoreKitCoordinator.NotificationProductIdentifierKey] as? String else { return }
-        
+
         if productID == viewModel.plan.productIdentifier {
             purchaseButton?.selected = false
-            
-=======
-
-    @objc private func storeTransactionDidFinish(notification: NSNotification) {
-        guard let userInfo = notification.userInfo,
-        let productID = userInfo[StoreKitCoordinator.NotificationProductIdentifierKey] as? String else { return }
-
-        if productID == viewModel.plan.productIdentifier {
-            purchaseButton?.selected = false
-
->>>>>>> b6924ecf
+
             let postPurchaseViewController = PlanPostPurchaseViewController(plan: viewModel.plan)
             presentViewController(postPurchaseViewController, animated: true, completion: nil)
         }
     }
-<<<<<<< HEAD
-    
+
     @objc private func storeTransactionDidFail(notification: NSNotification) {
         purchaseButton?.selected = false
-        
-=======
-
-    @objc private func storeTransactionDidFail(notification: NSNotification) {
-        purchaseButton?.selected = false
-
->>>>>>> b6924ecf
+
         if let userInfo = notification.userInfo,
             let productID = userInfo[StoreKitCoordinator.NotificationProductIdentifierKey] as? String,
             let error = userInfo[NSUnderlyingErrorKey] as? NSError
