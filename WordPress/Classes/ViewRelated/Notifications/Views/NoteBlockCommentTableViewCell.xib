<?xml version="1.0" encoding="UTF-8"?>
<document type="com.apple.InterfaceBuilder3.CocoaTouch.XIB" version="3.0" toolsVersion="11542" systemVersion="16B2555" targetRuntime="iOS.CocoaTouch" propertyAccessControl="none" useAutolayout="YES" useTraitCollections="YES" colorMatched="YES">
    <device id="retina5_5" orientation="portrait">
        <adaptation id="fullscreen"/>
    </device>
    <dependencies>
        <plugIn identifier="com.apple.InterfaceBuilder.IBCocoaTouchPlugin" version="11524"/>
        <capability name="documents saved in the Xcode 8 format" minToolsVersion="8.0"/>
    </dependencies>
    <objects>
        <placeholder placeholderIdentifier="IBFilesOwner" id="-1" userLabel="File's Owner"/>
        <placeholder placeholderIdentifier="IBFirstResponder" id="-2" customClass="UIResponder"/>
        <tableViewCell contentMode="scaleToFill" selectionStyle="blue" hidesAccessoryWhenEditing="NO" indentationLevel="1" indentationWidth="0.0" rowHeight="100" id="zZv-EA-ZPR" userLabel="Comment" customClass="NoteBlockCommentTableViewCell" customModule="WordPress">
            <rect key="frame" x="0.0" y="0.0" width="320" height="100"/>
            <autoresizingMask key="autoresizingMask"/>
            <tableViewCellContentView key="contentView" opaque="NO" clipsSubviews="YES" multipleTouchEnabled="YES" contentMode="center" tableViewCell="zZv-EA-ZPR" id="GbU-dc-vAM">
<<<<<<< HEAD
                <rect key="frame" x="0.0" y="0.0" width="320" height="99"/>
                <autoresizingMask key="autoresizingMask"/>
                <subviews>
                    <imageView userInteractionEnabled="NO" contentMode="scaleToFill" horizontalHuggingPriority="254" verticalHuggingPriority="254" translatesAutoresizingMaskIntoConstraints="NO" id="B30-uC-0a3" customClass="CircularImageView" customModule="WordPress" customModuleProvider="target">
                        <rect key="frame" x="12" y="12" width="37" height="37"/>
=======
                <rect key="frame" x="0.0" y="0.0" width="320" height="99.666666666666671"/>
                <autoresizingMask key="autoresizingMask"/>
                <subviews>
                    <imageView userInteractionEnabled="NO" contentMode="scaleToFill" horizontalHuggingPriority="251" verticalHuggingPriority="251" verticalCompressionResistancePriority="1000" translatesAutoresizingMaskIntoConstraints="NO" id="B30-uC-0a3" customClass="CircularImageView" customModule="WordPress" customModuleProvider="target">
                        <rect key="frame" x="12" y="12" width="32" height="32"/>
>>>>>>> 15c704ae
                        <constraints>
                            <constraint firstAttribute="width" priority="751" constant="37" id="AOG-ko-gpf"/>
                            <constraint firstAttribute="width" priority="751" constant="32" id="KEp-Kp-Vb8"/>
                            <constraint firstAttribute="height" priority="751" constant="32" id="ejc-rj-Nvm"/>
                            <constraint firstAttribute="height" priority="751" constant="37" id="yiY-al-iMr"/>
                        </constraints>
                        <variation key="default">
                            <mask key="constraints">
                                <exclude reference="AOG-ko-gpf"/>
                                <exclude reference="yiY-al-iMr"/>
                            </mask>
                        </variation>
                        <variation key="heightClass=regular-widthClass=regular">
                            <mask key="constraints">
                                <include reference="AOG-ko-gpf"/>
                                <exclude reference="KEp-Kp-Vb8"/>
                                <exclude reference="ejc-rj-Nvm"/>
                                <include reference="yiY-al-iMr"/>
                            </mask>
                        </variation>
                    </imageView>
                    <label opaque="NO" userInteractionEnabled="NO" contentMode="left" horizontalHuggingPriority="251" verticalHuggingPriority="251" text="Title" lineBreakMode="tailTruncation" baselineAdjustment="alignBaselines" adjustsFontSizeToFit="NO" translatesAutoresizingMaskIntoConstraints="NO" id="J2Y-Yo-5I1">
<<<<<<< HEAD
                        <rect key="frame" x="59" y="10" width="249" height="18"/>
=======
                        <rect key="frame" x="54" y="8" width="254" height="18"/>
>>>>>>> 15c704ae
                        <constraints>
                            <constraint firstAttribute="height" priority="750" constant="18" id="TnG-1t-sH0"/>
                        </constraints>
                        <fontDescription key="fontDescription" type="system" pointSize="12"/>
                        <color key="textColor" red="0.0" green="0.0" blue="0.0" alpha="1" colorSpace="custom" customColorSpace="sRGB"/>
                        <nil key="highlightedColor"/>
                    </label>
                    <label opaque="NO" userInteractionEnabled="NO" contentMode="left" horizontalHuggingPriority="249" verticalHuggingPriority="249" horizontalCompressionResistancePriority="1000" verticalCompressionResistancePriority="749" text="Details" lineBreakMode="tailTruncation" baselineAdjustment="alignBaselines" adjustsFontSizeToFit="NO" translatesAutoresizingMaskIntoConstraints="NO" id="0nV-U0-dRc">
<<<<<<< HEAD
                        <rect key="frame" x="59" y="28" width="249" height="18"/>
=======
                        <rect key="frame" x="54" y="26" width="254" height="18"/>
>>>>>>> 15c704ae
                        <constraints>
                            <constraint firstAttribute="height" priority="750" constant="18" id="suV-Ve-xon"/>
                        </constraints>
                        <fontDescription key="fontDescription" type="system" pointSize="12"/>
                        <color key="textColor" red="0.0" green="0.0" blue="0.0" alpha="1" colorSpace="custom" customColorSpace="sRGB"/>
                        <nil key="highlightedColor"/>
                    </label>
                    <view contentMode="scaleToFill" verticalCompressionResistancePriority="1000" translatesAutoresizingMaskIntoConstraints="NO" id="rgQ-sb-b7a" userLabel="RichTextView" customClass="RichTextView" customModule="WordPress">
                        <rect key="frame" x="12" y="54" width="296" height="23"/>
                        <color key="backgroundColor" red="0.90245449542999268" green="0.91623926162719727" blue="0.93599998950958252" alpha="1" colorSpace="custom" customColorSpace="sRGB"/>
                        <constraints>
                            <constraint firstAttribute="height" relation="greaterThanOrEqual" priority="750" constant="28" id="DF6-bm-kGr"/>
                        </constraints>
                    </view>
                </subviews>
                <constraints>
                    <constraint firstAttribute="trailing" secondItem="J2Y-Yo-5I1" secondAttribute="trailing" constant="12" id="0rY-qi-Fsw"/>
                    <constraint firstItem="rgQ-sb-b7a" firstAttribute="top" secondItem="B30-uC-0a3" secondAttribute="bottom" constant="5" id="6v9-jN-jDW"/>
                    <constraint firstItem="J2Y-Yo-5I1" firstAttribute="top" secondItem="GbU-dc-vAM" secondAttribute="top" constant="10" id="BbX-mc-1hp"/>
                    <constraint firstAttribute="bottom" secondItem="rgQ-sb-b7a" secondAttribute="bottom" constant="22" id="EnP-lZ-Ym3"/>
                    <constraint firstItem="rgQ-sb-b7a" firstAttribute="leading" secondItem="GbU-dc-vAM" secondAttribute="leading" constant="12" id="OG7-0A-RZJ"/>
                    <constraint firstAttribute="trailing" secondItem="rgQ-sb-b7a" secondAttribute="trailing" constant="12" id="PTb-Aw-Ikj"/>
                    <constraint firstAttribute="trailing" secondItem="0nV-U0-dRc" secondAttribute="trailing" constant="12" id="bV5-Sv-6NA"/>
                    <constraint firstItem="0nV-U0-dRc" firstAttribute="top" secondItem="J2Y-Yo-5I1" secondAttribute="bottom" id="gif-Al-5Yz"/>
                    <constraint firstItem="J2Y-Yo-5I1" firstAttribute="leading" secondItem="B30-uC-0a3" secondAttribute="trailing" constant="10" id="jLN-8d-1wX"/>
                    <constraint firstItem="0nV-U0-dRc" firstAttribute="leading" secondItem="B30-uC-0a3" secondAttribute="trailing" constant="10" id="raS-VD-uJf"/>
                    <constraint firstItem="B30-uC-0a3" firstAttribute="top" secondItem="GbU-dc-vAM" secondAttribute="top" constant="12" id="s1R-QU-J5B"/>
                    <constraint firstItem="B30-uC-0a3" firstAttribute="leading" secondItem="GbU-dc-vAM" secondAttribute="leading" constant="12" id="xSy-64-Vxh"/>
                </constraints>
            </tableViewCellContentView>
            <connections>
                <outlet property="detailsLabel" destination="0nV-U0-dRc" id="AeM-CL-P0M"/>
                <outlet property="gravatarImageView" destination="B30-uC-0a3" id="R98-FM-XmL"/>
                <outlet property="textView" destination="rgQ-sb-b7a" id="kg8-w4-JH9"/>
                <outlet property="titleLabel" destination="J2Y-Yo-5I1" id="ZAu-qL-HWO"/>
            </connections>
        </tableViewCell>
    </objects>
</document><|MERGE_RESOLUTION|>--- conflicted
+++ resolved
@@ -14,19 +14,11 @@
             <rect key="frame" x="0.0" y="0.0" width="320" height="100"/>
             <autoresizingMask key="autoresizingMask"/>
             <tableViewCellContentView key="contentView" opaque="NO" clipsSubviews="YES" multipleTouchEnabled="YES" contentMode="center" tableViewCell="zZv-EA-ZPR" id="GbU-dc-vAM">
-<<<<<<< HEAD
                 <rect key="frame" x="0.0" y="0.0" width="320" height="99"/>
                 <autoresizingMask key="autoresizingMask"/>
                 <subviews>
                     <imageView userInteractionEnabled="NO" contentMode="scaleToFill" horizontalHuggingPriority="254" verticalHuggingPriority="254" translatesAutoresizingMaskIntoConstraints="NO" id="B30-uC-0a3" customClass="CircularImageView" customModule="WordPress" customModuleProvider="target">
                         <rect key="frame" x="12" y="12" width="37" height="37"/>
-=======
-                <rect key="frame" x="0.0" y="0.0" width="320" height="99.666666666666671"/>
-                <autoresizingMask key="autoresizingMask"/>
-                <subviews>
-                    <imageView userInteractionEnabled="NO" contentMode="scaleToFill" horizontalHuggingPriority="251" verticalHuggingPriority="251" verticalCompressionResistancePriority="1000" translatesAutoresizingMaskIntoConstraints="NO" id="B30-uC-0a3" customClass="CircularImageView" customModule="WordPress" customModuleProvider="target">
-                        <rect key="frame" x="12" y="12" width="32" height="32"/>
->>>>>>> 15c704ae
                         <constraints>
                             <constraint firstAttribute="width" priority="751" constant="37" id="AOG-ko-gpf"/>
                             <constraint firstAttribute="width" priority="751" constant="32" id="KEp-Kp-Vb8"/>
@@ -49,11 +41,7 @@
                         </variation>
                     </imageView>
                     <label opaque="NO" userInteractionEnabled="NO" contentMode="left" horizontalHuggingPriority="251" verticalHuggingPriority="251" text="Title" lineBreakMode="tailTruncation" baselineAdjustment="alignBaselines" adjustsFontSizeToFit="NO" translatesAutoresizingMaskIntoConstraints="NO" id="J2Y-Yo-5I1">
-<<<<<<< HEAD
                         <rect key="frame" x="59" y="10" width="249" height="18"/>
-=======
-                        <rect key="frame" x="54" y="8" width="254" height="18"/>
->>>>>>> 15c704ae
                         <constraints>
                             <constraint firstAttribute="height" priority="750" constant="18" id="TnG-1t-sH0"/>
                         </constraints>
@@ -62,11 +50,7 @@
                         <nil key="highlightedColor"/>
                     </label>
                     <label opaque="NO" userInteractionEnabled="NO" contentMode="left" horizontalHuggingPriority="249" verticalHuggingPriority="249" horizontalCompressionResistancePriority="1000" verticalCompressionResistancePriority="749" text="Details" lineBreakMode="tailTruncation" baselineAdjustment="alignBaselines" adjustsFontSizeToFit="NO" translatesAutoresizingMaskIntoConstraints="NO" id="0nV-U0-dRc">
-<<<<<<< HEAD
                         <rect key="frame" x="59" y="28" width="249" height="18"/>
-=======
-                        <rect key="frame" x="54" y="26" width="254" height="18"/>
->>>>>>> 15c704ae
                         <constraints>
                             <constraint firstAttribute="height" priority="750" constant="18" id="suV-Ve-xon"/>
                         </constraints>
