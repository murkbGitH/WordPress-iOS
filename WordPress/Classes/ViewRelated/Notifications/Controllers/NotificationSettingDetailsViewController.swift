--- conflicted
+++ resolved
@@ -50,11 +50,7 @@
     
     // MARK: - Public Helpers
     public func setupWithSettings(settings: NotificationSettings, stream: NotificationSettings.Stream) {
-<<<<<<< HEAD
-        // Setup the Title
-=======
         // Title
->>>>>>> ca73a9e3
         switch settings.channel {
         case .WordPressCom:
             title = NSLocalizedString("WordPress.com Updates", comment: "WordPress.com Notification Settings Title")
@@ -62,7 +58,6 @@
             title = stream.kind.description()
         }
         
-<<<<<<< HEAD
         // Keep References
         self.settings   = settings
         self.stream     = stream
@@ -74,13 +69,6 @@
     public func reloadTable() {
         self.rows                 = rowsForSettings(settings!, stream: stream!)
         tableView.tableFooterView = isDeviceStreamDisabled() ? disabledDeviceStreamFooter() : UIView()
-=======
-        // Structures
-        self.settings   = settings
-        self.stream     = stream
-        self.newValues  = [String: Bool]()
-        
->>>>>>> ca73a9e3
         tableView.reloadData()
     }
     
@@ -156,28 +144,13 @@
     
     
     // MARK: - UITableView Helpers
-<<<<<<< HEAD
     private func configureSwitchCell(cell: SwitchTableViewCell, indexPath: NSIndexPath) {
-        let row         = rows[indexPath.row]
-        
-        cell.name       = row.name
-        cell.isOn       = newValues[row.key] ?? (row.value ?? true)
-        cell.onChange   = { [weak self] (newValue: Bool) in
+        let row                 = rows[indexPath.row]
+        
+        cell.name               = row.name
+        cell.isOn               = newValues[row.key] ?? (row.value ?? true)
+        cell.onChange           = { [weak self] (newValue: Bool) in
             self?.newValues[row.key] = newValue
-=======
-    private func configureCell(cell: SwitchTableViewCell, indexPath: NSIndexPath) {
-        let preferences         = stream?.preferences
-        let sortedKeys          = settings?.sortedPreferenceKeys(stream)
-        let key                 = sortedKeys?[indexPath.row]
-        if preferences == nil || key == nil {
-            return
-        }
-        
-        cell.name               = settings?.localizedDescription(key!) ?? String()
-        cell.isOn               = preferences?[key!] ?? true
-        cell.onChange           = { [weak self] (newValue: Bool) in
-            self?.newValues?[key!] = newValue
->>>>>>> ca73a9e3
         }
     }
     
@@ -285,14 +258,9 @@
                 comment: "Title displayed in the Notification Settings for Notifications tab")
         }
     }
-    
-    
-<<<<<<< HEAD
-
-=======
-    
-    
->>>>>>> ca73a9e3
+
+    
+
     // MARK: - Private Constants
     private let defaultIdentifier   = WPTableViewCell.classNameWithoutNamespaces()
     private let switchIdentifier    = SwitchTableViewCell.classNameWithoutNamespaces()
