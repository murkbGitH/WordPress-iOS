--- conflicted
+++ resolved
@@ -76,13 +76,7 @@
     
     [WPStyleGuide configureColorsForView:self.view andTableView:self.tableView];
     
-<<<<<<< HEAD
     self.infiniteScrollEnabled  = NO;
-	self.refreshControl         = nil;
-=======
-    self.tableView.separatorInset = UIEdgeInsetsMake(0, 25, 0, 0);
-    self.infiniteScrollEnabled = NO;
->>>>>>> 21ff398e
     
     [self updateTabBarBadgeNumber];
 }
@@ -285,7 +279,6 @@
 
 -(void)prepareForSegue:(UIStoryboardSegue *)segue sender:(id)sender
 {
-<<<<<<< HEAD
     NSString *detailsSegueID    = NSStringFromClass([NotificationDetailsViewController class]);
     NSString *commentSegueID    = NSStringFromClass([CommentViewController class]);
     NSString *readerSegueID     = NSStringFromClass([ReaderPostDetailViewController class]);
@@ -293,17 +286,6 @@
     if([segue.identifier isEqualToString:detailsSegueID]) {
         NotificationDetailsViewController *detailsViewController = segue.destinationViewController;
         detailsViewController.note  = sender;
-=======
-    NSManagedObjectContext *context = [[ContextManager sharedInstance] mainContext];
-    ReaderPostService *service = [[ReaderPostService alloc] initWithManagedObjectContext:context];
-    [service fetchPost:postID.integerValue forSite:siteID.integerValue success:^(ReaderPost *post) {
-        [[ContextManager sharedInstance] saveContext:context];
-        block(YES, post);
-    } failure:^(NSError *error) {
-        DDLogError(@"[RestAPI] %@", error);
-        block(NO, nil);
-    }];
->>>>>>> 21ff398e
 
     } else if ([segue.identifier isEqualToString:commentSegueID]) {
         CommentViewController *commentsViewController = segue.destinationViewController;
@@ -356,7 +338,12 @@
 	// No-Op. Handled by Simperium!
 }
 
-<<<<<<< HEAD
+- (void)syncItemsViaUserInteraction:(BOOL)userInteraction success:(void (^)())success failure:(void (^)(NSError *))failure
+{
+	// No-Op. Handled by Simperium!
+    success();
+}
+
 - (NSString *)noResultsTitleText
 {
     if ([self showJetpackConnectMessage]) {
@@ -383,15 +370,6 @@
         return nil;
     }
 }
-=======
-- (void)syncItemsViaUserInteraction:(BOOL)userInteraction success:(void (^)())success failure:(void (^)(NSError *))failure
-{
-	// No-Op. Handled by Simperium!
-    success();
-}
-
-#pragma mark - DetailViewDelegate
->>>>>>> 21ff398e
 
 - (UIView *)noResultsAccessoryView
 {
