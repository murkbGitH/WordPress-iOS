import Foundation
import WordPressShared


/// The purpose of this class is to display a UIPickerView instance inside a UITableView,
/// and wrap up all of the Picker Delegate / DataSource methods
///
public class PickerTableViewCell : WPTableViewCell, UIPickerViewDelegate, UIPickerViewDataSource
{
    // MARK: - Public Properties
<<<<<<< HEAD
    
=======


>>>>>>> a3df4f36
    /// Closure, to be executed on selection change
    ///
    public var onChange : ((newValue: Int) -> ())?


    /// String Format, to be applied to the Row Titles
    ///
    public var textFormat : String? {
        didSet {
            picker.reloadAllComponents()
        }
    }


    /// Currently Selected Value
    ///
    public var selectedValue : Int? {
        didSet {
            refreshSelectedValue()
        }
    }


    /// Specifies the Minimum Possible Value
    ///
    public var minimumValue : Int = 0 {
        didSet {
            picker.reloadAllComponents()
        }
    }

    /// Specifies the Maximum Possible Value
    ///
    public var maximumValue : Int = 0 {
        didSet {
            picker.reloadAllComponents()
        }
    }



    // MARK: - Initializers
    
    public required init(coder aDecoder: NSCoder) {
        super.init(coder: aDecoder)!
        setupSubviews()
    }

    public required override init(style: UITableViewCellStyle, reuseIdentifier: String?) {
        super.init(style: style, reuseIdentifier: reuseIdentifier)
        setupSubviews()
    }



    // MARK: - Private Helpers
    
    private func setupSubviews() {
        // Setup Picker
        picker.dataSource = self
        picker.delegate = self
        picker.backgroundColor = UIColor.whiteColor()
        contentView.addSubview(picker)

        // ContentView: Pin to Left + Right edges
        contentView.translatesAutoresizingMaskIntoConstraints = false
        contentView.leadingAnchor.constraintEqualToAnchor(leadingAnchor).active = true
        contentView.trailingAnchor.constraintEqualToAnchor(trailingAnchor).active = true

        // Picker: Pin to Top + Bottom + CenterX edges
        picker.translatesAutoresizingMaskIntoConstraints = false
        picker.topAnchor.constraintEqualToAnchor(contentView.topAnchor).active = true
        picker.bottomAnchor.constraintEqualToAnchor(contentView.bottomAnchor).active = true
        picker.leadingAnchor.constraintEqualToAnchor(contentView.leadingAnchor).active = true
        picker.trailingAnchor.constraintEqualToAnchor(contentView.trailingAnchor).active = true
    }

    private func refreshSelectedValue() {
        guard let unwrappedSelectedValue = selectedValue else {
            return
        }

        let row = unwrappedSelectedValue - minimumValue
        picker.selectRow(row, inComponent: 0, animated: false)
    }



    // MARK: UIPickerView Methods
    
    public func numberOfComponentsInPickerView(pickerView: UIPickerView) -> Int {
        return numberOfComponentsInPicker
    }

    public func pickerView(pickerView: UIPickerView, numberOfRowsInComponent component: Int) -> Int {
        // We *include* the last value, as well
        return maximumValue - minimumValue + 1
    }

    public func pickerView(pickerView: UIPickerView, titleForRow row: Int, forComponent component: Int) -> String? {
        let unwrappedFormat = textFormat ?? "%d"
        let value = row + minimumValue

        return String(format: unwrappedFormat, value)
    }

    public func pickerView(pickerView: UIPickerView, didSelectRow row: Int, inComponent component: Int) {
        let value = row + minimumValue
        onChange?(newValue: value)
    }



    // MARK: - Private Properties
    private let picker                      = UIPickerView()
    private let numberOfComponentsInPicker  = 1
}<|MERGE_RESOLUTION|>--- conflicted
+++ resolved
@@ -8,12 +8,7 @@
 public class PickerTableViewCell : WPTableViewCell, UIPickerViewDelegate, UIPickerViewDataSource
 {
     // MARK: - Public Properties
-<<<<<<< HEAD
     
-=======
-
-
->>>>>>> a3df4f36
     /// Closure, to be executed on selection change
     ///
     public var onChange : ((newValue: Int) -> ())?
