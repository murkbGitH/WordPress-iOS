#import "BlogDetailsViewController.h"

#import "AccountService.h"
#import "BlogService.h"
#import "BlogDetailHeaderView.h"
#import "CommentsViewController.h"
#import "ContextManager.h"
#import "ReachabilityUtils.h"
#import "SiteSettingsViewController.h"
#import "SharingViewController.h"
#import "StatsViewController.h"
#import "WPAccount.h"
#import "WPAppAnalytics.h"
#import "WPGUIConstants.h"
#import "WPStyleGuide+ReadableMargins.h"
#import "WPTableViewCell.h"
#import "WPTableViewSectionHeaderFooterView.h"
#import "WPWebViewController.h"
#import "WordPress-Swift.h"
#import "MenusViewController.h"
#import <Reachability/Reachability.h>

@import Gridicons;

static NSString *const BlogDetailsCellIdentifier = @"BlogDetailsCell";

NSString * const WPBlogDetailsRestorationID = @"WPBlogDetailsID";
NSString * const WPBlogDetailsBlogKey = @"WPBlogDetailsBlogKey";
NSInteger const BlogDetailHeaderViewHorizontalMarginiPhone = 15;
NSInteger const BlogDetailHeaderViewVerticalMargin = 18;
CGFloat const BLogDetailGridiconAccessorySize = 17.0;

// NOTE: Currently "stats" acts as the calypso dashboard with a redirect to
// stats/insights. Per @mtias, if the dashboard should change at some point the
// redirect will be updated to point to new content, eventhough the path is still
// "stats/".
// aerych, 2016-06-14
NSString * const WPCalypsoDashboardPath = @"https://wordpress.com/stats/";

#pragma mark - Helper Classes for Blog Details view model.

@interface BlogDetailsRow : NSObject

@property (nonatomic, strong) NSString *title;
@property (nonatomic, strong) NSString *identifier;
@property (nonatomic, strong) UIImage *image;
@property (nonatomic, strong) UIImageView *accessoryView;
@property (nonatomic, strong) NSString *detail;
@property (nonatomic, copy) void (^callback)();

@end

@implementation BlogDetailsRow

- (instancetype)initWithTitle:(NSString * __nonnull)title
                        image:(UIImage * __nonnull)image
                     callback:(void(^)())callback
{
    return [self initWithTitle:title
                    identifier:BlogDetailsCellIdentifier
                         image:image
                      callback:callback];
}

- (instancetype)initWithTitle:(NSString * __nonnull)title
                   identifier:(NSString * __nonnull)identifier 
                        image:(UIImage * __nonnull)image
                     callback:(void(^)())callback
{
    self = [super init];
    if (self) {
        _title = title;
        _image = [image imageWithRenderingMode:UIImageRenderingModeAlwaysTemplate];
        _callback = callback;
        _identifier = identifier;
    }
    return self;
}

@end

@interface BlogDetailsSection : NSObject

@property (nonatomic, strong) NSString *title;
@property (nonatomic, strong) NSArray *rows;

@end

@implementation BlogDetailsSection
- (instancetype)initWithTitle:(NSString *)title andRows:(NSArray *)rows
{
    self = [super init];
    if (self) {
        _title = title;
        _rows = rows;
    }
    return self;
}
@end

#pragma mark -

@interface BlogDetailsViewController () <UIActionSheetDelegate, UIAlertViewDelegate>

@property (nonatomic, strong) BlogDetailHeaderView *headerView;
@property (nonatomic, strong) NSArray *headerViewHorizontalConstraints;
@property (nonatomic, strong) NSArray *tableSections;
@property (nonatomic, strong) WPStatsService *statsService;
@property (nonatomic, strong) BlogService *blogService;

@end

@implementation BlogDetailsViewController

+ (UIViewController *)viewControllerWithRestorationIdentifierPath:(NSArray *)identifierComponents coder:(NSCoder *)coder
{
    NSString *blogID = [coder decodeObjectForKey:WPBlogDetailsBlogKey];
    if (!blogID) {
        return nil;
    }

    NSManagedObjectContext *context = [[ContextManager sharedInstance] mainContext];
    NSManagedObjectID *objectID = [context.persistentStoreCoordinator managedObjectIDForURIRepresentation:[NSURL URLWithString:blogID]];
    if (!objectID) {
        return nil;
    }

    NSError *error = nil;
    Blog *restoredBlog = (Blog *)[context existingObjectWithID:objectID error:&error];
    if (error || !restoredBlog) {
        return nil;
    }

    BlogDetailsViewController *viewController = [[self alloc] initWithStyle:UITableViewStyleGrouped];
    viewController.blog = restoredBlog;

    return viewController;
}


#pragma mark = Lifecycle Methods

- (void)dealloc
{
    [[NSNotificationCenter defaultCenter] removeObserver:self];
}

- (id)initWithStyle:(UITableViewStyle)style
{
    self = [super initWithStyle:UITableViewStyleGrouped];
    if (self) {
        self.restorationIdentifier = WPBlogDetailsRestorationID;
        self.restorationClass = [self class];
    }
    return self;
}

- (void)encodeRestorableStateWithCoder:(NSCoder *)coder
{
    [coder encodeObject:[[self.blog.objectID URIRepresentation] absoluteString] forKey:WPBlogDetailsBlogKey];
    [super encodeRestorableStateWithCoder:coder];
}

- (void)viewDidLoad
{
    [super viewDidLoad];

    [WPStyleGuide resetReadableMarginsForTableView:self.tableView];
    [WPStyleGuide configureColorsForView:self.view andTableView:self.tableView];
    
    [self.tableView registerClass:[WPTableViewCell class] forCellReuseIdentifier:BlogDetailsCellIdentifier];

    __weak __typeof(self) weakSelf = self;
    NSManagedObjectContext *context = [[ContextManager sharedInstance] mainContext];
    self.blogService = [[BlogService alloc] initWithManagedObjectContext:context];
    [self.blogService syncBlog:_blog completionHandler:^() {
        [weakSelf configureTableViewData];
        [weakSelf.tableView reloadData];
    }];
    if (self.blog.account && !self.blog.account.userID) {
        // User's who upgrade may not have a userID recorded.
        AccountService *acctService = [[AccountService alloc] initWithManagedObjectContext:context];
        [acctService updateUserDetailsForAccount:self.blog.account success:nil failure:nil];
    }

    [[NSNotificationCenter defaultCenter] addObserver:self
                                             selector:@selector(handleDataModelChange:)
                                                 name:NSManagedObjectContextObjectsDidChangeNotification
                                               object:context];

    [self configureBlogDetailHeader];
    [self.headerView setBlog:_blog];
    
}

- (void)viewWillAppear:(BOOL)animated
{
    [super viewWillAppear:animated];

    [self.headerView setBlog:self.blog];
    [self updateHeaderViewConstraintsForTraitCollection:self.traitCollection];

    // Configure and reload table data when appearing to ensure pending comment count is updated
    [self configureTableViewData];
    [self.tableView reloadData];
    [self preloadStats];
}

- (void)willTransitionToTraitCollection:(UITraitCollection *)newCollection withTransitionCoordinator:(id<UIViewControllerTransitionCoordinator>)coordinator
{
    [super willTransitionToTraitCollection:newCollection withTransitionCoordinator:coordinator];

    [coordinator animateAlongsideTransition:^(id<UIViewControllerTransitionCoordinatorContext>  _Nonnull context) {
        [self updateHeaderViewConstraintsForTraitCollection:newCollection];
    } completion:nil];
}


#pragma mark - Data Model setup

- (NSString *)adminRowTitle
{
    if (self.blog.isHostedAtWPcom) {
        return NSLocalizedString(@"Dashboard", @"Action title. Noun. Opens the user's WordPress.com dashboard in an external browser.");
    } else {
        return NSLocalizedString(@"WP Admin", @"Action title. Noun. Opens the user's WordPress Admin in an external browser.");
    }
}

- (void)configureTableViewData
{
    NSMutableArray *marr = [NSMutableArray array];
    [marr addObject:[self generalSectionViewModel]];
    [marr addObject:[self publishTypeSectionViewModel]];
    if ([self.blog supports:BlogFeatureThemeBrowsing] || [self.blog supports:BlogFeatureMenus]) {
        [marr addObject:[self personalizeSectionViewModel]];
    }
    [marr addObject:[self configurationSectionViewModel]];

    // Assign non mutable copy.
    self.tableSections = [NSArray arrayWithArray:marr];
}

- (BlogDetailsSection *)generalSectionViewModel
{
    __weak __typeof(self) weakSelf = self;
    NSMutableArray *rows = [NSMutableArray array];
    [rows addObject:[[BlogDetailsRow alloc] initWithTitle:NSLocalizedString(@"Stats", @"Noun. Abbv. of Statistics. Links to a blog's Stats screen.")
                                                    image:[Gridicon iconOfType:GridiconTypeStatsAlt]
                                                 callback:^{
                                                     [weakSelf showStats];
                                                 }]];

    [rows addObject:[[BlogDetailsRow alloc] initWithTitle:NSLocalizedString(@"View Site", @"Action title. Opens the user's site in an in-app browser")
                                                    image:[Gridicon iconOfType:GridiconTypeHouse]
                                                 callback:^{
                                                     [weakSelf showViewSite];
                                                 }]];

<<<<<<< HEAD
    if ([self shouldShowWPAdminRow]) {
        [rows addObject:[[BlogDetailsRow alloc] initWithTitle:NSLocalizedString(@"WP Admin", @"Action title. Noun. Opens the user's WordPress Admin in an external browser.")
                                                        image:[Gridicon iconOfType:GridiconTypeMySites]
                                                     callback:^{
                                                         [weakSelf showViewAdmin];
                                                     }]];
    }

    [rows addObject:[[BlogDetailsRow alloc] initWithTitle:NSLocalizedString(@"Stats", @"Noun. Abbv. of Statistics. Links to a blog's Stats screen.")
                                                    image:[Gridicon iconOfType:GridiconTypeStatsAlt]
                                                 callback:^{
                                                     [weakSelf showStats];
                                                 }]];
    
=======
    BlogDetailsRow *row = [[BlogDetailsRow alloc] initWithTitle:[self adminRowTitle]
                                                          image:[Gridicon iconOfType:GridiconTypeMySites]
                                                       callback:^{
                                                           [weakSelf showViewAdmin];
                                                       }];
    UIImage *image = [Gridicon iconOfType:GridiconTypeExternal withSize:CGSizeMake(BLogDetailGridiconAccessorySize, BLogDetailGridiconAccessorySize)];
    UIImageView *accessoryView = [[UIImageView alloc] initWithImage:image];
    accessoryView.tintColor = [WPStyleGuide cellGridiconAccessoryColor]; // Match disclosure icon color.
    row.accessoryView = accessoryView;
    [rows addObject:row];

    if ([Feature enabled:FeatureFlagPlans] && [self.blog supports:BlogFeaturePlans]) {
        BlogDetailsRow *row = [[BlogDetailsRow alloc] initWithTitle:NSLocalizedString(@"Plans", @"Action title. Noun. Links to a blog's Plans screen.")
                                                         identifier:BlogDetailsPlanCellIdentifier
                                                              image:[Gridicon iconOfType:GridiconTypeClipboard]
                                                           callback:^{
                                                               [weakSelf showPlans];
                                                           }];

        row.detail = self.blog.planTitle;

        [rows addObject:row];
    }

>>>>>>> 04dca4b7
    return [[BlogDetailsSection alloc] initWithTitle:nil andRows:rows];
}

- (BlogDetailsSection *)publishTypeSectionViewModel
{
    __weak __typeof(self) weakSelf = self;
    NSMutableArray *rows = [NSMutableArray array];
    [rows addObject:[[BlogDetailsRow alloc] initWithTitle:NSLocalizedString(@"Blog Posts", @"Noun. Title. Links to the blog's Posts screen.")
                                                    image:[Gridicon iconOfType:GridiconTypePosts]
                                                 callback:^{
                                                     [weakSelf showPostList];
                                                 }]];

    [rows addObject:[[BlogDetailsRow alloc] initWithTitle:NSLocalizedString(@"Pages", @"Noun. Title. Links to the blog's Pages screen.")
                                                    image:[Gridicon iconOfType:GridiconTypePages]
                                                 callback:^{
                                                     [weakSelf showPageList];
                                                 }]];

    BlogDetailsRow *row = [[BlogDetailsRow alloc] initWithTitle:NSLocalizedString(@"Comments", @"Noun. Title. Links to the blog's Comments screen.")
                                                          image:[Gridicon iconOfType:GridiconTypeComment]
                                                       callback:^{
                                                           [weakSelf showComments];
                                                       }];
    NSUInteger numberOfPendingComments = [self.blog numberOfPendingComments];
    if (numberOfPendingComments > 0) {
        row.detail = [NSString stringWithFormat:@"%d", numberOfPendingComments];
    }
    [rows addObject:row];

    NSString *title = NSLocalizedString(@"Publish", @"Section title for the publish table section in the blog details screen");
    return [[BlogDetailsSection alloc] initWithTitle:title andRows:rows];
}

- (BlogDetailsSection *)personalizeSectionViewModel
{
    __weak __typeof(self) weakSelf = self;
    NSMutableArray *rows = [NSMutableArray array];
    if ([self.blog supports:BlogFeatureThemeBrowsing]) {
        [rows addObject:[[BlogDetailsRow alloc] initWithTitle:NSLocalizedString(@"Themes", @"Themes option in the blog details")
                                                        image:[Gridicon iconOfType:GridiconTypeThemes]
                                                     callback:^{
                                                         [weakSelf showThemes];
                                                     }]];
    }
    if ([self.blog supports:BlogFeatureMenus]) {
        [rows addObject:[[BlogDetailsRow alloc] initWithTitle:NSLocalizedString(@"Menus", @"Menus option in the blog details")
                                                        image:[Gridicon iconOfType:GridiconTypeMenus]
                                                     callback:^{
                                                         [weakSelf showMenus];
                                                     }]];
    }
    NSString *title =NSLocalizedString(@"Personalize", @"Section title for the personalize table section in the blog details screen.");
    return [[BlogDetailsSection alloc] initWithTitle:title andRows:rows];
}

- (BlogDetailsSection *)configurationSectionViewModel
{
    __weak __typeof(self) weakSelf = self;
    NSMutableArray *rows = [NSMutableArray array];

    if ([self.blog supports:BlogFeatureSharing]) {
        [rows addObject:[[BlogDetailsRow alloc] initWithTitle:NSLocalizedString(@"Sharing", @"Noun. Title. Links to a blog's sharing options.")
                                                        image:[Gridicon iconOfType:GridiconTypeShare]
                                                     callback:^{
                                                         [weakSelf showSharing];
                                                     }]];
    }

    if ([Feature enabled:FeatureFlagPeople] && [self.blog supports:BlogFeaturePeople]) {
        [rows addObject:[[BlogDetailsRow alloc] initWithTitle:NSLocalizedString(@"People", @"Noun. Title. Links to the people management feature.")
                                                        image:[Gridicon iconOfType:GridiconTypeUser]
                                                     callback:^{
                                                         [weakSelf showPeople];
                                                     }]];
    }

    if ([Feature enabled:FeatureFlagDomains] && [self.blog supports:BlogFeatureDomains]) {
        [rows addObject:[[BlogDetailsRow alloc] initWithTitle:NSLocalizedString(@"Domains", @"Noun. Title. Links to the domain purchase / management feature.")
                                                        image:[Gridicon iconOfType:GridiconTypeDomains]
                                                     callback:^{
                                                         [weakSelf showDomains];
                                                     }]];
    }

    [rows addObject:[[BlogDetailsRow alloc] initWithTitle:NSLocalizedString(@"Settings", @"Noun. Title. Links to the blog's Settings screen.")
                                                    image:[Gridicon iconOfType:GridiconTypeCog]
                                                 callback:^{
                                                     [weakSelf showSettings];
                                                 }]];

    NSString *title = NSLocalizedString(@"Configure", @"Section title for the configure table section in the blog details screen");
    return [[BlogDetailsSection alloc] initWithTitle:title andRows:rows];
}


#pragma mark - Configuration

- (void)configureBlogDetailHeader
{
    // Wrapper view
    UIView *headerWrapper = [[UIView alloc] initWithFrame:CGRectMake(0.0, 0.0, CGRectGetWidth(self.view.bounds), BlogDetailHeaderViewBlavatarSize + BlogDetailHeaderViewVerticalMargin * 2)];
    self.tableView.tableHeaderView = headerWrapper;

    // Blog detail header view
    self.headerView = [[BlogDetailHeaderView alloc] initWithFrame:CGRectMake(0.0, 0.0, CGRectGetWidth(self.view.bounds), BlogDetailHeaderViewBlavatarSize)];
    self.headerView.translatesAutoresizingMaskIntoConstraints = NO;
    [headerWrapper addSubview:self.headerView];

    NSDictionary *views = NSDictionaryOfVariableBindings(_headerView);
    NSDictionary *metrics = @{@"verticalMargin": @(BlogDetailHeaderViewVerticalMargin)};

    // Constrain the headerView vertically
    [headerWrapper addConstraints:[NSLayoutConstraint constraintsWithVisualFormat:@"V:|-(verticalMargin)-[_headerView]-(verticalMargin)-|"
                                                                          options:0
                                                                          metrics:metrics
                                                                            views:views]];
}

- (void)updateHeaderViewConstraintsForTraitCollection:(UITraitCollection *)traitCollection
{
    UIView *headerWrapper = self.tableView.tableHeaderView;

    // We only remove the constraints we've added, not the view's autoresizing constraints
    [headerWrapper removeConstraints:self.headerViewHorizontalConstraints];

    if (traitCollection.horizontalSizeClass == UIUserInterfaceSizeClassCompact || traitCollection.userInterfaceIdiom == UIUserInterfaceIdiomPhone) {
        NSDictionary *views = NSDictionaryOfVariableBindings(_headerView);
        NSDictionary *metrics = @{@"horizontalMargin": @(BlogDetailHeaderViewHorizontalMarginiPhone)};

        self.headerViewHorizontalConstraints = [NSLayoutConstraint constraintsWithVisualFormat:@"|-(horizontalMargin)-[_headerView]-(horizontalMargin)-|"
                                                                                       options:0
                                                                                       metrics:metrics
                                                                                         views:views];
    } else {
        NSMutableArray *constraints = [NSMutableArray new];

        CGFloat headerWidth = WPTableViewFixedWidth;
        [constraints addObject:[self.headerView.widthAnchor constraintEqualToConstant:headerWidth]];

        // Center the headerView inside the wrapper
        [constraints addObject:[self.headerView.centerXAnchor constraintEqualToAnchor:headerWrapper.centerXAnchor]];

        self.headerViewHorizontalConstraints = [constraints copy];
    }

    [headerWrapper addConstraints:self.headerViewHorizontalConstraints];
    [headerWrapper layoutIfNeeded];
}


#pragma mark - Table view data source

- (NSInteger)numberOfSectionsInTableView:(UITableView *)tableView
{
    return self.tableSections.count;
}

- (NSInteger)tableView:(UITableView *)tableView numberOfRowsInSection:(NSInteger)section
{
    BlogDetailsSection *detailSection = [self.tableSections objectAtIndex:section];
    return [detailSection.rows count];
}

- (void)configureCell:(UITableViewCell *)cell atIndexPath:(NSIndexPath *)indexPath
{
    BlogDetailsSection *section = [self.tableSections objectAtIndex:indexPath.section];
    BlogDetailsRow *row = [section.rows objectAtIndex:indexPath.row];
    cell.textLabel.text = row.title;
    cell.detailTextLabel.text = row.detail;
    cell.imageView.image = row.image;
    if (row.accessoryView) {
        cell.accessoryView = row.accessoryView;
    }
}

- (UITableViewCell *)tableView:(UITableView *)tableView cellForRowAtIndexPath:(NSIndexPath *)indexPath
{
    BlogDetailsSection *section = [self.tableSections objectAtIndex:indexPath.section];
    BlogDetailsRow *row = [section.rows objectAtIndex:indexPath.row];
    UITableViewCell *cell = [tableView dequeueReusableCellWithIdentifier:row.identifier];
    cell.accessoryType = UITableViewCellAccessoryDisclosureIndicator;
    cell.accessoryView = nil;
    cell.textLabel.textAlignment = NSTextAlignmentLeft;
    cell.imageView.tintColor = [WPStyleGuide greyLighten10];
    [WPStyleGuide configureTableViewCell:cell];
    [self configureCell:cell atIndexPath:indexPath];

    return cell;
}

- (void)tableView:(UITableView *)tableView didSelectRowAtIndexPath:(NSIndexPath *)indexPath
{
    [tableView deselectRowAtIndexPath:indexPath animated:YES];

    BlogDetailsSection *section = [self.tableSections objectAtIndex:indexPath.section];
    BlogDetailsRow *row = [section.rows objectAtIndex:indexPath.row];
    row.callback();
}

- (CGFloat)tableView:(UITableView *)tableView heightForRowAtIndexPath:(NSIndexPath *)indexPath
{
    return WPTableViewDefaultRowHeight;
}

- (CGFloat)tableView:(UITableView *)tableView heightForHeaderInSection:(NSInteger)section
{
    NSString *title = [self tableView:self.tableView titleForHeaderInSection:section];
    return [WPTableViewSectionHeaderFooterView heightForHeader:title width:CGRectGetWidth(self.view.bounds)];
}

- (UIView *)tableView:(UITableView *)tableView viewForHeaderInSection:(NSInteger)section
{
    NSString *title = [self tableView:self.tableView titleForHeaderInSection:section];
    if (title.length == 0) {
        return nil;
    }

    WPTableViewSectionHeaderFooterView *header = [[WPTableViewSectionHeaderFooterView alloc] initWithReuseIdentifier:nil style:WPTableViewSectionStyleHeader];
    header.title = title;
    return header;
}

- (NSString *)tableView:(UITableView *)tableView titleForHeaderInSection:(NSInteger)section
{
    BlogDetailsSection *detailSection = [self.tableSections objectAtIndex:section];
    return detailSection.title;
}

#pragma mark - Private methods

- (void)preloadStats
{
    NSString *oauthToken = self.blog.authToken;
    WordPressAppDelegate *appDelegate = [WordPressAppDelegate sharedInstance];
    BOOL isOnWifi = [appDelegate.internetReachability isReachableViaWiFi];
    
    if (isOnWifi && oauthToken) // only preload on wifi
    {
        self.statsService = [[WPStatsService alloc] initWithSiteId:self.blog.siteID siteTimeZone:[self.blogService timeZoneForBlog:self.blog] oauth2Token:oauthToken andCacheExpirationInterval:5 * 60];
        [self.statsService retrieveInsightsStatsWithAllTimeStatsCompletionHandler:nil insightsCompletionHandler:nil todaySummaryCompletionHandler:nil latestPostSummaryCompletionHandler:nil commentsAuthorCompletionHandler:nil commentsPostsCompletionHandler:nil tagsCategoriesCompletionHandler:nil followersDotComCompletionHandler:nil followersEmailCompletionHandler:nil publicizeCompletionHandler:nil streakCompletionHandler:nil progressBlock:nil andOverallCompletionHandler:nil];
    }
    
}

- (void)showComments
{
    [WPAppAnalytics track:WPAnalyticsStatOpenedComments withBlog:self.blog];
    CommentsViewController *controller = [[CommentsViewController alloc] initWithStyle:UITableViewStyleGrouped];
    controller.blog = self.blog;
    [self.navigationController pushViewController:controller animated:YES];
}

- (void)showPostList
{
    [WPAppAnalytics track:WPAnalyticsStatOpenedPosts withBlog:self.blog];
    PostListViewController *controller = [PostListViewController controllerWithBlog:self.blog];
    [self.navigationController pushViewController:controller animated:YES];
}

- (void)showPageList
{
    [WPAppAnalytics track:WPAnalyticsStatOpenedPages withBlog:self.blog];
    PageListViewController *controller = [PageListViewController controllerWithBlog:self.blog];
    [self.navigationController pushViewController:controller animated:YES];
}

- (void)showPeople
{
    // TODO(@koke, 2015-11-02): add analytics
    PeopleViewController *controller = [PeopleViewController controllerWithBlog:self.blog];
    [self.navigationController pushViewController:controller animated:YES];
}

- (void)showDomains
{
    // TODO(@frosty, 2016-04-01): add analytics
    DomainsListViewController *controller = [DomainsListViewController controllerWithBlog:self.blog];
    [self.navigationController pushViewController:controller animated:YES];
}

- (void)showSettings
{
    [WPAppAnalytics track:WPAnalyticsStatOpenedSiteSettings withBlog:self.blog];
    SiteSettingsViewController *controller = [[SiteSettingsViewController alloc] initWithBlog:self.blog];
    [self.navigationController pushViewController:controller animated:YES];
}

- (void)showSharing
{
    UIViewController *controller;
    if (![self.blog supportsPublicize]) {
        // if publicize is disabled, show the sharing buttons settings.
        controller = [[SharingButtonsViewController alloc] initWithBlog:self.blog];

    } else {
        controller = [[SharingViewController alloc] initWithBlog:self.blog];
    }

    [WPAppAnalytics track:WPAnalyticsStatOpenedSharingManagement withBlog:self.blog];
    [self.navigationController pushViewController:controller animated:YES];
}

- (void)showStats
{
    [WPAppAnalytics track:WPAnalyticsStatStatsAccessed withBlog:self.blog];
    StatsViewController *statsView = [StatsViewController new];
    statsView.blog = self.blog;
    statsView.statsService = self.statsService;
    [self.navigationController pushViewController:statsView animated:YES];
}

- (void)showThemes
{
    [WPAppAnalytics track:WPAnalyticsStatThemesAccessedThemeBrowser withBlog:self.blog];
    ThemeBrowserViewController *viewController = [ThemeBrowserViewController browserWithBlog:self.blog];
    [self.navigationController pushViewController:viewController
                                         animated:YES];
}

- (void)showMenus
{
    [WPAppAnalytics track:WPAnalyticsStatMenusAccessed withBlog:self.blog];
    MenusViewController *viewController = [MenusViewController controllerWithBlog:self.blog];
    [self.navigationController pushViewController:viewController
                                         animated:YES];
}

- (void)showViewSite
{
    [WPAppAnalytics track:WPAnalyticsStatOpenedViewSite withBlog:self.blog];
    NSURL *targetURL = [NSURL URLWithString:self.blog.homeURL];
    WPWebViewController *webViewController = [WPWebViewController webViewControllerWithURL:targetURL];
    webViewController.authToken = self.blog.authToken;
    webViewController.username = self.blog.usernameForSite;
    webViewController.password = self.blog.password;
    webViewController.wpLoginURL = [NSURL URLWithString:self.blog.loginUrl];

    UINavigationController *navController = [[UINavigationController alloc] initWithRootViewController:webViewController];
    [self presentViewController:navController animated:YES completion:nil];
}

- (void)showViewAdmin
{
    if (![ReachabilityUtils isInternetReachable]) {
        [ReachabilityUtils showAlertNoInternetConnection];
        return;
    }

    [WPAppAnalytics track:WPAnalyticsStatOpenedViewAdmin withBlog:self.blog];

    NSString *dashboardUrl;
    if (self.blog.isHostedAtWPcom) {
        dashboardUrl = [NSString stringWithFormat:@"%@%@", WPCalypsoDashboardPath, self.blog.hostname];
    } else {
        dashboardUrl = [self.blog adminUrlWithPath:@""];
    }
    [[UIApplication sharedApplication] openURL:[NSURL URLWithString:dashboardUrl]];
}


#pragma mark - Notification handlers

- (void)handleDataModelChange:(NSNotification *)note
{
    NSSet *deletedObjects = note.userInfo[NSDeletedObjectsKey];
    if ([deletedObjects containsObject:self.blog]) {
        [self.navigationController popToRootViewControllerAnimated:NO];
    }

    NSSet *updatedObjects = note.userInfo[NSUpdatedObjectsKey];
    if ([updatedObjects containsObject:self.blog]) {
        self.navigationItem.title = self.blog.settings.name;
        [self.tableView reloadData];
    }
}

@end<|MERGE_RESOLUTION|>--- conflicted
+++ resolved
@@ -23,6 +23,7 @@
 @import Gridicons;
 
 static NSString *const BlogDetailsCellIdentifier = @"BlogDetailsCell";
+static NSString *const BlogDetailsPlanCellIdentifier = @"BlogDetailsPlanCell";
 
 NSString * const WPBlogDetailsRestorationID = @"WPBlogDetailsID";
 NSString * const WPBlogDetailsBlogKey = @"WPBlogDetailsBlogKey";
@@ -169,6 +170,7 @@
     [WPStyleGuide configureColorsForView:self.view andTableView:self.tableView];
     
     [self.tableView registerClass:[WPTableViewCell class] forCellReuseIdentifier:BlogDetailsCellIdentifier];
+    [self.tableView registerClass:[WPTableViewCellValue1 class] forCellReuseIdentifier:BlogDetailsPlanCellIdentifier];
 
     __weak __typeof(self) weakSelf = self;
     NSManagedObjectContext *context = [[ContextManager sharedInstance] mainContext];
@@ -257,22 +259,6 @@
                                                      [weakSelf showViewSite];
                                                  }]];
 
-<<<<<<< HEAD
-    if ([self shouldShowWPAdminRow]) {
-        [rows addObject:[[BlogDetailsRow alloc] initWithTitle:NSLocalizedString(@"WP Admin", @"Action title. Noun. Opens the user's WordPress Admin in an external browser.")
-                                                        image:[Gridicon iconOfType:GridiconTypeMySites]
-                                                     callback:^{
-                                                         [weakSelf showViewAdmin];
-                                                     }]];
-    }
-
-    [rows addObject:[[BlogDetailsRow alloc] initWithTitle:NSLocalizedString(@"Stats", @"Noun. Abbv. of Statistics. Links to a blog's Stats screen.")
-                                                    image:[Gridicon iconOfType:GridiconTypeStatsAlt]
-                                                 callback:^{
-                                                     [weakSelf showStats];
-                                                 }]];
-    
-=======
     BlogDetailsRow *row = [[BlogDetailsRow alloc] initWithTitle:[self adminRowTitle]
                                                           image:[Gridicon iconOfType:GridiconTypeMySites]
                                                        callback:^{
@@ -297,7 +283,6 @@
         [rows addObject:row];
     }
 
->>>>>>> 04dca4b7
     return [[BlogDetailsSection alloc] initWithTitle:nil andRows:rows];
 }
 
@@ -572,6 +557,13 @@
     [self.navigationController pushViewController:controller animated:YES];
 }
 
+- (void)showPlans
+{
+    [WPAppAnalytics track:WPAnalyticsStatOpenedPlans];
+    PlanListViewController *controller = [[PlanListViewController alloc] initWithBlog:self.blog];
+    [self.navigationController pushViewController:controller animated:YES];
+}
+
 - (void)showDomains
 {
     // TODO(@frosty, 2016-04-01): add analytics
