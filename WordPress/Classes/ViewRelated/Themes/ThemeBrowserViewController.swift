--- conflicted
+++ resolved
@@ -740,21 +740,12 @@
         }
         webViewController.navigationItem.rightBarButtonItems = buttons
 
-<<<<<<< HEAD
-        if searchController != nil && searchController.isActive {
-            searchController.dismiss(animated: true, completion: {
-                self.present(navigationController, animated: true, completion: nil)
-            })
-        } else {
-            present(navigationController, animated: true, completion: nil)
-=======
         if searchController != nil && searchController.active {
             searchController.dismissViewControllerAnimated(true, completion: {
                 self.navigationController?.pushViewController(webViewController, animated: true)
             })
         } else {
             navigationController?.pushViewController(webViewController, animated: true)
->>>>>>> 94065609
         }
     }
 
