import UIKit
import Gridicons
import SVProgressHUD
import WordPressShared
import WPMediaPicker
import MobileCoreServices


/// Displays the user's media library in a grid
///
class MediaLibraryViewController: WPMediaPickerViewController {
    fileprivate static let restorationIdentifier = "MediaLibraryViewController"

    @objc let blog: Blog

    fileprivate let pickerDataSource: MediaLibraryPickerDataSource

    fileprivate var isLoading: Bool = false
    fileprivate let noResultsView = WPNoResultsView.makeViewForMediaPicker()

    fileprivate var selectedAsset: Media? = nil

    fileprivate var capturePresenter: WPMediaCapturePresenter?

    // After 99% progress, we'll count a media item as being uploaded, and we'll
    // show an indeterminate spinner as the server processes it.
    fileprivate static let uploadCompleteProgress: Double = 0.99

    fileprivate lazy var mediaProgressCoordinator: MediaProgressCoordinator = {
        let coordinator = MediaProgressCoordinator()
        coordinator.delegate = self
        return coordinator
    }()

<<<<<<< HEAD
=======
    @objc var searchQuery: String? = nil

>>>>>>> ce6ec615
    private var uploadCoordinatorUUID: UUID? = nil

    // Only used during testing phase of upload coordinator development.
    // Remove when upload coordinator is properly integrated into the media library.
    // @frosty 2017-11-01
    //
    fileprivate var useUploadCoordinator = false

    // MARK: - Initializers

    @objc init(blog: Blog) {
        WPMediaCollectionViewCell.appearance().placeholderTintColor = WPStyleGuide.greyLighten30()
        WPMediaCollectionViewCell.appearance().placeholderBackgroundColor = WPStyleGuide.darkGrey()
        WPMediaCollectionViewCell.appearance().loadingBackgroundColor = WPStyleGuide.lightGrey()

        self.blog = blog
        self.pickerDataSource = MediaLibraryPickerDataSource(blog: blog)

        if FeatureFlag.asyncUploadsInMediaLibrary.enabled {
            self.pickerDataSource.includeUnsyncedMedia = true
        }

        super.init(options: MediaLibraryViewController.pickerOptions())

        registerClass(forReusableCellOverlayViews: MediaCellProgressView.self)

        super.restorationIdentifier = MediaLibraryViewController.restorationIdentifier
        restorationClass = MediaLibraryViewController.self

        self.dataSource = pickerDataSource
        self.mediaPickerDelegate = self
    }

    required init?(coder aDecoder: NSCoder) {
        fatalError("init(coder:) has not been implemented")
    }

    deinit {
        unregisterChangeObserver()
        unregisterUploadCoordinatorObserver()
    }

    private class func pickerOptions() -> WPMediaPickerOptions {
        let options = WPMediaPickerOptions()
        options.showMostRecentFirst = true
        options.filter = [.all]
        options.allowMultipleSelection = false
        options.allowCaptureOfMedia = false
        options.showSearchBar = true

        return options
    }

    // MARK: - View Loading

    @objc var uploadObserverUUID: UUID?

    override func viewDidLoad() {
        super.viewDidLoad()

        title = NSLocalizedString("Media", comment: "Title for Media Library section of the app.")

        automaticallyAdjustsScrollViewInsets = false

        registerChangeObserver()
        registerUploadCoordinatorObserver()
        noResultsView.delegate = self

        updateViewState(for: pickerDataSource.totalAssetCount)
        if let searchBar = self.searchBar {
            WPStyleGuide.configureSearchBar(searchBar)
        }
    }

    override func viewWillAppear(_ animated: Bool) {
        super.viewWillAppear(animated)

        resetNavigationColors()
        registerForHUDNotifications()
    }

    /*
     This is to restore the navigation bar colors after the UIDocumentPickerViewController has been dismissed,
     either by uploading media or cancelling. Doing this in the UIDocumentPickerDelegate methods either did nothing
     or the resetting wasn't permanent.
     */
    fileprivate func resetNavigationColors() {
        WPStyleGuide.configureNavigationBarAppearance()
    }

    override func viewDidAppear(_ animated: Bool) {
        super.viewDidAppear(animated)

        selectedAsset = nil
    }

    override func viewDidDisappear(_ animated: Bool) {
        super.viewDidDisappear(animated)

        unregisterForHUDNotifications()

<<<<<<< HEAD
        if self.searchBar?.isFirstResponder == .some(true) {
            searchBar?.resignFirstResponder()
=======
        if searchBar.isFirstResponder {
            searchQuery = searchBar.text
            searchBar.resignFirstResponder()
        }
    }

    private func addStackView() {
        view.addSubview(stackView)

        NSLayoutConstraint.activate([
            view.leadingAnchor.constraint(equalTo: stackView.leadingAnchor),
            view.trailingAnchor.constraint(equalTo: stackView.trailingAnchor),
            topLayoutGuide.bottomAnchor.constraint(equalTo: stackView.topAnchor),
            bottomLayoutGuide.topAnchor.constraint(equalTo: stackView.bottomAnchor)
        ])
    }

    private func addMediaPickerAsChildViewController() {
        pickerViewController.willMove(toParentViewController: self)
        stackView.addArrangedSubview(pickerViewController.view)
        pickerViewController.view.translatesAutoresizingMaskIntoConstraints = false

        NSLayoutConstraint.activate([
            pickerViewController.view.leadingAnchor.constraint(equalTo: view.leadingAnchor),
            pickerViewController.view.trailingAnchor.constraint(equalTo: view.trailingAnchor)
        ])

        addChildViewController(pickerViewController)
        pickerViewController.didMove(toParentViewController: self)
    }

    private func addSearchBarContainer() {
        searchBarContainer.backgroundColor = searchBar.barTintColor

        stackView.insertArrangedSubview(searchBarContainer, at: 0)

        NSLayoutConstraint.activate([
            searchBarContainer.leadingAnchor.constraint(equalTo: view.leadingAnchor),
            searchBarContainer.trailingAnchor.constraint(equalTo: view.trailingAnchor),
            ])

        wrapSearchBarInPaddingView()

        let height = searchBar.intrinsicContentSize.height
        let heightConstraint = searchBarContainer.heightAnchor.constraint(equalToConstant: height)
        heightConstraint.priority = .defaultLow
        heightConstraint.isActive = true

        let expandedHeightConstraint = searchBarContainer.heightAnchor.constraint(greaterThanOrEqualToConstant: height)
        expandedHeightConstraint.priority = .required
        expandedHeightConstraint.isActive = true

        searchBarContainer.layoutIfNeeded()
        searchBar.sizeToFit()
    }

    private func wrapSearchBarInPaddingView() {
        let paddingView = UIView()
        paddingView.translatesAutoresizingMaskIntoConstraints = false
        searchBarContainer.addSubview(paddingView)
        paddingView.addSubview(searchBar)

        var leading = searchBarContainer.leadingAnchor
        var trailing = searchBarContainer.trailingAnchor

        if #available(iOS 11.0, *) {
            leading = searchBarContainer.safeAreaLayoutGuide.leadingAnchor
            trailing = searchBarContainer.safeAreaLayoutGuide.trailingAnchor
        }

        NSLayoutConstraint.activate([
            paddingView.leadingAnchor.constraint(equalTo: leading),
            paddingView.trailingAnchor.constraint(equalTo: trailing),
            paddingView.topAnchor.constraint(equalTo: searchBarContainer.topAnchor),
            paddingView.bottomAnchor.constraint(equalTo: searchBarContainer.bottomAnchor),
            ])
    }

    private func addNoResultsView() {
        guard let noResultsView = WPNoResultsView(title: nil,
                                               message: nil,
                                               accessoryView: UIImageView(image: UIImage(named: "media-no-results")),
                                               buttonTitle: nil) else { return }

        pickerViewController.collectionView?.addSubview(noResultsView)
        noResultsView.centerInSuperview()

        noResultsView.delegate = self

        self.noResultsView = noResultsView
    }

    // MARK: - Keyboard handling

    private func registerForKeyboardNotifications() {
        NotificationCenter.default.addObserver(self, selector: #selector(keyboardDidChangeFrame(_:)), name: NSNotification.Name.UIKeyboardDidChangeFrame, object: nil)
    }

    private func unregisterForKeyboardNotifications() {
        NotificationCenter.default.removeObserver(self, name: NSNotification.Name.UIKeyboardDidChangeFrame, object: nil)
    }

    @objc private func keyboardDidChangeFrame(_ notification: Foundation.Notification) {
        let duration = notification.userInfo?[UIKeyboardAnimationDurationUserInfoKey] as? TimeInterval ?? 0.2

        UIView.animate(withDuration: duration) {
            self.noResultsView?.centerInSuperview()
>>>>>>> ce6ec615
        }
    }

    // MARK: - HUD handling

    private func registerForHUDNotifications() {
        NotificationCenter.default.addObserver(self, selector: #selector(statusHUDWasTapped(_:)), name: NSNotification.Name.SVProgressHUDDidTouchDownInside, object: nil)
    }

    private func unregisterForHUDNotifications() {
        NotificationCenter.default.removeObserver(self, name: NSNotification.Name.SVProgressHUDDidTouchDownInside, object: nil)
    }

    @objc private func statusHUDWasTapped(_ notification: Notification) {
        if mediaProgressCoordinator.isRunning {
            mediaProgressCoordinator.cancelAndStopAllInProgressMedia()
            SVProgressHUD.dismiss()
        }
    }

    fileprivate func prepareMediaProgressForNumberOfAssets(_ count: Int) {
        showPreparingProgressHUD()
        mediaProgressCoordinator.track(numberOfItems: count)
        // Wait until all assets are uploaded before we update the collection view
        pickerDataSource.isPaused = true
    }

    fileprivate func showPreparingProgressHUD() {
        SVProgressHUD.setDefaultMaskType(.clear)
        SVProgressHUD.setMinimumDismissTimeInterval(1.0)
        SVProgressHUD.show(withStatus: NSLocalizedString("Preparing...\nTap to cancel", comment: "Text displayed in HUD while preparing to upload media items."))
    }

    // MARK: - Update view state

    fileprivate func updateViewState(for assetCount: Int) {
        updateNavigationItemButtons(for: assetCount)
        updateNoResultsView(for: assetCount)
        updateSearchBar(for: assetCount)
    }

    private func updateNavigationItemButtons(for assetCount: Int) {
        if isEditing {
            navigationItem.setLeftBarButton(UIBarButtonItem(barButtonSystemItem: .cancel, target: self, action: #selector(editTapped)), animated: false)

            let trashButton = UIBarButtonItem(image: Gridicon.iconOfType(.trash), style: .plain, target: self, action: #selector(trashTapped))
            navigationItem.setRightBarButtonItems([trashButton], animated: true)
            navigationItem.rightBarButtonItem?.isEnabled = false
        } else {
            navigationItem.setLeftBarButton(nil, animated: false)

            var barButtonItems = [UIBarButtonItem]()

            if blog.userCanUploadMedia {
                let addButton = UIBarButtonItem(barButtonSystemItem: .add, target: self, action: #selector(addTapped))
                barButtonItems.append(addButton)
            }

            if blog.supports(.mediaDeletion) && assetCount > 0 {
                let editButton = UIBarButtonItem(barButtonSystemItem: .edit, target: self, action: #selector(editTapped))
                barButtonItems.append(editButton)

                navigationItem.setRightBarButtonItems(barButtonItems, animated: false)
            } else {
                navigationItem.setRightBarButtonItems(barButtonItems, animated: false)
            }
        }
    }

    fileprivate func updateNoResultsView(for assetCount: Int) {
        guard assetCount == 0 else { return }

        if isLoading {
            noResultsView.updateForMediaFetching()
        } else if hasSearchQuery {
            noResultsView.updateForNoSearchResult(searchQuery: pickerDataSource.searchQuery)
        } else {
            noResultsView.updateForNoMediaAssets(userCanUploadMedia: blog.userCanUploadMedia)
        }
<<<<<<< HEAD
=======

        noResultsView?.sizeToFit()
    }

    @objc func updateNoResultsForFetching() {
        noResultsView?.titleText = NSLocalizedString("Fetching media...", comment: "Title displayed whilst fetching media from the user's media library")
        noResultsView?.messageText = nil
        noResultsView?.buttonTitle = nil

        let animatedBox = WPAnimatedBox()
        noResultsView?.accessoryView = animatedBox

        animatedBox.animate(afterDelay: 0.1)
>>>>>>> ce6ec615
    }

    private func updateSearchBar(for assetCount: Int) {
        let shouldShowBar = hasSearchQuery || assetCount > 0

        if shouldShowBar {
            showSearchBar()
        } else {
            hideSearchBar()
        }
    }

    private func reloadCell(for media: Media) {
        visibleCells(for: media).forEach { cell in
            cell.overlayView = nil
            cell.asset = media
        }
    }

    private func updateCellProgress(_ progress: Double, for media: Media) {
        visibleCells(for: media).forEach { cell in
            if let overlayView = cell.overlayView as? MediaCellProgressView {
                if progress < MediaLibraryViewController.uploadCompleteProgress {
                    overlayView.progressIndicator.state = .progress(progress)
                } else {
                    overlayView.progressIndicator.state = .indeterminate
                }
            }
        }
    }

    private func showUploadingStateForCell(for media: Media) {
        visibleCells(for: media).forEach { cell in
            if let overlayView = cell.overlayView as? MediaCellProgressView {
                overlayView.progressIndicator.state = .indeterminate
            }
        }
    }

    private func visibleCells(for media: Media) -> [WPMediaCollectionViewCell] {
        guard let cells = collectionView?.visibleCells as? [WPMediaCollectionViewCell] else {
            return []
        }

        return cells.filter({ ($0.asset as? Media) == media })
    }

    private var hasSearchQuery: Bool {
        return (pickerDataSource.searchQuery ?? "").count > 0
    }

    // MARK: - Actions

    @objc fileprivate func addTapped() {
        if #available(iOS 11, *), FeatureFlag.iCloudFilesSupport.enabled {
            showOptionsMenu()
        }
        else {
            showMediaPicker()
        }
    }

    private func showMediaPicker() {
        let options = WPMediaPickerOptions()
        options.showMostRecentFirst = true
        options.filter = [.all]

        // If iOS11, media capture is available via showOptionsMenu()
        if #available(iOS 11, *) {
            // NOTE: once iCloudFilesSupport is permanently enabled, this needs to be false.
            options.allowCaptureOfMedia = !(FeatureFlag.iCloudFilesSupport.enabled)
        }

        let picker = WPNavigationMediaPickerViewController(options: options)
        picker.dataSource = WPPHAssetDataSource()
        picker.delegate = self

        present(picker, animated: true, completion: nil)
    }

    private func showOptionsMenu() {
        let menuAlert = UIAlertController(title: nil, message: nil, preferredStyle: UIAlertControllerStyle.actionSheet)

        if WPMediaCapturePresenter.isCaptureAvailable() {
            menuAlert.addDefaultActionWithTitle(NSLocalizedString("Take Photo or Video", comment: "Menu option for taking an image or video with the device's camera.")) { _ in
                self.presentMediaCapture()
            }
        }

        menuAlert.addDefaultActionWithTitle(NSLocalizedString("Photo Library", comment: "Menu option for selecting media from the device's photo library.")) { _ in
            self.showMediaPicker()
        }

        menuAlert.addDefaultActionWithTitle(NSLocalizedString("Other Apps", comment: "Menu option used for adding media from other applications.")) { _ in
            self.showDocumentPicker()
        }

        if FeatureFlag.asyncUploadsInMediaLibrary.enabled {
            menuAlert.addDefaultActionWithTitle("Photo Library (Async - Debug)") { _ in
                self.useUploadCoordinator = true
                self.showMediaPicker()
            }
        }

        menuAlert.addCancelActionWithTitle(NSLocalizedString("Cancel", comment: "Cancel button"))

        // iPad support
        menuAlert.popoverPresentationController?.sourceView = view
        menuAlert.popoverPresentationController?.barButtonItem = navigationItem.rightBarButtonItem

        present(menuAlert, animated: true, completion: nil)
    }

    @objc private func editTapped() {
        isEditing = !isEditing

        let options = self.options.copy() as! WPMediaPickerOptions
        options.allowMultipleSelection = isEditing
        self.options = options

        self.clearSelectedAssets(true)
    }

    @objc private func trashTapped() {
        let message: String
        if self.selectedAssets.count == 1 {
            message = NSLocalizedString("Are you sure you want to permanently delete this item?", comment: "Message prompting the user to confirm that they want to permanently delete a media item. Should match Calypso.")
        } else {
            message = NSLocalizedString("Are you sure you want to permanently delete these items?", comment: "Message prompting the user to confirm that they want to permanently delete a group of media items.")
        }

        let alertController = UIAlertController(title: nil,
                                                message: message,
                                                preferredStyle: .alert)
        alertController.addCancelActionWithTitle(NSLocalizedString("Cancel", comment: ""))
        alertController.addDestructiveActionWithTitle(NSLocalizedString("Delete", comment: "Title for button that permanently deletes one or more media items (photos / videos)"), handler: { action in
            self.deleteSelectedItems()
        })

        present(alertController, animated: true, completion: nil)
    }

    private func deleteSelectedItems() {
        guard self.selectedAssets.count > 0 else { return }
        guard let assets = self.selectedAssets as? [Media] else { return }

        let deletedItemsCount = assets.count

        let updateProgress = { (progress: Progress?) in
            let fractionCompleted = progress?.fractionCompleted ?? 0
            SVProgressHUD.showProgress(Float(fractionCompleted), status: NSLocalizedString("Deleting...", comment: "Text displayed in HUD while a media item is being deleted."))
        }

        SVProgressHUD.setDefaultMaskType(.clear)
        SVProgressHUD.setMinimumDismissTimeInterval(1.0)

        // Initialize the progress HUD before we start
        updateProgress(nil)

        let service = MediaService(managedObjectContext: ContextManager.sharedInstance().mainContext)
        service.deleteMedia(assets, progress: updateProgress, success: { [weak self] () in
            WPAppAnalytics.track(.mediaLibraryDeletedItems, withProperties: ["number_of_items_deleted": deletedItemsCount], with: self?.blog)
            SVProgressHUD.showSuccess(withStatus: NSLocalizedString("Deleted!", comment: "Text displayed in HUD after successfully deleting a media item"))
            self?.isEditing = false
        }, failure: { () in
            SVProgressHUD.showError(withStatus: NSLocalizedString("Unable to delete all media items.", comment: "Text displayed in HUD if there was an error attempting to delete a group of media items."))
        })
    }

    override var isEditing: Bool {
        didSet {
            updateNavigationItemButtons(for: pickerDataSource.totalAssetCount)
        }
    }

    // MARK: - Media Library Change Observer

    private var mediaLibraryChangeObserverKey: NSObjectProtocol? = nil

    private func registerChangeObserver() {
        assert(mediaLibraryChangeObserverKey == nil)
        mediaLibraryChangeObserverKey = pickerDataSource.registerChangeObserverBlock({ [weak self] _, _, _, _, _ in
            guard let strongSelf = self else { return }

            strongSelf.updateViewState(for: strongSelf.pickerDataSource.numberOfAssets())

            if strongSelf.pickerDataSource.totalAssetCount > 0 {
                strongSelf.updateNavigationItemButtonsForCurrentAssetSelection()
            } else {
                strongSelf.isEditing = false
            }

            // If we're presenting an item and it's been deleted, pop the
            // detail view off the stack
            if let navigationController = strongSelf.navigationController,
                navigationController.topViewController != strongSelf,
                let asset = strongSelf.selectedAsset,
                asset.isDeleted {
                _ = strongSelf.navigationController?.popToViewController(strongSelf, animated: true)
            }
        })
    }

    private func unregisterChangeObserver() {
        if let mediaLibraryChangeObserverKey = mediaLibraryChangeObserverKey {
            pickerDataSource.unregisterChangeObserver(mediaLibraryChangeObserverKey)
        }
    }

    // MARK: - Upload Coordinator Observer

    private func registerUploadCoordinatorObserver() {
        guard FeatureFlag.asyncUploadsInMediaLibrary.enabled else {
            return
        }

        uploadObserverUUID = MediaUploadCoordinator.shared.addObserver({ [weak self] (media, state) in
            switch state {
            case .progress(let progress) :
                self?.updateCellProgress(progress, for: media)
                break
            case .uploading:
                self?.showUploadingStateForCell(for: media)
            case .ended:
                self?.reloadCell(for: media)
            }
            }, for: nil)
    }

    private func unregisterUploadCoordinatorObserver() {
        if let uuid = uploadObserverUUID {
            MediaUploadCoordinator.shared.removeObserver(withUUID: uuid)
        }
    }

    // MARK: - Document Picker

    private func showDocumentPicker() {
        let docTypes = [String(kUTTypeImage), String(kUTTypeMovie)]
        let docPicker = UIDocumentPickerViewController(documentTypes: docTypes, in: .import)
        docPicker.delegate = self
        WPStyleGuide.configureDocumentPickerNavBarAppearance()
        present(docPicker, animated: true, completion: nil)
    }

    // MARK: - Upload Media

    fileprivate func uploadMedia(_ media: Media?, error: Error?, mediaID: String) {
        let service = MediaService(managedObjectContext: ContextManager.sharedInstance().mainContext)

        guard let media = media else {
            if let error = error as NSError? {
                mediaProgressCoordinator.attach(error: error, toMediaID: mediaID)
            }
            return
        }

        var uploadProgress: Progress? = nil
        service.uploadMedia(media, progress: &uploadProgress, success: { [weak self] in
            self?.unpauseDataSource()
            self?.trackUploadFor(media)
            }, failure: { error in
                self.mediaProgressCoordinator.attach(error: error as NSError, toMediaID: mediaID)
                self.unpauseDataSource()
        })

        if let progress = uploadProgress {
            mediaProgressCoordinator.track(progress: progress, of: media, withIdentifier: mediaID)
        }
    }

    // MARK: - Upload Media from Camera

    private func presentMediaCapture() {
        capturePresenter = WPMediaCapturePresenter(presenting: self)
        capturePresenter!.completionBlock = { [weak self] mediaInfo in
            if let mediaInfo = mediaInfo as NSDictionary? {
                self?.processMediaCaptured(mediaInfo)
            }
            self?.capturePresenter = nil
        }

        capturePresenter!.presentCapture()
    }

    private func processMediaCaptured(_ mediaInfo: NSDictionary) {

        let completionBlock: WPMediaAddedBlock = { [weak self] media, error in
            if error != nil || media == nil {
                print("Adding media failed: ", error?.localizedDescription ?? "no media")
                return
            }
            self?.addMediaAssets([media!])
        }

        guard let mediaType = mediaInfo[UIImagePickerControllerMediaType] as? String else { return }

        switch mediaType {
        case String(kUTTypeImage):
            if let image = mediaInfo[UIImagePickerControllerOriginalImage] as? UIImage,
                let metadata = mediaInfo[UIImagePickerControllerMediaMetadata] as? [AnyHashable: Any] {
                WPPHAssetDataSource().add(image, metadata: metadata, completionBlock: completionBlock)
            }
        case String(kUTTypeMovie):
            if let mediaURL = mediaInfo[UIImagePickerControllerMediaURL] as? URL {
                WPPHAssetDataSource().addVideo(from: mediaURL, completionBlock: completionBlock)
            }
        default:
            break
        }
    }

    private func addMediaAssets(_ assets: NSArray) {

        guard assets.count > 0 else { return }

        prepareMediaProgressForNumberOfAssets(assets.count)

        for asset in assets {
            if let asset = asset as? PHAsset {
                makeAndUploadMediaWith(asset)
            }
        }
    }
}

// MARK: - UIDocumentPickerDelegate

extension MediaLibraryViewController: UIDocumentPickerDelegate {
    func documentPicker(_ controller: UIDocumentPickerViewController, didPickDocumentsAt urls: [URL]) {

        prepareMediaProgressForNumberOfAssets(urls.count)

        for documentURL in urls {
            makeAndUploadMediaWithURL(documentURL)
        }
    }

    private func makeAndUploadMediaWithURL(_ url: URL) {
        let service = MediaService(managedObjectContext: ContextManager.sharedInstance().mainContext)
        service.createMedia(url: url,
                            forBlog: blog.objectID,
                            thumbnailCallback: nil,
                            completion: { [weak self] media, error in
                                self?.uploadMedia(media, error: error, mediaID: url.lastPathComponent)
        })
    }

    func documentPickerWasCancelled(_ controller: UIDocumentPickerViewController) {
        dismiss(animated: true, completion: nil)
    }
}

// MARK: - WPNoResultsViewDelegate

extension MediaLibraryViewController: WPNoResultsViewDelegate {
    func didTap(_ noResultsView: WPNoResultsView!) {
        addTapped()
    }
}

// MARK: - WPMediaPickerViewControllerDelegate

extension MediaLibraryViewController: WPMediaPickerViewControllerDelegate {

    func emptyView(forMediaPickerController picker: WPMediaPickerViewController) -> UIView? {
        return noResultsView
    }

<<<<<<< HEAD
    func mediaPickerController(_ picker: WPMediaPickerViewController, didUpdateSearchWithAssetCount assetCount: Int) {
        updateNoResultsView(for: assetCount)
=======
    @objc func clearSearch() {
        searchQuery = nil
        searchBar.text = nil
        pickerDataSource.searchQuery = nil
        pickerViewController.collectionView?.reloadData()

        updateNoResultsView(for: pickerDataSource.numberOfAssets())
>>>>>>> ce6ec615
    }

    func mediaPickerController(_ picker: WPMediaPickerViewController, didFinishPicking assets: [WPMediaAsset]) {
        // We're only interested in the upload picker
        guard picker != self else { return }
        pickerDataSource.searchCancelled()

        dismiss(animated: true, completion: nil)

        guard ReachabilityUtils.isInternetReachable() else {
            ReachabilityUtils.showAlertNoInternetConnection()
            return
        }

        guard let assets = assets as? [PHAsset],
            assets.count > 0 else { return }

        if FeatureFlag.asyncUploadsInMediaLibrary.enabled && useUploadCoordinator {
            useUploadCoordinator = false

            for asset in assets {
                MediaUploadCoordinator.shared.addMedia(from: asset, to: blog)
            }

            return
        }

        prepareMediaProgressForNumberOfAssets(assets.count)

        for asset in assets {
            makeAndUploadMediaWith(asset)
        }
    }

    func mediaPickerControllerDidCancel(_ picker: WPMediaPickerViewController) {
        useUploadCoordinator = false
        pickerDataSource.searchCancelled()

        dismiss(animated: true, completion: nil)
    }

    func mediaPickerController(_ picker: WPMediaPickerViewController, willShowOverlayView overlayView: UIView, forCellFor asset: WPMediaAsset) {
        if let overlayView = overlayView as? MediaCellProgressView,
            let media = asset as? Media {
            if media.remoteStatus == .processing {
                overlayView.progressIndicator.state = .indeterminate
            }
        }
    }

    func mediaPickerController(_ picker: WPMediaPickerViewController, shouldShowOverlayViewForCellFor asset: WPMediaAsset) -> Bool {
        if FeatureFlag.asyncUploadsInMediaLibrary.enabled,
            let media = asset as? Media {
            return media.remoteStatus != .sync
        }

        return false
    }

    func mediaPickerController(_ picker: WPMediaPickerViewController, previewViewControllerFor asset: WPMediaAsset) -> UIViewController? {
        guard picker == self else { return WPAssetViewController(asset: asset) }

        WPAppAnalytics.track(.mediaLibraryPreviewedItem, with: blog)
        return mediaItemViewController(for: asset)
    }

    func mediaPickerController(_ picker: WPMediaPickerViewController, shouldSelect asset: WPMediaAsset) -> Bool {
        guard picker == self else { return true }
        guard !isEditing else { return true }

        if let viewController = mediaItemViewController(for: asset) {
            WPAppAnalytics.track(.mediaLibraryPreviewedItem, with: blog)
            navigationController?.pushViewController(viewController, animated: true)
        }

        return false
    }

    func mediaPickerController(_ picker: WPMediaPickerViewController, didSelect asset: WPMediaAsset) {
        guard picker == self else { return }

        updateNavigationItemButtonsForCurrentAssetSelection()
    }

    func mediaPickerController(_ picker: WPMediaPickerViewController, didDeselect asset: WPMediaAsset) {
        guard picker == self else { return }

        updateNavigationItemButtonsForCurrentAssetSelection()
    }

    @objc func updateNavigationItemButtonsForCurrentAssetSelection() {
        if isEditing {
            // Check that our selected items haven't been deleted – we're notified
            // of changes to the data source before the collection view has
            // updated its selected assets.
            guard let assets = (self.selectedAssets as? [Media]) else { return }
            let existingAssets = assets.filter({ !$0.isDeleted })

            navigationItem.rightBarButtonItem?.isEnabled = (existingAssets.count > 0)
        }
    }

    private func mediaItemViewController(for asset: WPMediaAsset) -> UIViewController? {
        if isEditing { return nil }

        guard let asset = asset as? Media else {
            return nil
        }

        selectedAsset = asset

        return MediaItemViewController(media: asset)
    }

    @objc func makeAndUploadMediaWith(_ asset: PHAsset) {
        let service = MediaService(managedObjectContext: ContextManager.sharedInstance().mainContext)
        service.createMedia(with: asset,
                            forBlogObjectID: blog.objectID,
                            thumbnailCallback: nil,
                            completion: { [weak self] media, error in
                                self?.uploadMedia(media, error: error, mediaID: asset.identifier())
        })
    }

    fileprivate func trackUploadFor(_ media: Media) {
        let properties = WPAppAnalytics.properties(for: media)

        switch media.mediaType {
        case .image:
            WPAppAnalytics.track(.mediaLibraryAddedPhoto,
                                 withProperties: properties,
                                 with: blog)
        case .video:
            WPAppAnalytics.track(.mediaLibraryAddedVideo,
                                 withProperties: properties,
                                 with: blog)
        default: break
        }
    }

    fileprivate func unpauseDataSource() {
        // If we've finished all uploads, restart the data source
        if !mediaProgressCoordinator.isRunning && pickerDataSource.isPaused {
            pickerDataSource.isPaused = false
            self.collectionView?.reloadData()

            updateViewState(for: pickerDataSource.numberOfAssets())
        }
    }

    func mediaPickerControllerWillBeginLoadingData(_ picker: WPMediaPickerViewController) {
        guard picker == self else { return }

        isLoading = true

        updateNoResultsView(for: pickerDataSource.numberOfAssets())
    }

    func mediaPickerControllerDidEndLoadingData(_ picker: WPMediaPickerViewController) {
        guard picker == self else { return }

        isLoading = false

        updateViewState(for: pickerDataSource.numberOfAssets())
    }
}

// MARK: - State restoration

extension MediaLibraryViewController: UIViewControllerRestoration {
    enum EncodingKey {
        static let blogURL = "blogURL"
    }

    static func viewController(withRestorationIdentifierPath identifierComponents: [Any], coder: NSCoder) -> UIViewController? {
        guard let identifier = identifierComponents.last as? String,
            identifier == MediaLibraryViewController.restorationIdentifier else {
                return nil
        }

        guard let blogURL = coder.decodeObject(forKey: EncodingKey.blogURL) as? URL else {
            return nil
        }

        let context = ContextManager.sharedInstance().mainContext
        guard let objectID = context.persistentStoreCoordinator?.managedObjectID(forURIRepresentation: blogURL),
            let object = try? context.existingObject(with: objectID),
            let blog = object as? Blog else {
                return nil
        }
        return MediaLibraryViewController(blog: blog)
    }

    override func encodeRestorableState(with coder: NSCoder) {
        super.encodeRestorableState(with: coder)

        coder.encode(blog.objectID.uriRepresentation(), forKey: EncodingKey.blogURL)
    }
}

// MARK: - Media Progress Coordinator Delegate

extension MediaLibraryViewController: MediaProgressCoordinatorDelegate {
    func mediaProgressCoordinatorDidStartUploading(_ mediaProgressCoordinator: MediaProgressCoordinator) {}

    func mediaProgressCoordinatorDidFinishUpload(_ mediaProgressCoordinator: MediaProgressCoordinator) {
        guard !mediaProgressCoordinator.hasFailedMedia else {
            SVProgressHUD.showError(withStatus: NSLocalizedString("Upload failed", comment: "Text displayed in a HUD when media items have failed to upload."))
            mediaProgressCoordinator.stopTrackingOfAllMedia()
            return
        }

        guard let progress = mediaProgressCoordinator.mediaGlobalProgress,
            !progress.isCancelled else {
            mediaProgressCoordinator.stopTrackingOfAllMedia()
            return
        }

        mediaProgressCoordinator.stopTrackingOfAllMedia()
        SVProgressHUD.showSuccess(withStatus: NSLocalizedString("Uploaded!", comment: "Text displayed in a HUD when media items have been uploaded successfully."))
    }

    func mediaProgressCoordinator(_ mediaProgressCoordinator: MediaProgressCoordinator, progressDidChange progress: Double) {
        guard let mediaProgress = mediaProgressCoordinator.mediaGlobalProgress,
            !mediaProgress.isCancelled,
            mediaProgress.completedUnitCount < mediaProgress.totalUnitCount else {
                return
        }

        SVProgressHUD.showProgress(Float(progress), status: NSLocalizedString("Uploading...\nTap to cancel", comment: "Text displayed in HUD while media items are being uploaded."))
    }
}

fileprivate extension Blog {
    var userCanUploadMedia: Bool {
        // Self-hosted non-Jetpack blogs have no capabilities, so we'll just assume that users can post media
        return capabilities != nil ? isUploadingFilesAllowed() : true
    }
}<|MERGE_RESOLUTION|>--- conflicted
+++ resolved
@@ -32,11 +32,6 @@
         return coordinator
     }()
 
-<<<<<<< HEAD
-=======
-    @objc var searchQuery: String? = nil
-
->>>>>>> ce6ec615
     private var uploadCoordinatorUUID: UUID? = nil
 
     // Only used during testing phase of upload coordinator development.
@@ -138,118 +133,8 @@
 
         unregisterForHUDNotifications()
 
-<<<<<<< HEAD
         if self.searchBar?.isFirstResponder == .some(true) {
             searchBar?.resignFirstResponder()
-=======
-        if searchBar.isFirstResponder {
-            searchQuery = searchBar.text
-            searchBar.resignFirstResponder()
-        }
-    }
-
-    private func addStackView() {
-        view.addSubview(stackView)
-
-        NSLayoutConstraint.activate([
-            view.leadingAnchor.constraint(equalTo: stackView.leadingAnchor),
-            view.trailingAnchor.constraint(equalTo: stackView.trailingAnchor),
-            topLayoutGuide.bottomAnchor.constraint(equalTo: stackView.topAnchor),
-            bottomLayoutGuide.topAnchor.constraint(equalTo: stackView.bottomAnchor)
-        ])
-    }
-
-    private func addMediaPickerAsChildViewController() {
-        pickerViewController.willMove(toParentViewController: self)
-        stackView.addArrangedSubview(pickerViewController.view)
-        pickerViewController.view.translatesAutoresizingMaskIntoConstraints = false
-
-        NSLayoutConstraint.activate([
-            pickerViewController.view.leadingAnchor.constraint(equalTo: view.leadingAnchor),
-            pickerViewController.view.trailingAnchor.constraint(equalTo: view.trailingAnchor)
-        ])
-
-        addChildViewController(pickerViewController)
-        pickerViewController.didMove(toParentViewController: self)
-    }
-
-    private func addSearchBarContainer() {
-        searchBarContainer.backgroundColor = searchBar.barTintColor
-
-        stackView.insertArrangedSubview(searchBarContainer, at: 0)
-
-        NSLayoutConstraint.activate([
-            searchBarContainer.leadingAnchor.constraint(equalTo: view.leadingAnchor),
-            searchBarContainer.trailingAnchor.constraint(equalTo: view.trailingAnchor),
-            ])
-
-        wrapSearchBarInPaddingView()
-
-        let height = searchBar.intrinsicContentSize.height
-        let heightConstraint = searchBarContainer.heightAnchor.constraint(equalToConstant: height)
-        heightConstraint.priority = .defaultLow
-        heightConstraint.isActive = true
-
-        let expandedHeightConstraint = searchBarContainer.heightAnchor.constraint(greaterThanOrEqualToConstant: height)
-        expandedHeightConstraint.priority = .required
-        expandedHeightConstraint.isActive = true
-
-        searchBarContainer.layoutIfNeeded()
-        searchBar.sizeToFit()
-    }
-
-    private func wrapSearchBarInPaddingView() {
-        let paddingView = UIView()
-        paddingView.translatesAutoresizingMaskIntoConstraints = false
-        searchBarContainer.addSubview(paddingView)
-        paddingView.addSubview(searchBar)
-
-        var leading = searchBarContainer.leadingAnchor
-        var trailing = searchBarContainer.trailingAnchor
-
-        if #available(iOS 11.0, *) {
-            leading = searchBarContainer.safeAreaLayoutGuide.leadingAnchor
-            trailing = searchBarContainer.safeAreaLayoutGuide.trailingAnchor
-        }
-
-        NSLayoutConstraint.activate([
-            paddingView.leadingAnchor.constraint(equalTo: leading),
-            paddingView.trailingAnchor.constraint(equalTo: trailing),
-            paddingView.topAnchor.constraint(equalTo: searchBarContainer.topAnchor),
-            paddingView.bottomAnchor.constraint(equalTo: searchBarContainer.bottomAnchor),
-            ])
-    }
-
-    private func addNoResultsView() {
-        guard let noResultsView = WPNoResultsView(title: nil,
-                                               message: nil,
-                                               accessoryView: UIImageView(image: UIImage(named: "media-no-results")),
-                                               buttonTitle: nil) else { return }
-
-        pickerViewController.collectionView?.addSubview(noResultsView)
-        noResultsView.centerInSuperview()
-
-        noResultsView.delegate = self
-
-        self.noResultsView = noResultsView
-    }
-
-    // MARK: - Keyboard handling
-
-    private func registerForKeyboardNotifications() {
-        NotificationCenter.default.addObserver(self, selector: #selector(keyboardDidChangeFrame(_:)), name: NSNotification.Name.UIKeyboardDidChangeFrame, object: nil)
-    }
-
-    private func unregisterForKeyboardNotifications() {
-        NotificationCenter.default.removeObserver(self, name: NSNotification.Name.UIKeyboardDidChangeFrame, object: nil)
-    }
-
-    @objc private func keyboardDidChangeFrame(_ notification: Foundation.Notification) {
-        let duration = notification.userInfo?[UIKeyboardAnimationDurationUserInfoKey] as? TimeInterval ?? 0.2
-
-        UIView.animate(withDuration: duration) {
-            self.noResultsView?.centerInSuperview()
->>>>>>> ce6ec615
         }
     }
 
@@ -329,22 +214,6 @@
         } else {
             noResultsView.updateForNoMediaAssets(userCanUploadMedia: blog.userCanUploadMedia)
         }
-<<<<<<< HEAD
-=======
-
-        noResultsView?.sizeToFit()
-    }
-
-    @objc func updateNoResultsForFetching() {
-        noResultsView?.titleText = NSLocalizedString("Fetching media...", comment: "Title displayed whilst fetching media from the user's media library")
-        noResultsView?.messageText = nil
-        noResultsView?.buttonTitle = nil
-
-        let animatedBox = WPAnimatedBox()
-        noResultsView?.accessoryView = animatedBox
-
-        animatedBox.animate(afterDelay: 0.1)
->>>>>>> ce6ec615
     }
 
     private func updateSearchBar(for assetCount: Int) {
@@ -714,18 +583,8 @@
         return noResultsView
     }
 
-<<<<<<< HEAD
     func mediaPickerController(_ picker: WPMediaPickerViewController, didUpdateSearchWithAssetCount assetCount: Int) {
         updateNoResultsView(for: assetCount)
-=======
-    @objc func clearSearch() {
-        searchQuery = nil
-        searchBar.text = nil
-        pickerDataSource.searchQuery = nil
-        pickerViewController.collectionView?.reloadData()
-
-        updateNoResultsView(for: pickerDataSource.numberOfAssets())
->>>>>>> ce6ec615
     }
 
     func mediaPickerController(_ picker: WPMediaPickerViewController, didFinishPicking assets: [WPMediaAsset]) {
