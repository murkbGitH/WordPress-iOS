import Foundation
import UIKit
import Aztec
import CocoaLumberjack
import Gridicons
import WordPressShared
import AFNetworking
import WPMediaPicker
import SVProgressHUD
import AVKit


// MARK: - Aztec's Native Editor!
//
class AztecPostViewController: UIViewController, PostEditor {

    /// Closure to be executed when the editor gets closed
    ///
    var onClose: ((_ changesSaved: Bool) -> ())?


    /// Indicates if Aztec was launched for Photo Posting
    ///
    var isOpenedDirectlyForPhotoPost = false


    /// Format Bar
    ///
    fileprivate(set) lazy var formatBar: Aztec.FormatBar = {
        return self.createToolbar()
    }()


    /// Aztec's Awesomeness
    ///
    fileprivate(set) lazy var richTextView: Aztec.TextView = {

        let paragraphStyle = ParagraphStyle.default

        // Paragraph style customizations will go here.
        paragraphStyle.lineSpacing = 4

        let textView = Aztec.TextView(defaultFont: Fonts.regular, defaultParagraphStyle: paragraphStyle, defaultMissingImage: Assets.defaultMissingImage)

        textView.inputProcessor =
            PipelineProcessor([VideoShortcodeProcessor.videoPressPreProcessor,
                               VideoShortcodeProcessor.wordPressVideoPreProcessor,
                               CalypsoProcessorIn()])

        textView.outputProcessor =
            PipelineProcessor([VideoShortcodeProcessor.videoPressPostProcessor,
                               VideoShortcodeProcessor.wordPressVideoPostProcessor,
                               CalypsoProcessorOut()])

        let accessibilityLabel = NSLocalizedString("Rich Content", comment: "Post Rich content")
        self.configureDefaultProperties(for: textView, accessibilityLabel: accessibilityLabel)

        textView.delegate = self
        textView.formattingDelegate = self
        textView.textAttachmentDelegate = self
        textView.backgroundColor = Colors.aztecBackground
        textView.linkTextAttributes = [NSUnderlineStyleAttributeName: NSNumber(value: NSUnderlineStyle.styleSingle.rawValue), NSForegroundColorAttributeName: Colors.aztecLinkColor]
        textView.textAlignment = .natural

        if #available(iOS 11, *) {
            textView.smartDashesType = .no
            textView.smartQuotesType = .no
        }

        return textView
    }()


    /// Aztec's Text Placeholder
    ///
    fileprivate(set) lazy var placeholderLabel: UILabel = {
        let label = UILabel()
        label.text = NSLocalizedString("Share your story here...", comment: "Aztec's Text Placeholder")
        label.textColor = Colors.placeholder
        label.font = Fonts.regular
        label.isUserInteractionEnabled = false
        label.translatesAutoresizingMaskIntoConstraints = false
        label.numberOfLines = 0
        label.textAlignment = .natural
        return label
    }()


    /// Raw HTML Editor
    ///
    fileprivate(set) lazy var htmlTextView: UITextView = {
        let storage = HTMLStorage(defaultFont: Fonts.regular)
        let layoutManager = NSLayoutManager()
        let container = NSTextContainer()

        storage.addLayoutManager(layoutManager)
        layoutManager.addTextContainer(container)

        let textView = UITextView(frame: .zero, textContainer: container)

        let accessibilityLabel = NSLocalizedString("HTML Content", comment: "Post HTML content")
        self.configureDefaultProperties(for: textView, accessibilityLabel: accessibilityLabel)

        textView.isHidden = true
        textView.delegate = self
        textView.accessibilityIdentifier = "HTMLContentView"
        textView.autocorrectionType = .no
        textView.autocapitalizationType = .none

        if #available(iOS 11, *) {
            textView.smartDashesType = .no
            textView.smartQuotesType = .no
        }

        return textView

    }()


    /// Title's UITextView
    ///
    fileprivate(set) lazy var titleTextField: UITextView = {
        let textView = UITextView()

        textView.accessibilityLabel = NSLocalizedString("Title", comment: "Post title")
        textView.delegate = self
        textView.font = Fonts.title
        textView.returnKeyType = .next
        textView.textColor = UIColor.darkText
        let titleParagraphStyle = NSMutableParagraphStyle()
        titleParagraphStyle.alignment = .natural
        textView.typingAttributes = [NSForegroundColorAttributeName: UIColor.darkText, NSFontAttributeName: Fonts.title, NSParagraphStyleAttributeName: titleParagraphStyle]
        textView.translatesAutoresizingMaskIntoConstraints = false
        textView.textAlignment = .natural
        textView.isScrollEnabled = false
        textView.backgroundColor = .clear
        textView.spellCheckingType = .default

        return textView
    }()


    /// Placeholder Label
    ///
    fileprivate(set) lazy var titlePlaceholderLabel: UILabel = {
        let placeholderText = NSLocalizedString("Title", comment: "Placeholder for the post title.")
        let titlePlaceholderLabel = UILabel()

        let attributes = [NSForegroundColorAttributeName: Colors.title, NSFontAttributeName: Fonts.title]
        titlePlaceholderLabel.attributedText = NSAttributedString(string: placeholderText, attributes: attributes)
        titlePlaceholderLabel.sizeToFit()
        titlePlaceholderLabel.translatesAutoresizingMaskIntoConstraints = false
        titlePlaceholderLabel.textAlignment = .natural

        return titlePlaceholderLabel
    }()


    /// Title's Height Constraint
    ///
    fileprivate var titleHeightConstraint: NSLayoutConstraint!


    /// Title's Top Constraint
    ///
    fileprivate var titleTopConstraint: NSLayoutConstraint!


    /// Placeholder's Top Constraint
    ///
    fileprivate var textPlaceholderTopConstraint: NSLayoutConstraint!


    /// Separator View
    ///
    fileprivate(set) lazy var separatorView: UIView = {
        let v = UIView(frame: CGRect(x: 0, y: 0, width: self.view.frame.size.width, height: 1))

        v.backgroundColor = Colors.separator
        v.translatesAutoresizingMaskIntoConstraints = false

        return v
    }()


    /// Negative Offset BarButtonItem: Used to fine tune navigationBar Items
    ///
    fileprivate lazy var separatorButtonItem: UIBarButtonItem = {
        let separator = UIBarButtonItem(barButtonSystemItem: .fixedSpace, target: nil, action: nil)
        return separator
    }()


    /// NavigationBar's Close Button
    ///
    fileprivate lazy var closeBarButtonItem: UIBarButtonItem = {
        let cancelItem = UIBarButtonItem(customView: self.closeButton)
        cancelItem.accessibilityLabel = NSLocalizedString("Close", comment: "Action button to close edior and cancel changes or insertion of post")
        cancelItem.accessibilityIdentifier = "Close"
        return cancelItem
    }()


    /// NavigationBar's Blog Picker Button
    ///
    fileprivate lazy var blogPickerBarButtonItem: UIBarButtonItem = {
        let pickerItem = UIBarButtonItem(customView: self.blogPickerButton)
        pickerItem.accessibilityLabel = NSLocalizedString("Switch Blog", comment: "Action button to switch the blog to which you'll be posting")
        return pickerItem
    }()

    /// Media Uploading Status Button
    ///
    fileprivate lazy var mediaUploadingBarButtonItem: UIBarButtonItem = {
        let barButton = UIBarButtonItem(customView: self.mediaUploadingButton)
        barButton.accessibilityLabel = NSLocalizedString("Media Uploading", comment: "Message to indicate progress of uploading media to server")
        return barButton
    }()


    /// Publish Button
    fileprivate(set) lazy var publishButton: UIButton = {
        let button = UIButton(type: .system)
        button.addTarget(self, action: #selector(publishButtonTapped(sender:)), for: .touchUpInside)
        button.setTitle(self.postEditorStateContext.publishButtonText, for: .normal)
        button.sizeToFit()
        button.isEnabled = self.postEditorStateContext.isPublishButtonEnabled
        button.setContentHuggingPriority(UILayoutPriorityRequired, for: .horizontal)
        return button
    }()

    /// Publish Button
    fileprivate(set) lazy var publishBarButtonItem: UIBarButtonItem = {
        let button = UIBarButtonItem(customView: self.publishButton)

        return button
    }()


    fileprivate lazy var moreButton: UIButton = {
        let image = Gridicon.iconOfType(.ellipsis)
        let button = UIButton(type: .system)
        button.setImage(image, for: .normal)
        button.frame = CGRect(origin: .zero, size: image.size)
        button.accessibilityLabel = NSLocalizedString("More", comment: "Action button to display more available options")
        button.addTarget(self, action: #selector(moreWasPressed), for: .touchUpInside)
        button.setContentHuggingPriority(UILayoutPriorityRequired, for: .horizontal)
        return button
    }()


    /// NavigationBar's More Button
    ///
    fileprivate lazy var moreBarButtonItem: UIBarButtonItem = {
        let moreItem = UIBarButtonItem(customView: self.moreButton)
        return moreItem
    }()


    /// Dismiss Button
    ///
    fileprivate lazy var closeButton: WPButtonForNavigationBar = {
        let cancelButton = WPStyleGuide.buttonForBar(with: Assets.closeButtonModalImage, target: self, selector: #selector(closeWasPressed))
        cancelButton.leftSpacing = Constants.cancelButtonPadding.left
        cancelButton.rightSpacing = Constants.cancelButtonPadding.right
        cancelButton.setContentHuggingPriority(UILayoutPriorityRequired, for: .horizontal)
        return cancelButton
    }()


    /// Blog Picker's Button
    ///
    fileprivate lazy var blogPickerButton: WPBlogSelectorButton = {
        let button = WPBlogSelectorButton(frame: .zero, buttonStyle: .typeSingleLine)
        button.addTarget(self, action: #selector(blogPickerWasPressed), for: .touchUpInside)
        if #available(iOS 11, *) {
            button.translatesAutoresizingMaskIntoConstraints = false
        }
        button.setContentHuggingPriority(UILayoutPriorityDefaultLow, for: .horizontal)
        return button
    }()

    /// Media Uploading Button
    ///
    fileprivate lazy var mediaUploadingButton: WPUploadStatusButton = {
        let button = WPUploadStatusButton(frame: CGRect(origin: .zero, size: Constants.uploadingButtonSize))
        button.setTitle(NSLocalizedString("Media Uploading", comment: "Message to indicate progress of uploading media to server"), for: .normal)
        button.addTarget(self, action: #selector(displayCancelMediaUploads), for: .touchUpInside)
        if #available(iOS 11, *) {
            button.translatesAutoresizingMaskIntoConstraints = false
        }
        button.setContentHuggingPriority(UILayoutPriorityDefaultLow, for: .horizontal)
        return button
    }()


    /// Beta Tag Button
    ///
    fileprivate lazy var betaButton: UIButton = {
        let button = UIButton(type: .system)
        button.translatesAutoresizingMaskIntoConstraints = false
        WPStyleGuide.configureBetaButton(button)

        button.setContentHuggingPriority(UILayoutPriorityRequired, for: .horizontal)
        button.isEnabled = true
        button.addTarget(self, action: #selector(betaButtonTapped), for: .touchUpInside)

        return button
    }()

    /// Active Editor's Mode
    ///
    fileprivate(set) var mode = EditMode.richText {
        willSet {
            switch mode {
            case .html:
                setHTML(getHTML(), for: .richText)
            case .richText:
                setHTML(getHTML(), for: .html)
            }
        }

        didSet {
            switch mode {
            case .html:
                htmlTextView.becomeFirstResponder()
            case .richText:
                richTextView.becomeFirstResponder()
            }

            refreshEditorVisibility()
            refreshPlaceholderVisibility()
            refreshTitlePosition()
        }
    }


    /// Post being currently edited
    ///
    fileprivate(set) var post: AbstractPost {
        didSet {
            removeObservers(fromPost: oldValue)
            addObservers(toPost: post)

            postEditorStateContext = createEditorStateContext(for: post)
            refreshInterface()
        }
    }


    /// Active Downloads
    ///
    fileprivate var activeMediaRequests = [AFImageDownloadReceipt]()


    /// Boolean indicating whether the post should be removed whenever the changes are discarded, or not.
    ///
    fileprivate var shouldRemovePostOnDismiss = false


    /// Media Library Data Source
    ///
    fileprivate lazy var mediaLibraryDataSource: MediaLibraryPickerDataSource = {
        return MediaLibraryPickerDataSource(post: self.post)
    }()

    /// Device Photo Library Data Source
    ///
    fileprivate lazy var devicePhotoLibraryDataSource = WPPHAssetDataSource()


    /// Media Progress Coordinator
    ///
    fileprivate lazy var mediaProgressCoordinator: MediaProgressCoordinator = {
        let coordinator = MediaProgressCoordinator()
        coordinator.delegate = self
        return coordinator
    }()


    /// Media Progress View
    ///
    fileprivate lazy var mediaProgressView: UIProgressView = {
        let progressView = UIProgressView(progressViewStyle: .bar)
        progressView.backgroundColor = Colors.progressBackground
        progressView.progressTintColor = Colors.progressTint
        progressView.trackTintColor = Colors.progressTrack
        progressView.translatesAutoresizingMaskIntoConstraints = false
        progressView.isHidden = true
        return progressView
    }()


    /// Selected Text Attachment
    ///
    fileprivate var currentSelectedAttachment: MediaAttachment?


    /// Last Interface Element that was a First Responder
    ///
    fileprivate var lastFirstResponder: UIView?


    /// Maintainer of state for editor - like for post button
    ///
    fileprivate lazy var postEditorStateContext: PostEditorStateContext = {
        return self.createEditorStateContext(for: self.post)
    }()

    /// Current keyboard rect used to help size the inline media picker
    ///
    fileprivate var currentKeyboardFrame: CGRect = .zero


    /// Origin of selected media, used for analytics
    ///
    fileprivate var selectedMediaOrigin: WPAppAnalytics.SelectedMediaOrigin = .none


    /// Options
    ///
    fileprivate var optionsViewController: OptionsTableViewController!

    /// Media Picker
    ///
    fileprivate lazy var insertToolbarItem: UIButton = {
        let insertItem = UIButton(type: .custom)
        insertItem.titleLabel?.font = Fonts.mediaPickerInsert
        insertItem.tintColor = WPStyleGuide.wordPressBlue()
        insertItem.setTitleColor(WPStyleGuide.wordPressBlue(), for: .normal)

        return insertItem
    }()

    fileprivate var mediaPickerInputViewController: WPInputMediaPickerViewController?

    fileprivate var originalLeadingBarButtonGroup = [UIBarButtonItemGroup]()

    fileprivate var originalTrailingBarButtonGroup = [UIBarButtonItemGroup]()

    /// Verification Prompt Helper
    ///
    /// - Returns: `nil` when there's no need for showing the verification prompt.
    fileprivate lazy var verificationPromptHelper: AztecVerificationPromptHelper? = {
        return AztecVerificationPromptHelper(account: self.post.blog.account)
    }()


    // MARK: - Initializers

    required init(post: AbstractPost) {
        self.post = post

        super.init(nibName: nil, bundle: nil)

        self.restorationIdentifier = Restoration.restorationIdentifier
        self.restorationClass = type(of: self)
        self.shouldRemovePostOnDismiss = post.shouldRemoveOnDismiss

        addObservers(toPost: post)
    }

    required init?(coder aDecoder: NSCoder) {
        preconditionFailure("Aztec Post View Controller must be initialized by code")
    }

    deinit {
        NotificationCenter.default.removeObserver(self)
        removeObservers(fromPost: post)

        cancelAllPendingMediaRequests()
    }


    // MARK: - Lifecycle Methods

    override func viewDidLoad() {
        super.viewDidLoad()

        // This needs to called first
        configureMediaAppearance()

        // TODO: Fix the warnings triggered by this one!
        WPFontManager.loadNotoFontFamily()

        registerAttachmentImageProviders()
        createRevisionOfPost()

        // Setup
        configureNavigationBar()
        configureView()
        configureSubviews()

        // Register HTML Processors for WordPress shortcodes

        // UI elements might get their properties reset when the view is effectively loaded. Refresh it all!
        refreshInterface()

        // Setup Autolayout
        view.setNeedsUpdateConstraints()

        if isOpenedDirectlyForPhotoPost {
            presentMediaPickerFullScreen(animated: false)
        }
    }


    override func viewWillAppear(_ animated: Bool) {
        super.viewWillAppear(animated)

        resetNavigationColors()
        configureDismissButton()
        startListeningToNotifications()
        verificationPromptHelper?.updateVerificationStatus()
    }

    override func viewDidAppear(_ animated: Bool) {
        super.viewDidAppear(animated)

        restoreFirstResponder()

        // Handles refreshing controls with state context after options screen is dismissed
        editorContentWasUpdated()
    }


    override func viewWillDisappear(_ animated: Bool) {
        super.viewWillDisappear(animated)

        stopListeningToNotifications()
        rememberFirstResponder()
    }

    override func viewDidLayoutSubviews() {
        super.viewDidLayoutSubviews()

        var safeInsets = self.view.layoutMargins
        safeInsets.top = richTextView.textContainerInset.top
        richTextView.textContainerInset = safeInsets
        htmlTextView.textContainerInset = safeInsets
    }


    override func viewWillTransition(to size: CGSize, with coordinator: UIViewControllerTransitionCoordinator) {
        super.viewWillTransition(to: size, with: coordinator)

        coordinator.animate(alongsideTransition: { _ in
            self.resizeBlogPickerButton()
            self.updateTitleHeight()
        })

        dismissOptionsViewControllerIfNecessary()
    }

    override func willMove(toParentViewController parent: UIViewController?) {
        super.willMove(toParentViewController: parent)

        guard let navigationController = parent as? UINavigationController else {
            return
        }

        configureMediaProgressView(in: navigationController.navigationBar)
    }


    // MARK: - Title and Title placeholder position methods

    func refreshTitlePosition() {
        let referenceView: UITextView = mode == .richText ? richTextView : htmlTextView
        titleTopConstraint.constant = -(referenceView.contentOffset.y+referenceView.contentInset.top)

        var contentInset = referenceView.contentInset
        contentInset.top = (titleHeightConstraint.constant + separatorView.frame.height)
        referenceView.contentInset = contentInset

        textPlaceholderTopConstraint.constant = referenceView.textContainerInset.top + referenceView.contentInset.top
    }

    func updateTitleHeight() {
        let referenceView: UITextView = mode == .richText ? richTextView : htmlTextView
        let layoutMargins = view.layoutMargins
        let insets = titleTextField.textContainerInset

        var titleWidth = titleTextField.bounds.width
        if titleWidth <= 0 {
            // Use the title text field's width if available, otherwise calculate it.
            // View's frame minus left and right margins as well as margin between title and beta button
            titleWidth = view.frame.width - (insets.left + insets.right + layoutMargins.left + layoutMargins.right) - betaButton.frame.width
        }

        let sizeThatShouldFitTheContent = titleTextField.sizeThatFits(CGSize(width: titleWidth, height: CGFloat.greatestFiniteMagnitude))
        titleHeightConstraint.constant = max(sizeThatShouldFitTheContent.height, titleTextField.font!.lineHeight + insets.top + insets.bottom)

        textPlaceholderTopConstraint.constant = referenceView.textContainerInset.top + referenceView.contentInset.top

        var contentInset = referenceView.contentInset
        contentInset.top = (titleHeightConstraint.constant + separatorView.frame.height)
        referenceView.contentInset = contentInset
        referenceView.setContentOffset(CGPoint(x: 0, y: -contentInset.top), animated: false)
    }


    // MARK: - Construction Helpers

    /// Returns a new Editor Context for a given Post instance.
    ///
    private func createEditorStateContext(for post: AbstractPost) -> PostEditorStateContext {
        var originalPostStatus: BasePost.Status? = nil

        if let originalPost = post.original, let postStatus = originalPost.status, originalPost.hasRemote() {
            originalPostStatus = postStatus
        }

        // Self-hosted non-Jetpack blogs have no capabilities, so we'll default
        // to showing Publish Now instead of Submit for Review.
        //
        let userCanPublish = post.blog.capabilities != nil ? post.blog.isPublishingPostsAllowed() : true

        return PostEditorStateContext(originalPostStatus: originalPostStatus,
                                      userCanPublish: userCanPublish,
                                      publishDate: post.dateCreated,
                                      delegate: self)
    }


    // MARK: - Configuration Methods

    override func updateViewConstraints() {

        super.updateViewConstraints()

        titleHeightConstraint = titleTextField.heightAnchor.constraint(equalToConstant: titleTextField.font!.lineHeight)
        titleTopConstraint = titleTextField.topAnchor.constraint(equalTo: view.topAnchor, constant: -richTextView.contentOffset.y)
        textPlaceholderTopConstraint = placeholderLabel.topAnchor.constraint(equalTo: richTextView.topAnchor, constant: richTextView.textContainerInset.top + richTextView.contentInset.top)
        updateTitleHeight()
        let layoutGuide = view.layoutMarginsGuide

        NSLayoutConstraint.activate([
            titleTextField.leadingAnchor.constraint(equalTo: layoutGuide.leadingAnchor),
            titleTopConstraint,
            titleHeightConstraint
            ])

        NSLayoutConstraint.activate([
            betaButton.centerYAnchor.constraint(equalTo: titlePlaceholderLabel.centerYAnchor),
            betaButton.trailingAnchor.constraint(equalTo: layoutGuide.trailingAnchor),
            titleTextField.trailingAnchor.constraint(equalTo: betaButton.leadingAnchor, constant: -titleTextField.textContainerInset.right)
            ])

        let insets = titleTextField.textContainerInset

        NSLayoutConstraint.activate([
            titlePlaceholderLabel.leftAnchor.constraint(equalTo: titleTextField.leftAnchor, constant: insets.left + titleTextField.textContainer.lineFragmentPadding),
            titlePlaceholderLabel.rightAnchor.constraint(equalTo: titleTextField.rightAnchor, constant: -insets.right - titleTextField.textContainer.lineFragmentPadding),
            titlePlaceholderLabel.topAnchor.constraint(equalTo: titleTextField.topAnchor, constant: insets.top),
            titlePlaceholderLabel.heightAnchor.constraint(equalToConstant: titleTextField.font!.lineHeight)
            ])

        NSLayoutConstraint.activate([
            separatorView.leftAnchor.constraint(equalTo: layoutGuide.leftAnchor),
            separatorView.rightAnchor.constraint(equalTo: layoutGuide.rightAnchor),
            separatorView.topAnchor.constraint(equalTo: titleTextField.bottomAnchor),
            separatorView.heightAnchor.constraint(equalToConstant: separatorView.frame.height)
            ])

        NSLayoutConstraint.activate([
            richTextView.leadingAnchor.constraint(equalTo: view.leadingAnchor),
            richTextView.trailingAnchor.constraint(equalTo: view.trailingAnchor),
            richTextView.topAnchor.constraint(equalTo: view.topAnchor),
            richTextView.bottomAnchor.constraint(equalTo: view.bottomAnchor)
            ])

        NSLayoutConstraint.activate([
            htmlTextView.leftAnchor.constraint(equalTo: richTextView.leftAnchor),
            htmlTextView.rightAnchor.constraint(equalTo: richTextView.rightAnchor),
            htmlTextView.topAnchor.constraint(equalTo: richTextView.topAnchor),
            htmlTextView.bottomAnchor.constraint(equalTo: richTextView.bottomAnchor)
            ])

        NSLayoutConstraint.activate([
            placeholderLabel.leadingAnchor.constraint(equalTo: layoutGuide.leadingAnchor, constant: Constants.placeholderPadding.left),
            placeholderLabel.trailingAnchor.constraint(equalTo: layoutGuide.trailingAnchor, constant: -(Constants.placeholderPadding.right + richTextView.textContainer.lineFragmentPadding)),
            textPlaceholderTopConstraint,
            placeholderLabel.bottomAnchor.constraint(lessThanOrEqualTo: richTextView.bottomAnchor, constant: Constants.placeholderPadding.bottom)
            ])
    }

    private func configureDefaultProperties(for textView: UITextView, accessibilityLabel: String) {
        textView.accessibilityLabel = accessibilityLabel
        textView.font = Fonts.regular
        textView.keyboardDismissMode = .interactive
        textView.textColor = UIColor.darkText
        textView.translatesAutoresizingMaskIntoConstraints = false
    }

    func configureNavigationBar() {
        navigationController?.navigationBar.isTranslucent = false
        navigationController?.navigationBar.accessibilityIdentifier = "Azctec Editor Navigation Bar"
        navigationItem.leftBarButtonItems = [separatorButtonItem, closeBarButtonItem, blogPickerBarButtonItem]
        navigationItem.rightBarButtonItems = [moreBarButtonItem, publishBarButtonItem, separatorButtonItem]
    }

    /// This is to restore the navigation bar colors after the UIDocumentPickerViewController has been dismissed,
    /// either by uploading media or cancelling. Doing this in the UIDocumentPickerDelegate methods either did
    /// nothing or the resetting wasn't permanent.
    ///
    fileprivate func resetNavigationColors() {
        WPStyleGuide.configureNavigationBarAppearance()
    }

    func configureDismissButton() {
        let image = isModal() ? Assets.closeButtonModalImage : Assets.closeButtonRegularImage
        closeButton.setImage(image, for: .normal)
    }

    func configureView() {
        edgesForExtendedLayout = UIRectEdge()
        view.backgroundColor = .white
    }

    func configureSubviews() {
        view.addSubview(richTextView)
        view.addSubview(htmlTextView)
        view.addSubview(titleTextField)
        view.addSubview(titlePlaceholderLabel)
        view.addSubview(separatorView)
        view.addSubview(placeholderLabel)
        view.addSubview(betaButton)
    }

    func configureMediaProgressView(in navigationBar: UINavigationBar) {
        guard mediaProgressView.superview == nil else {
            return
        }

        navigationBar.addSubview(mediaProgressView)

        NSLayoutConstraint.activate([
            mediaProgressView.leadingAnchor.constraint(equalTo: navigationBar.leadingAnchor),
            mediaProgressView.widthAnchor.constraint(equalTo: navigationBar.widthAnchor),
            mediaProgressView.topAnchor.constraint(equalTo: navigationBar.bottomAnchor, constant: -mediaProgressView.frame.height)
            ])
    }

    func registerAttachmentImageProviders() {
        let providers: [TextViewAttachmentImageProvider] = [
            SpecialTagAttachmentRenderer(),
            CommentAttachmentRenderer(font: Fonts.regular),
            HTMLAttachmentRenderer(font: Fonts.regular)
        ]

        for provider in providers {
            richTextView.registerAttachmentImageProvider(provider)
        }
    }

    func startListeningToNotifications() {
        let nc = NotificationCenter.default
        nc.addObserver(self, selector: #selector(keyboardWillShow), name: .UIKeyboardWillShow, object: nil)
        nc.addObserver(self, selector: #selector(keyboardWillHide), name: .UIKeyboardWillHide, object: nil)
        nc.addObserver(self, selector: #selector(applicationWillResignActive(_:)), name: .UIApplicationWillResignActive, object: nil)
    }

    func stopListeningToNotifications() {
        let nc = NotificationCenter.default
        nc.removeObserver(self, name: .UIKeyboardWillShow, object: nil)
        nc.removeObserver(self, name: .UIKeyboardWillHide, object: nil)
        nc.removeObserver(self, name: .UIApplicationWillResignActive, object: nil)
    }

    func rememberFirstResponder() {
        lastFirstResponder = view.findFirstResponder()
        lastFirstResponder?.resignFirstResponder()
    }

    func restoreFirstResponder() {
        let nextFirstResponder = lastFirstResponder ?? titleTextField
        nextFirstResponder.becomeFirstResponder()
    }

    func refreshInterface() {
        reloadBlogPickerButton()
        reloadEditorContents()
        resizeBlogPickerButton()
        reloadPublishButton()
        refreshNavigationBar()
    }

    func refreshNavigationBar() {
        if postEditorStateContext.isUploadingMedia {
            navigationItem.leftBarButtonItems = [separatorButtonItem, closeBarButtonItem, mediaUploadingBarButtonItem]
        } else {
            navigationItem.leftBarButtonItems = [separatorButtonItem, closeBarButtonItem, blogPickerBarButtonItem]
        }
    }

    func setHTML(_ html: String) {
        setHTML(html, for: mode)
    }

    private func setHTML(_ html: String, for mode: EditMode) {
        switch mode {
        case .html:
            htmlTextView.text = html
        case .richText:
            richTextView.setHTML(html)

            self.processVideoPressAttachments()
        }
    }

    func getHTML() -> String {

        let html: String

        switch mode {
        case .html:
            html = htmlTextView.text
        case .richText:
            html = richTextView.getHTML(prettyPrint: false)
        }

        return html
    }

    func reloadEditorContents() {
        let content = post.content ?? String()

        titleTextField.text = post.postTitle
        setHTML(content)
    }

    func reloadBlogPickerButton() {
        var pickerTitle = post.blog.url ?? String()
        if let blogName = post.blog.settings?.name, blogName.isEmpty == false {
            pickerTitle = blogName
        }

        let titleText = NSAttributedString(string: pickerTitle, attributes: [NSFontAttributeName: Fonts.blogPicker])
        let shouldEnable = !isSingleSiteMode

        blogPickerButton.setAttributedTitle(titleText, for: .normal)
        blogPickerButton.buttonMode = shouldEnable ? .multipleSite : .singleSite
        blogPickerButton.isEnabled = shouldEnable
    }

    func reloadPublishButton() {
        publishButton.setTitle(postEditorStateContext.publishButtonText, for: .normal)
        publishButton.isEnabled = postEditorStateContext.isPublishButtonEnabled
    }

    func resizeBlogPickerButton() {
        // On iOS 11 no resize is needed because the StackView on the navigation bar will do the work
        if #available(iOS 11, *) {
            return
        }
        // On iOS 10 and before we still need to manually resize the button.
        // Ensure the BlogPicker gets it's maximum possible size
        blogPickerButton.sizeToFit()
        // Cap the size, according to the current traits
        var blogPickerSize = hasHorizontallyCompactView() ? Constants.blogPickerCompactSize : Constants.blogPickerRegularSize
        blogPickerSize.width = min(blogPickerSize.width, blogPickerButton.frame.width)
        blogPickerButton.frame.size = blogPickerSize
    }


    // MARK: - Keyboard Handling

    override var keyCommands: [UIKeyCommand] {
        if richTextView.isFirstResponder {
            return [ UIKeyCommand(input: "B", modifierFlags: .command, action: #selector(toggleBold), discoverabilityTitle: NSLocalizedString("Bold", comment: "Discoverability title for bold formatting keyboard shortcut.")),
                     UIKeyCommand(input: "I", modifierFlags: .command, action: #selector(toggleItalic), discoverabilityTitle: NSLocalizedString("Italic", comment: "Discoverability title for italic formatting keyboard shortcut.")),
                     UIKeyCommand(input: "S", modifierFlags: [.command], action: #selector(toggleStrikethrough), discoverabilityTitle: NSLocalizedString("Strikethrough", comment: "Discoverability title for strikethrough formatting keyboard shortcut.")),
                     UIKeyCommand(input: "U", modifierFlags: .command, action: #selector(toggleUnderline(_:)), discoverabilityTitle: NSLocalizedString("Underline", comment: "Discoverability title for underline formatting keyboard shortcut.")),
                     UIKeyCommand(input: "Q", modifierFlags: [.command, .alternate], action: #selector(toggleBlockquote), discoverabilityTitle: NSLocalizedString("Block Quote", comment: "Discoverability title for block quote keyboard shortcut.")),
                     UIKeyCommand(input: "K", modifierFlags: .command, action: #selector(toggleLink), discoverabilityTitle: NSLocalizedString("Insert Link", comment: "Discoverability title for insert link keyboard shortcut.")),
                     UIKeyCommand(input: "M", modifierFlags: [.command, .alternate], action: #selector(presentMediaPicker), discoverabilityTitle: NSLocalizedString("Insert Media", comment: "Discoverability title for insert media keyboard shortcut.")),
                     UIKeyCommand(input: "U", modifierFlags: [.command, .alternate], action: #selector(toggleUnorderedList), discoverabilityTitle: NSLocalizedString("Bullet List", comment: "Discoverability title for bullet list keyboard shortcut.")),
                     UIKeyCommand(input: "O", modifierFlags: [.command, .alternate], action: #selector(toggleOrderedList), discoverabilityTitle: NSLocalizedString("Numbered List", comment: "Discoverability title for numbered list keyboard shortcut.")),
                     UIKeyCommand(input: "H", modifierFlags: [.command, .shift], action: #selector(toggleEditingMode), discoverabilityTitle: NSLocalizedString("Toggle HTML Source ", comment: "Discoverability title for HTML keyboard shortcut."))
            ]
        } else if htmlTextView.isFirstResponder {
            return [UIKeyCommand(input: "H", modifierFlags: [.command, .shift], action: #selector(toggleEditingMode), discoverabilityTitle: NSLocalizedString("Toggle HTML Source ", comment: "Discoverability title for HTML keyboard shortcut."))
            ]
        }
        return []
    }

    func keyboardWillShow(_ notification: Foundation.Notification) {
        guard
            let userInfo = notification.userInfo as? [String: AnyObject],
            let keyboardFrame = (userInfo[UIKeyboardFrameEndUserInfoKey] as? NSValue)?.cgRectValue
            else {
                return
        }
        // Convert the keyboard frame from window base coordinate
        currentKeyboardFrame = view.convert(keyboardFrame, from: nil)
        refreshInsets(forKeyboardFrame: keyboardFrame)
    }

    func keyboardWillHide(_ notification: Foundation.Notification) {
        guard
            let userInfo = notification.userInfo as? [String: AnyObject],
            let keyboardFrame = (userInfo[UIKeyboardFrameEndUserInfoKey] as? NSValue)?.cgRectValue
            else {
                return
        }

        currentKeyboardFrame = .zero
        refreshInsets(forKeyboardFrame: keyboardFrame)
    }

    fileprivate func refreshInsets(forKeyboardFrame keyboardFrame: CGRect) {
        let referenceView: UIScrollView = mode == .richText ? richTextView : htmlTextView

        let scrollInsets = UIEdgeInsets(top: referenceView.scrollIndicatorInsets.top, left: 0, bottom: view.frame.maxY - (keyboardFrame.minY + self.view.layoutMargins.bottom), right: 0)
        let contentInsets  = UIEdgeInsets(top: referenceView.contentInset.top, left: 0, bottom: view.frame.maxY - (keyboardFrame.minY + self.view.layoutMargins.bottom), right: 0)

        htmlTextView.scrollIndicatorInsets = scrollInsets
        htmlTextView.contentInset = contentInsets

        richTextView.scrollIndicatorInsets = scrollInsets
        richTextView.contentInset = contentInsets
    }

    func updateFormatBar() {
        guard let toolbar = richTextView.inputAccessoryView as? Aztec.FormatBar else {
            return
        }

        var identifiers = [FormattingIdentifier]()
        if richTextView.selectedRange.length > 0 {
            identifiers = richTextView.formatIdentifiersSpanningRange(richTextView.selectedRange)
        } else {
            identifiers = richTextView.formatIdentifiersForTypingAttributes()
        }

        toolbar.selectItemsMatchingIdentifiers(identifiers.map({ $0.rawValue }))
    }
}


// MARK: - SDK Workarounds!
//
extension AztecPostViewController {

    /// Note:
    /// When presenting an UIAlertController using a navigationBarButton as a source, the entire navigationBar
    /// gets set as a passthru view, allowing invalid scenarios, such as: pressing the Dismiss Button, while there's
    /// an ActionSheet onscreen.
    ///
    override func present(_ viewControllerToPresent: UIViewController, animated flag: Bool, completion: (() -> Void)? = nil) {
        super.present(viewControllerToPresent, animated: flag) {
            if let alert = viewControllerToPresent as? UIAlertController, alert.preferredStyle == .actionSheet {
                alert.popoverPresentationController?.passthroughViews = nil
            }

            completion?()
        }
    }
}


// MARK: - Actions
//
extension AztecPostViewController {
    @IBAction func publishButtonTapped(sender: UIBarButtonItem) {
        trackPostSave(stat: postEditorStateContext.publishActionAnalyticsStat)

        publishTapped(dismissWhenDone: postEditorStateContext.publishActionDismissesEditor)
    }

    @IBAction func secondaryPublishButtonTapped(dismissWhenDone: Bool = true) {
        let publishPostClosure = {
            if self.postEditorStateContext.secondaryPublishButtonAction == .save {
                self.post.status = .draft
            } else if self.postEditorStateContext.secondaryPublishButtonAction == .publish {
                self.post.date_created_gmt = Date()
                self.post.status = .publish
            }

            if let stat = self.postEditorStateContext.secondaryPublishActionAnalyticsStat {
                self.trackPostSave(stat: stat)
            }

            self.publishTapped(dismissWhenDone: dismissWhenDone)
        }

        if presentedViewController != nil {
            dismiss(animated: true, completion: publishPostClosure)
        } else {
            publishPostClosure()
        }
    }

    func showPostHasChangesAlert() {
        let title = NSLocalizedString("You have unsaved changes.", comment: "Title of message with options that shown when there are unsaved changes and the author is trying to move away from the post.")
        let cancelTitle = NSLocalizedString("Keep Editing", comment: "Button shown if there are unsaved changes and the author is trying to move away from the post.")
        let saveTitle = NSLocalizedString("Save Draft", comment: "Button shown if there are unsaved changes and the author is trying to move away from the post.")
        let updateTitle = NSLocalizedString("Update Draft", comment: "Button shown if there are unsaved changes and the author is trying to move away from an already published/saved post.")
        let discardTitle = NSLocalizedString("Discard", comment: "Button shown if there are unsaved changes and the author is trying to move away from the post.")

        let alertController = UIAlertController(title: title, message: nil, preferredStyle: .actionSheet)

        // Button: Keep editing
        alertController.addCancelActionWithTitle(cancelTitle)

        // Button: Save Draft/Update Draft
        if post.hasLocalChanges() {
            if !post.hasRemote() {
                // The post is a local draft or an autosaved draft: Discard or Save
                alertController.addDefaultActionWithTitle(saveTitle) { _ in
                    self.post.status = .draft
                    self.trackPostSave(stat: self.postEditorStateContext.publishActionAnalyticsStat)
                    self.publishTapped(dismissWhenDone: true)
                }
            } else if post.status == .draft {
                // The post was already a draft
                alertController.addDefaultActionWithTitle(updateTitle) { _ in
                    self.trackPostSave(stat: self.postEditorStateContext.publishActionAnalyticsStat)
                    self.publishTapped(dismissWhenDone: true)
                }
            }
        }

        // Button: Discard
        alertController.addDestructiveActionWithTitle(discardTitle) { _ in
            self.discardChangesAndUpdateGUI()
        }

        alertController.popoverPresentationController?.barButtonItem = closeBarButtonItem
        present(alertController, animated: true, completion: nil)
    }

    private func publishTapped(dismissWhenDone: Bool) {
        // Cancel publishing if media is currently being uploaded
        if mediaProgressCoordinator.isRunning {
            displayMediaIsUploadingAlert()
            return
        }

        // If there is any failed media allow it to be removed or cancel publishing
        if mediaProgressCoordinator.hasFailedMedia {
            displayHasFailedMediaAlert(then: {
                // Failed media is removed, try again.
                // Note: Intentionally not tracking another analytics stat here (no appropriate one exists yet)
                self.publishTapped(dismissWhenDone: dismissWhenDone)
            })
            return
        }

        // If the user is trying to publish to WP.com and they haven't verified their account, prompt them to do so.
        if let verificationHelper = verificationPromptHelper, verificationHelper.neeedsVerification(before: postEditorStateContext.action) {
            verificationHelper.displayVerificationPrompt(from: self) { [weak self] verifiedInBackground in
                // User could've been plausibly silently verified in the background.
                // If so, proceed to publishing the post as normal, otherwise save it as a draft.
                if !verifiedInBackground {
                    self?.post.status = .draft
                }

                self?.publishTapped(dismissWhenDone: dismissWhenDone)
            }
            return
        }

        SVProgressHUD.setDefaultMaskType(.clear)
        SVProgressHUD.show(withStatus: postEditorStateContext.publishVerbText)
        postEditorStateContext.updated(isBeingPublished: true)

        // Finally, publish the post.
        publishPost() { uploadedPost, error in
            self.postEditorStateContext.updated(isBeingPublished: false)
            SVProgressHUD.dismiss()

            let generator = UINotificationFeedbackGenerator()
            generator.prepare()

            if let error = error {
                DDLogError("Error publishing post: \(error.localizedDescription)")

                SVProgressHUD.showDismissibleError(withStatus: self.postEditorStateContext.publishErrorText)
                generator.notificationOccurred(.error)
            } else if let uploadedPost = uploadedPost {
                self.post = uploadedPost

                generator.notificationOccurred(.success)
            }

            if dismissWhenDone {
                self.dismissOrPopView(didSave: true)
            } else {
                self.createRevisionOfPost()
            }
        }
    }

    @IBAction func closeWasPressed() {
        cancelEditing()
    }

    @IBAction func blogPickerWasPressed() {
        assert(isSingleSiteMode == false)
        guard post.hasSiteSpecificChanges() else {
            displayBlogSelector()
            return
        }

        displaySwitchSiteAlert()
    }

    @IBAction func moreWasPressed() {
        displayMoreSheet()
    }

    @IBAction func betaButtonTapped() {
        WPAppAnalytics.track(.editorAztecBetaLink)

        FancyAlertViewController.presentWhatsNewWebView(from: self)
    }

    private func trackPostSave(stat: WPAnalyticsStat) {
        guard stat != .editorSavedDraft && stat != .editorQuickSavedDraft else {
            WPAppAnalytics.track(stat, withProperties: [WPAppAnalyticsKeyEditorSource: Analytics.editorSource], with: post.blog)
            return
        }

        let originalWordCount = post.original?.content?.wordCount() ?? 0
        let wordCount = post.content?.wordCount() ?? 0
        var properties: [String: Any] = ["word_count": wordCount, WPAppAnalyticsKeyEditorSource: Analytics.editorSource]
        if post.hasRemote() {
            properties["word_diff_count"] = originalWordCount
        }

        if stat == .editorPublishedPost {
            properties[WPAnalyticsStatEditorPublishedPostPropertyCategory] = post.hasCategories()
            properties[WPAnalyticsStatEditorPublishedPostPropertyPhoto] = post.hasPhoto()
            properties[WPAnalyticsStatEditorPublishedPostPropertyTag] = post.hasTags()
            properties[WPAnalyticsStatEditorPublishedPostPropertyVideo] = post.hasVideo()
        }

        WPAppAnalytics.track(stat, withProperties: properties, with: post)
    }
}


// MARK: - Private Helpers
//
private extension AztecPostViewController {

    func displayBlogSelector() {
        guard let sourceView = blogPickerButton.imageView else {
            fatalError()
        }

        // Setup Handlers
        let successHandler: BlogSelectorSuccessHandler = { selectedObjectID in
            self.dismiss(animated: true, completion: nil)

            guard let blog = self.mainContext.object(with: selectedObjectID) as? Blog else {
                return
            }
            self.recreatePostRevision(in: blog)
            self.mediaLibraryDataSource = MediaLibraryPickerDataSource(post: self.post)
        }

        let dismissHandler: BlogSelectorDismissHandler = {
            self.dismiss(animated: true, completion: nil)
        }

        // Setup Picker
        let selectorViewController = BlogSelectorViewController(selectedBlogObjectID: post.blog.objectID,
                                                                successHandler: successHandler,
                                                                dismissHandler: dismissHandler)
        selectorViewController.title = NSLocalizedString("Select Site", comment: "Blog Picker's Title")
        selectorViewController.displaysPrimaryBlogOnTop = true

        // Note:
        // On iPad Devices, we'll disable the Picker's SearchController's "Autohide Navbar Feature", since
        // upon dismissal, it may force the NavigationBar to show up, even when it was initially hidden.
        selectorViewController.displaysNavigationBarWhenSearching = WPDeviceIdentification.isiPad()

        // Setup Navigation
        let navigationController = AdaptiveNavigationController(rootViewController: selectorViewController)
        navigationController.configurePopoverPresentationStyle(from: sourceView)

        // Done!
        present(navigationController, animated: true, completion: nil)
    }

    func displayMoreSheet() {
        let alert = UIAlertController(title: nil, message: nil, preferredStyle: .actionSheet)

        if postEditorStateContext.isSecondaryPublishButtonShown,
            let buttonTitle = postEditorStateContext.secondaryPublishButtonText {
            let dismissWhenDone = postEditorStateContext.secondaryPublishButtonAction == .publish
            alert.addActionWithTitle(buttonTitle, style: dismissWhenDone ? .destructive : .default ) { _ in
                self.secondaryPublishButtonTapped(dismissWhenDone: dismissWhenDone)
            }
        }

        alert.addDefaultActionWithTitle(MoreSheetAlert.previewTitle) { _ in
            self.displayPreview()
        }

        alert.addDefaultActionWithTitle(MoreSheetAlert.optionsTitle) { _ in
            self.displayPostOptions()
        }

        alert.addCancelActionWithTitle(MoreSheetAlert.cancelTitle)
        alert.popoverPresentationController?.barButtonItem = moreBarButtonItem

        present(alert, animated: true, completion: nil)
    }

    func displaySwitchSiteAlert() {
        let alert = UIAlertController(title: SwitchSiteAlert.title, message: SwitchSiteAlert.message, preferredStyle: .alert)

        alert.addDefaultActionWithTitle(SwitchSiteAlert.acceptTitle) { _ in
            self.displayBlogSelector()
        }

        alert.addCancelActionWithTitle(SwitchSiteAlert.cancelTitle)

        present(alert, animated: true, completion: nil)
    }

    func displayPostOptions() {
        let settingsViewController: PostSettingsViewController
        if post is Page {
            settingsViewController = PageSettingsViewController(post: post)
        } else {
            settingsViewController = PostSettingsViewController(post: post)
        }
        settingsViewController.hidesBottomBarWhenPushed = true
        self.navigationController?.pushViewController(settingsViewController, animated: true)
    }

    func displayPreview() {
        let previewController = PostPreviewViewController(post: post)
        previewController.hidesBottomBarWhenPushed = true
        navigationController?.pushViewController(previewController, animated: true)
    }

    func displayMediaIsUploadingAlert() {
        let alertController = UIAlertController(title: MediaUploadingAlert.title, message: MediaUploadingAlert.message, preferredStyle: .alert)
        alertController.addDefaultActionWithTitle(MediaUploadingAlert.acceptTitle)
        present(alertController, animated: true, completion: nil)
    }

    func displayHasFailedMediaAlert(then: @escaping () -> ()) {
        let alertController = UIAlertController(title: FailedMediaRemovalAlert.title, message: FailedMediaRemovalAlert.message, preferredStyle: .alert)
        alertController.addDefaultActionWithTitle(MediaUploadingAlert.acceptTitle) { alertAction in
            self.removeFailedMedia()
            then()
        }

        alertController.addCancelActionWithTitle(FailedMediaRemovalAlert.cancelTitle)
        present(alertController, animated: true, completion: nil)
    }

    @IBAction func displayCancelMediaUploads() {
        let alertController = UIAlertController(title: MediaUploadingCancelAlert.title, message: MediaUploadingCancelAlert.message, preferredStyle: .alert)
        alertController.addDefaultActionWithTitle(MediaUploadingCancelAlert.acceptTitle) { alertAction in
            self.mediaProgressCoordinator.cancelAllPendingUploads()
        }
        alertController.addCancelActionWithTitle(MediaUploadingCancelAlert.cancelTitle)
        present(alertController, animated: true, completion: nil)
        return
    }

}


// MARK: - PostEditorStateContextDelegate & support methods
//
extension AztecPostViewController: PostEditorStateContextDelegate {
    override func observeValue(forKeyPath keyPath: String?, of object: Any?, change: [NSKeyValueChangeKey: Any]?, context: UnsafeMutableRawPointer?) {
        guard let keyPath = keyPath else {
            return
        }

        switch keyPath {
        case BasePost.statusKeyPath:
            if let status = post.status {
                postEditorStateContext.updated(postStatus: status)
                editorContentWasUpdated()
            }
        case #keyPath(AbstractPost.dateCreated):
            let dateCreated = post.dateCreated ?? Date()
            postEditorStateContext.updated(publishDate: dateCreated)
            editorContentWasUpdated()
        case #keyPath(AbstractPost.content):
            editorContentWasUpdated()
        default:
            super.observeValue(forKeyPath: keyPath, of: object, change: change, context: context)
        }
    }

    private var editorHasContent: Bool {
        let titleIsEmpty = post.postTitle?.isEmpty ?? true
        let contentIsEmpty = post.content?.isEmpty ?? true

        return !titleIsEmpty || !contentIsEmpty
    }

    private var editorHasChanges: Bool {
        return post.hasUnsavedChanges()
    }

    internal func editorContentWasUpdated() {
        postEditorStateContext.updated(hasContent: editorHasContent)
        postEditorStateContext.updated(hasChanges: editorHasChanges)
    }

    internal func context(_ context: PostEditorStateContext, didChangeAction: PostEditorAction) {
        reloadPublishButton()
    }

    internal func context(_ context: PostEditorStateContext, didChangeActionAllowed: Bool) {
        reloadPublishButton()
    }

    internal func addObservers(toPost: AbstractPost) {
        toPost.addObserver(self, forKeyPath: AbstractPost.statusKeyPath, options: [], context: nil)
        toPost.addObserver(self, forKeyPath: #keyPath(AbstractPost.dateCreated), options: [], context: nil)
        toPost.addObserver(self, forKeyPath: #keyPath(AbstractPost.content), options: [], context: nil)
    }

    internal func removeObservers(fromPost: AbstractPost) {
        fromPost.removeObserver(self, forKeyPath: AbstractPost.statusKeyPath)
        fromPost.removeObserver(self, forKeyPath: #keyPath(AbstractPost.dateCreated))
        fromPost.removeObserver(self, forKeyPath: #keyPath(AbstractPost.content))
    }
}


// MARK: - UITextViewDelegate methods
//
extension AztecPostViewController: UITextViewDelegate {

    func textView(_ textView: UITextView, shouldChangeTextIn range: NSRange, replacementText text: String) -> Bool {
        switch textView {
        case titleTextField:
            return shouldChangeTitleText(in: range, replacementText: text)

        default:
            return true
        }
    }

    func textViewDidChangeSelection(_ textView: UITextView) {
        updateFormatBar()
    }

    func textViewDidChange(_ textView: UITextView) {
        mapUIContentToPostAndSave()
        refreshPlaceholderVisibility()

        switch textView {
        case titleTextField:
            updateTitleHeight()
        case richTextView:
            updateFormatBar()
        default:
            break
        }
    }

    func textViewShouldBeginEditing(_ textView: UITextView) -> Bool {
        textView.textAlignment = .natural
        switch textView {
        case titleTextField:
            formatBar.enabled = false
        case richTextView:
            formatBar.enabled = true
        case htmlTextView:
            formatBar.enabled = false

            // Disable the bar, except for the source code button
            let htmlButton = formatBar.items.first(where: { $0.identifier == FormattingIdentifier.sourcecode.rawValue })
            htmlButton?.isEnabled = true
        default:
            break
        }
        if mediaPickerInputViewController == nil {
            textView.inputAccessoryView = formatBar
        }

        return true
    }

    func scrollViewDidScroll(_ scrollView: UIScrollView) {
        refreshTitlePosition()
    }

    // MARK: - Title Input Sanitization

    /// Sanitizes an input for insertion in the title text view.
    ///
    /// - Parameters:
    ///     - input: the input for the title text view.
    ///
    /// - Returns: the sanitized string
    ///
    private func sanitizeInputForTitle(_ input: String) -> String {
        var sanitizedText = input

        while let range = sanitizedText.rangeOfCharacter(from: CharacterSet.newlines, options: [], range: nil) {
            sanitizedText = sanitizedText.replacingCharacters(in: range, with: " ")
        }

        return sanitizedText
    }

    /// This method performs all necessary checks to verify if the title text can be changed,
    /// or if some other action should be performed instead.
    ///
    /// - Important: this method sanitizes newlines, since they're not allowed in the title.
    ///
    /// - Parameters:
    ///     - range: the range that would be modified.
    ///     - text: the new text for the specified range.
    ///
    /// - Returns: `true` if the modification can take place, `false` otherwise.
    ///
    private func shouldChangeTitleText(in range: NSRange, replacementText text: String) -> Bool {

        guard text.count > 1 else {
            guard text.rangeOfCharacter(from: CharacterSet.newlines, options: [], range: nil) == nil else {
                richTextView.becomeFirstResponder()
                richTextView.selectedRange = NSRange(location: 0, length: 0)
                return false
            }

            return true
        }

        let sanitizedInput = sanitizeInputForTitle(text)
        let newlinesWereRemoved = sanitizedInput != text

        guard !newlinesWereRemoved else {
            titleTextField.insertText(sanitizedInput)

            return false
        }

        return true
    }
}


// MARK: - UITextFieldDelegate methods
//
extension AztecPostViewController {
    func titleTextFieldDidChange(_ textField: UITextField) {
        mapUIContentToPostAndSave()
        editorContentWasUpdated()
    }
}


// MARK: - TextViewFormattingDelegate methods
//
extension AztecPostViewController: Aztec.TextViewFormattingDelegate {
    func textViewCommandToggledAStyle() {
        updateFormatBar()
    }
}


// MARK: - HTML Mode Switch methods
//
extension AztecPostViewController {
    enum EditMode {
        case richText
        case html

        mutating func toggle() {
            switch self {
            case .richText:
                self = .html
            case .html:
                self = .richText
            }
        }
    }

    func refreshEditorVisibility() {
        let isRichEnabled = mode == .richText

        htmlTextView.isHidden = isRichEnabled
        richTextView.isHidden = !isRichEnabled
    }

    func refreshPlaceholderVisibility() {
        placeholderLabel.isHidden = richTextView.isHidden || !richTextView.text.isEmpty
        titlePlaceholderLabel.isHidden = !titleTextField.text.isEmpty
    }
}


// MARK: - FormatBarDelegate Conformance
//
extension AztecPostViewController: Aztec.FormatBarDelegate {
    func formatBarTouchesBegan(_ formatBar: FormatBar) {
        dismissOptionsViewControllerIfNecessary()
    }

    /// Called when the overflow items in the format bar are either shown or hidden
    /// as a result of the user tapping the toggle button.
    ///
    func formatBar(_ formatBar: FormatBar, didChangeOverflowState overflowState: FormatBarOverflowState) {
        let action = overflowState == .visible ? "made_visible" : "made_hidden"
        trackFormatBarAnalytics(stat: .editorTappedMoreItems, action: action)
    }
}

// MARK: FormatBar Actions
//
extension AztecPostViewController {
    func handleAction(for barItem: FormatBarItem) {
        guard let identifier = barItem.identifier else { return }

        if let formattingIdentifier = FormattingIdentifier(rawValue: identifier) {
            switch formattingIdentifier {
            case .bold:
                toggleBold()
            case .italic:
                toggleItalic()
            case .underline:
                toggleUnderline()
            case .strikethrough:
                toggleStrikethrough()
            case .blockquote:
                toggleBlockquote()
            case .unorderedlist, .orderedlist:
                toggleList(fromItem: barItem)
            case .link:
                toggleLink()
            case .media:
                break
            case .sourcecode:
                toggleEditingMode()
            case .p, .header1, .header2, .header3, .header4, .header5, .header6:
                toggleHeader(fromItem: barItem)
            case .horizontalruler:
                insertHorizontalRuler()
            case .more:
                insertMore()
            }

            updateFormatBar()
        }
        else if let mediaIdentifier = FormatBarMediaIdentifier(rawValue: identifier) {
            switch mediaIdentifier {
            case .deviceLibrary:
                trackFormatBarAnalytics(stat: .editorMediaPickerTappedDevicePhotos)
                presentMediaPickerFullScreen(animated: true, dataSourceType: .device)
            case .camera:
                trackFormatBarAnalytics(stat: .editorMediaPickerTappedCamera)
                mediaPickerInputViewController?.showCapture()
            case .mediaLibrary:
                trackFormatBarAnalytics(stat: .editorMediaPickerTappedMediaLibrary)
                presentMediaPickerFullScreen(animated: true, dataSourceType: .mediaLibrary)
            case .otherApplications:
                trackFormatBarAnalytics(stat: .editorMediaPickerTappedOtherApps)
                showDocumentPicker()
            }
        }
    }

    func handleFormatBarLeadingItem(_ item: UIButton) {
        toggleMediaPicker(fromButton: item)
    }

    func handleFormatBarTrailingItem(_ item: UIButton) {
        guard let mediaPicker = mediaPickerInputViewController else {
            return
        }

        mediaPickerController(mediaPicker.mediaPicker, didFinishPicking: mediaPicker.mediaPicker.selectedAssets)
    }

    func toggleBold() {
        trackFormatBarAnalytics(stat: .editorTappedBold)
        richTextView.toggleBold(range: richTextView.selectedRange)
    }


    func toggleItalic() {
        trackFormatBarAnalytics(stat: .editorTappedItalic)
        richTextView.toggleItalic(range: richTextView.selectedRange)
    }


    func toggleUnderline() {
        trackFormatBarAnalytics(stat: .editorTappedUnderline)
        richTextView.toggleUnderline(range: richTextView.selectedRange)
    }


    func toggleStrikethrough() {
        trackFormatBarAnalytics(stat: .editorTappedStrikethrough)
        richTextView.toggleStrikethrough(range: richTextView.selectedRange)
    }

    func toggleOrderedList() {
        trackFormatBarAnalytics(stat: .editorTappedOrderedList)
        richTextView.toggleOrderedList(range: richTextView.selectedRange)
    }

    func toggleUnorderedList() {
        trackFormatBarAnalytics(stat: .editorTappedUnorderedList)
        richTextView.toggleUnorderedList(range: richTextView.selectedRange)
    }

    func toggleList(fromItem item: FormatBarItem) {
        let listOptions = Constants.lists.map { listType -> OptionsTableViewOption in
            let title = NSAttributedString(string: listType.description, attributes: [:])
            return OptionsTableViewOption(image: listType.iconImage,
                                          title: title,
                                          accessibilityLabel: listType.accessibilityLabel)
        }

        var index: Int? = nil
        if let listType = listTypeForSelectedText() {
            index = Constants.lists.index(of: listType)
        }

        showOptionsTableViewControllerWithOptions(listOptions,
                                                  fromBarItem: item,
                                                  selectedRowIndex: index,
                                                  onSelect: { [weak self] selected in

                                                    let listType = Constants.lists[selected]
                                                    switch listType {
                                                    case .unordered:
                                                        self?.toggleUnorderedList()
                                                    case .ordered:
                                                        self?.toggleOrderedList()
                                                    }
        })
    }


    func toggleBlockquote() {
        trackFormatBarAnalytics(stat: .editorTappedBlockquote)
        richTextView.toggleBlockquote(range: richTextView.selectedRange)
    }


    func listTypeForSelectedText() -> TextList.Style? {
        var identifiers = [FormattingIdentifier]()
        if richTextView.selectedRange.length > 0 {
            identifiers = richTextView.formatIdentifiersSpanningRange(richTextView.selectedRange)
        } else {
            identifiers = richTextView.formatIdentifiersForTypingAttributes()
        }
        let mapping: [FormattingIdentifier: TextList.Style] = [
            .orderedlist: .ordered,
            .unorderedlist: .unordered
        ]
        for (key, value) in mapping {
            if identifiers.contains(key) {
                return value
            }
        }

        return nil
    }


    func toggleLink() {
        trackFormatBarAnalytics(stat: .editorTappedLink)

        var linkTitle = ""
        var linkURL: URL? = nil
        var linkRange = richTextView.selectedRange
        // Let's check if the current range already has a link assigned to it.
        if let expandedRange = richTextView.linkFullRange(forRange: richTextView.selectedRange) {
            linkRange = expandedRange
            linkURL = richTextView.linkURL(forRange: expandedRange)
        }

        linkTitle = richTextView.attributedText.attributedSubstring(from: linkRange).string
        showLinkDialog(forURL: linkURL, title: linkTitle, range: linkRange)
    }


    func showLinkDialog(forURL url: URL?, title: String?, range: NSRange) {
        let cancelTitle = NSLocalizedString("Cancel", comment: "Cancel button")
        let removeTitle = NSLocalizedString("Remove Link", comment: "Label action for removing a link from the editor")
        let insertTitle = NSLocalizedString("Insert Link", comment: "Label action for inserting a link on the editor")
        let updateTitle = NSLocalizedString("Update Link", comment: "Label action for updating a link on the editor")

        let isInsertingNewLink = (url == nil)
        var urlToUse = url

        if isInsertingNewLink {
            if let pastedURL = UIPasteboard.general.value(forPasteboardType: String(kUTTypeURL)) as? URL {
                urlToUse = pastedURL
            }
        }

        let insertButtonTitle = isInsertingNewLink ? insertTitle : updateTitle

        let alertController = UIAlertController(title: insertButtonTitle, message: nil, preferredStyle: .alert)

        // TextField: URL
        alertController.addTextField(configurationHandler: { [weak self] textField in
            textField.clearButtonMode = .always
            textField.placeholder = NSLocalizedString("URL", comment: "URL text field placeholder")
            textField.text = urlToUse?.absoluteString

            textField.addTarget(self,
                action: #selector(AztecPostViewController.alertTextFieldDidChange),
                for: UIControlEvents.editingChanged)
            })

        // TextField: Link Name
        alertController.addTextField(configurationHandler: { textField in
            textField.clearButtonMode = .always
            textField.placeholder = NSLocalizedString("Link Name", comment: "Link name field placeholder")
            textField.isSecureTextEntry = false
            textField.autocapitalizationType = .sentences
            textField.autocorrectionType = .default
            textField.spellCheckingType = .default
            textField.text = title
        })


        // Action: Insert
        let insertAction = alertController.addDefaultActionWithTitle(insertButtonTitle) { [weak self] action in
            self?.richTextView.becomeFirstResponder()
            let linkURLString = alertController.textFields?.first?.text
            var linkTitle = alertController.textFields?.last?.text

            if linkTitle == nil || linkTitle!.isEmpty {
                linkTitle = linkURLString
            }

            guard let urlString = linkURLString, let url = URL(string: urlString), let title = linkTitle else {
                return
            }

            self?.richTextView.setLink(url, title: title, inRange: range)
        }

        // Disabled until url is entered into field
        insertAction.isEnabled = urlToUse?.absoluteString.isEmpty == false

        // Action: Remove
        if !isInsertingNewLink {
            alertController.addDestructiveActionWithTitle(removeTitle) { [weak self] action in
                self?.trackFormatBarAnalytics(stat: .editorTappedUnlink)
                self?.richTextView.becomeFirstResponder()
                self?.richTextView.removeLink(inRange: range)
            }
        }

        // Action: Cancel
        alertController.addCancelActionWithTitle(cancelTitle) { [weak self] _ in
            self?.richTextView.becomeFirstResponder()
        }

        present(alertController, animated: true, completion: nil)
    }

    func alertTextFieldDidChange(_ textField: UITextField) {
        guard
            let alertController = presentedViewController as? UIAlertController,
            let urlFieldText = alertController.textFields?.first?.text,
            let insertAction = alertController.actions.first
            else {
                return
        }

        insertAction.isEnabled = !urlFieldText.isEmpty
    }

    private var mediaInputToolbar: UIToolbar {
        let toolbar = UIToolbar(frame: CGRect(x: 0, y: 0, width: view.frame.width, height: Constants.toolbarHeight))
        toolbar.barTintColor = WPStyleGuide.aztecFormatBarBackgroundColor
        toolbar.tintColor = WPStyleGuide.aztecFormatBarActiveColor
        let gridButton = UIBarButtonItem(image: Gridicon.iconOfType(.grid), style: .plain, target: self, action: #selector(mediaAddShowFullScreen))
        gridButton.accessibilityLabel = NSLocalizedString("Open full media picker", comment: "Editor button to swich the media picker from quick mode to full picker")
        toolbar.items = [
            UIBarButtonItem(barButtonSystemItem: .cancel, target: self, action: #selector(mediaAddInputCancelled)),
            UIBarButtonItem(barButtonSystemItem: .flexibleSpace, target: nil, action: nil),
            gridButton,
            UIBarButtonItem(barButtonSystemItem: .flexibleSpace, target: nil, action: nil),
            UIBarButtonItem(barButtonSystemItem: .done, target: self, action: #selector(mediaAddInputDone))
        ]

        for item in toolbar.items! {
            item.tintColor = WPStyleGuide.aztecFormatBarActiveColor
            item.setTitleTextAttributes([NSForegroundColorAttributeName: WPStyleGuide.aztecFormatBarActiveColor], for: .normal)
        }

        return toolbar

    }

    // MARK: - Media Input toolbar button actions

    /// Method to be called when the grid icon is pressed on the media input toolbar.
    ///
    /// - Parameter sender: the button that was pressed.
    func mediaAddShowFullScreen(_ sender: UIBarButtonItem) {
        presentMediaPickerFullScreen(animated: true)
        restoreInputAssistantItems()
    }

    /// Method to be called when canceled is pressed.
    ///
    /// - Parameter sender: the button that was pressed.
    func mediaAddInputCancelled(_ sender: UIBarButtonItem) {

        guard let mediaPicker = mediaPickerInputViewController?.mediaPicker else {
            return
        }
        mediaPickerControllerDidCancel(mediaPicker)
        restoreInputAssistantItems()
    }

    /// Method to be called when done is pressed on the media input toolbar.
    ///
    /// - Parameter sender: the button that was pressed.
    func mediaAddInputDone(_ sender: UIBarButtonItem) {

        guard let mediaPicker = mediaPickerInputViewController?.mediaPicker
        else {
            return
        }
        let selectedAssets = mediaPicker.selectedAssets
        mediaPickerController(mediaPicker, didFinishPicking: selectedAssets)
        restoreInputAssistantItems()
    }

    func restoreInputAssistantItems() {

        richTextView.inputAssistantItem.leadingBarButtonGroups = originalLeadingBarButtonGroup
        richTextView.inputAssistantItem.trailingBarButtonGroups = originalTrailingBarButtonGroup
        richTextView.autocorrectionType = .yes
        richTextView.reloadInputViews()
    }

    @IBAction func presentMediaPicker() {
        if let item = formatBar.leadingItem {
            presentMediaPicker(fromButton: item, animated: true)
        }
    }

    fileprivate func presentMediaPickerFullScreen(animated: Bool, dataSourceType: MediaPickerDataSourceType = .device) {

        let options = WPMediaPickerOptions()
        options.showMostRecentFirst = true
        options.filter = [.all]
        options.allowCaptureOfMedia = false

        let picker = WPNavigationMediaPickerViewController()

        switch dataSourceType {
        case .device:
            picker.dataSource = devicePhotoLibraryDataSource
        case .mediaLibrary:
            picker.startOnGroupSelector = false
            picker.showGroupSelector = false
            picker.dataSource = mediaLibraryDataSource
        }

        picker.selectionActionTitle = Constants.mediaPickerInsertText
        picker.mediaPicker.options = options
        picker.delegate = self
        picker.modalPresentationStyle = .currentContext
        if let previousPicker = mediaPickerInputViewController?.mediaPicker {
            picker.mediaPicker.selectedAssets = previousPicker.selectedAssets
        }

        present(picker, animated: true)
    }

    private func toggleMediaPicker(fromButton button: UIButton) {
        if mediaPickerInputViewController != nil {
            closeMediaPickerInputViewController()
            trackFormatBarAnalytics(stat: .editorMediaPickerTappedDismiss)
        } else {
            presentMediaPicker(fromButton: button, animated: true)
        }
    }

    private func presentMediaPicker(fromButton button: UIButton, animated: Bool = true) {
        trackFormatBarAnalytics(stat: .editorTappedImage)

        let options = WPMediaPickerOptions()
        options.showMostRecentFirst = true
        options.filter = [WPMediaType.image, WPMediaType.video]
        options.allowMultipleSelection = true
        options.allowCaptureOfMedia = false
        options.scrollVertically = true

        let picker = WPInputMediaPickerViewController(options: options)
        mediaPickerInputViewController = picker
        updateToolbar(formatBar, forMode: .media)

        originalLeadingBarButtonGroup = richTextView.inputAssistantItem.leadingBarButtonGroups
        originalTrailingBarButtonGroup = richTextView.inputAssistantItem.trailingBarButtonGroups

        richTextView.inputAssistantItem.leadingBarButtonGroups = []
        richTextView.inputAssistantItem.trailingBarButtonGroups = []

        richTextView.autocorrectionType = .no

        picker.mediaPicker.viewControllerToUseToPresent = self
        picker.dataSource = WPPHAssetDataSource.sharedInstance()
        picker.mediaPicker.mediaPickerDelegate = self

        if currentKeyboardFrame != .zero {
            // iOS is not adjusting the media picker's height to match the default keyboard's height when autoresizingMask
            // is set to UIViewAutoresizingFlexibleHeight (even though the docs claim it should). Need to manually
            // set the picker's frame to the current keyboard's frame.
            picker.view.autoresizingMask = []
            picker.view.frame = CGRect(x: 0, y: 0, width: currentKeyboardFrame.width, height: mediaKeyboardHeight)
        }

        presentToolbarViewControllerAsInputView(picker)
    }

    func toggleEditingMode() {
        if mediaProgressCoordinator.isRunning {
            displayMediaIsUploadingAlert()
            return
        }

        if mediaProgressCoordinator.hasFailedMedia {
            displayHasFailedMediaAlert(then: {
                self.toggleEditingMode()
            })
            return
        }

        trackFormatBarAnalytics(stat: .editorTappedHTML)
        formatBar.overflowToolbar(expand: true)

        mode.toggle()
    }

    func toggleHeader(fromItem item: FormatBarItem) {
        trackFormatBarAnalytics(stat: .editorTappedHeader)

        let headerOptions = Constants.headers.map { headerType -> OptionsTableViewOption in
            let attributes = [
                NSFontAttributeName: UIFont.systemFont(ofSize: CGFloat(headerType.fontSize)),
                NSForegroundColorAttributeName: WPStyleGuide.darkGrey()
            ]

            let title = NSAttributedString(string: headerType.description, attributes: attributes)

            return OptionsTableViewOption(image: headerType.iconImage,
                                          title: title,
                                          accessibilityLabel: headerType.accessibilityLabel)
        }

        let selectedIndex = Constants.headers.index(of: self.headerLevelForSelectedText())

        showOptionsTableViewControllerWithOptions(headerOptions,
                                                  fromBarItem: item,
                                                  selectedRowIndex: selectedIndex,
                                                  onSelect: { [weak self] selected in
                                                    guard let range = self?.richTextView.selectedRange else { return }

                                                    let selectedStyle = Analytics.headerStyleValues[selected]
                                                    self?.trackFormatBarAnalytics(stat: .editorTappedHeaderSelection, headingStyle: selectedStyle)

                                                    self?.richTextView.toggleHeader(Constants.headers[selected], range: range)
                                                    self?.optionsViewController = nil
                                                    self?.changeRichTextInputView(to: nil)
        })
    }

    func insertHorizontalRuler() {
        trackFormatBarAnalytics(stat: .editorTappedHorizontalRule)
        richTextView.replaceWithHorizontalRuler(at: richTextView.selectedRange)
    }

    func insertMore() {
        trackFormatBarAnalytics(stat: .editorTappedMore)
        richTextView.replace(richTextView.selectedRange, withComment: Constants.moreAttachmentText)
    }

    func headerLevelForSelectedText() -> Header.HeaderType {
        var identifiers = [FormattingIdentifier]()
        if richTextView.selectedRange.length > 0 {
            identifiers = richTextView.formatIdentifiersSpanningRange(richTextView.selectedRange)
        } else {
            identifiers = richTextView.formatIdentifiersForTypingAttributes()
        }
        let mapping: [FormattingIdentifier: Header.HeaderType] = [
            .header1: .h1,
            .header2: .h2,
            .header3: .h3,
            .header4: .h4,
            .header5: .h5,
            .header6: .h6,
        ]
        for (key, value) in mapping {
            if identifiers.contains(key) {
                return value
            }
        }
        return .none
    }

    private func showDocumentPicker() {
        let docTypes = [String(kUTTypeImage), String(kUTTypeMovie)]
        let docPicker = UIDocumentPickerViewController(documentTypes: docTypes, in: .import)
        docPicker.delegate = self
        WPStyleGuide.configureDocumentPickerNavBarAppearance()
        present(docPicker, animated: true, completion: nil)
    }

    // MARK: - Present Toolbar related VC

    fileprivate func dismissOptionsViewControllerIfNecessary() {
        guard optionsViewController != nil else {
            return
        }

        dismissOptionsViewController()
    }

    func showOptionsTableViewControllerWithOptions(_ options: [OptionsTableViewOption],
                                                   fromBarItem barItem: FormatBarItem,
                                                   selectedRowIndex index: Int?,
                                                   onSelect: OptionsTableViewController.OnSelectHandler?) {
        // Hide the input view if we're already showing these options
        if let optionsViewController = optionsViewController ?? (presentedViewController as? OptionsTableViewController), optionsViewController.options == options {
            self.optionsViewController = nil
            changeRichTextInputView(to: nil)
            return
        }

        optionsViewController = OptionsTableViewController(options: options)
        optionsViewController.cellDeselectedTintColor = WPStyleGuide.aztecFormatBarInactiveColor
        optionsViewController.cellBackgroundColor = WPStyleGuide.aztecFormatPickerBackgroundColor
        optionsViewController.cellSelectedBackgroundColor = WPStyleGuide.aztecFormatPickerSelectedCellBackgroundColor
        optionsViewController.view.tintColor = WPStyleGuide.aztecFormatBarActiveColor
        optionsViewController.onSelect = { [weak self] selected in
            onSelect?(selected)
            self?.dismissOptionsViewController()
        }

        let selectRow = {
            guard let index = index else {
                return
            }

            self.optionsViewController?.selectRow(at: index)
        }

        if UIDevice.current.userInterfaceIdiom == .pad {
            presentToolbarViewController(optionsViewController, asPopoverFromBarItem: barItem, completion: selectRow)
        } else {
            presentToolbarViewControllerAsInputView(optionsViewController)
            selectRow()
        }
    }

    private func presentToolbarViewController(_ viewController: UIViewController,
                                              asPopoverFromBarItem barItem: FormatBarItem,
                                              completion: (() -> Void)? = nil) {
        viewController.modalPresentationStyle = .popover
        viewController.popoverPresentationController?.permittedArrowDirections = [.down]
        viewController.popoverPresentationController?.sourceView = view

        let frame = barItem.superview?.convert(barItem.frame, to: UIScreen.main.coordinateSpace)

        optionsViewController.popoverPresentationController?.sourceRect = view.convert(frame!, from: UIScreen.main.coordinateSpace)
        optionsViewController.popoverPresentationController?.backgroundColor = WPStyleGuide.aztecFormatPickerBackgroundColor
        optionsViewController.popoverPresentationController?.delegate = self

        present(viewController, animated: true, completion: completion)
    }

    private func presentToolbarViewControllerAsInputView(_ viewController: UIViewController) {
        self.addChildViewController(viewController)
        changeRichTextInputView(to: viewController.view)
        viewController.didMove(toParentViewController: self)
    }

    private func dismissOptionsViewController() {
        switch UIDevice.current.userInterfaceIdiom {
        case .pad:
            dismiss(animated: true, completion: nil)
        default:
            optionsViewController?.removeFromParentViewController()
            changeRichTextInputView(to: nil)
        }

        optionsViewController = nil
    }


    func changeRichTextInputView(to: UIView?) {
        guard richTextView.inputView != to else {
            return
        }

        richTextView.inputView = to
        richTextView.reloadInputViews()
    }

    fileprivate func trackFormatBarAnalytics(stat: WPAnalyticsStat, action: String? = nil, headingStyle: String? = nil) {
        var properties = [WPAppAnalyticsKeyEditorSource: Analytics.editorSource]

        if let action = action {
            properties["action"] = action
        }

        if let headingStyle = headingStyle {
            properties["heading_style"] = headingStyle
        }
        WPAppAnalytics.track(stat, withProperties: properties, with: post)
    }

    // MARK: - Toolbar creation

    // Used to determine which icons to show on the format bar
    fileprivate enum FormatBarMode {
        case text
        case media
    }

    fileprivate func updateToolbar(_ toolbar: Aztec.FormatBar, forMode mode: FormatBarMode) {
        if let leadingItem = toolbar.leadingItem {
            rotateMediaToolbarItem(leadingItem, forMode: mode)
        }

        toolbar.trailingItem = nil

        switch mode {
        case .text:
            toolbar.setDefaultItems(scrollableItemsForToolbar,
                                    overflowItems: overflowItemsForToolbar)
        case .media:
            toolbar.setDefaultItems(mediaItemsForToolbar,
                                    overflowItems: [])
        }
    }

    private func rotateMediaToolbarItem(_ item: UIButton, forMode mode: FormatBarMode) {
        let transform: CGAffineTransform
        let accessibilityIdentifier: String
        let accessibilityLabel: String

        switch mode {
        case .text:
            accessibilityIdentifier = FormattingIdentifier.media.accessibilityIdentifier
            accessibilityLabel = FormattingIdentifier.media.accessibilityLabel

            transform = .identity
        case .media:
            accessibilityIdentifier = "format_toolbar_close_media"
            accessibilityLabel = NSLocalizedString("Close Media Picker", comment: "Accessibility label for button that closes the media picker on formatting toolbar")

            transform = CGAffineTransform(rotationAngle: Constants.Animations.formatBarMediaButtonRotationAngle)
        }

        let animator = UIViewPropertyAnimator(duration: Constants.Animations.formatBarMediaButtonRotationDuration,
                                              curve: .easeInOut) {
                                                item.transform = transform
        }

        animator.addCompletion({ position in
            if position == .end {
                item.accessibilityIdentifier = accessibilityIdentifier
                item.accessibilityLabel = accessibilityLabel
            }
        })

        animator.startAnimation()
    }

    func makeToolbarButton(identifier: FormattingIdentifier) -> FormatBarItem {
        return makeToolbarButton(identifier: identifier.rawValue, provider: identifier)
    }

    func makeToolbarButton(identifier: FormatBarMediaIdentifier) -> FormatBarItem {
        return makeToolbarButton(identifier: identifier.rawValue, provider: identifier)
    }

    func makeToolbarButton(identifier: String, provider: FormatBarItemProvider) -> FormatBarItem {
        let button = FormatBarItem(image: provider.iconImage, identifier: identifier)
        button.accessibilityLabel = provider.accessibilityLabel
        button.accessibilityIdentifier = provider.accessibilityIdentifier
        return button
    }

    func createToolbar() -> Aztec.FormatBar {
        let toolbar = Aztec.FormatBar()

        toolbar.tintColor = WPStyleGuide.aztecFormatBarInactiveColor
        toolbar.highlightedTintColor = WPStyleGuide.aztecFormatBarActiveColor
        toolbar.selectedTintColor = WPStyleGuide.aztecFormatBarActiveColor
        toolbar.disabledTintColor = WPStyleGuide.aztecFormatBarDisabledColor
        toolbar.dividerTintColor = WPStyleGuide.aztecFormatBarDividerColor
        toolbar.overflowToggleIcon = Gridicon.iconOfType(.ellipsis)

        toolbar.leadingItem = makeToolbarButton(identifier: .media)
        updateToolbar(toolbar, forMode: .text)

        toolbar.frame = CGRect(x: 0, y: 0, width: view.frame.width, height: Constants.toolbarHeight)
        toolbar.formatter = self

        toolbar.barItemHandler = { [weak self] item in
            self?.handleAction(for: item)
        }

        toolbar.leadingItemHandler = { [weak self] item in
            self?.handleFormatBarLeadingItem(item)
        }

        toolbar.trailingItemHandler = { [weak self] item in
            self?.handleFormatBarTrailingItem(item)
        }

        return toolbar
    }

    var mediaItemsForToolbar: [FormatBarItem] {
        var toolbarButtons = [makeToolbarButton(identifier: .deviceLibrary)]

        if UIImagePickerController.isSourceTypeAvailable(.camera) {
            toolbarButtons.append(makeToolbarButton(identifier: .camera))
        }

        toolbarButtons.append(makeToolbarButton(identifier: .mediaLibrary))

        if #available(iOS 11, *), FeatureFlag.iCloudFilesSupport.enabled {
            toolbarButtons.append(makeToolbarButton(identifier: .otherApplications))
        }

        return toolbarButtons
    }

    var scrollableItemsForToolbar: [FormatBarItem] {
        let headerButton = makeToolbarButton(identifier: .p)

        var alternativeIcons = [String: UIImage]()
        let headings = Constants.headers.suffix(from: 1) // Remove paragraph style
        for heading in headings {
            alternativeIcons[heading.formattingIdentifier.rawValue] = heading.iconImage
        }

        headerButton.alternativeIcons = alternativeIcons


        let listButton = makeToolbarButton(identifier: .unorderedlist)
        var listIcons = [String: UIImage]()
        for list in Constants.lists {
            listIcons[list.formattingIdentifier.rawValue] = list.iconImage
        }

        listButton.alternativeIcons = listIcons

        return [
            headerButton,
            listButton,
            makeToolbarButton(identifier: .blockquote),
            makeToolbarButton(identifier: .bold),
            makeToolbarButton(identifier: .italic),
            makeToolbarButton(identifier: .link)
        ]
    }

    var overflowItemsForToolbar: [FormatBarItem] {
        return [
            makeToolbarButton(identifier: .underline),
            makeToolbarButton(identifier: .strikethrough),
            makeToolbarButton(identifier: .horizontalruler),
            makeToolbarButton(identifier: .more),
            makeToolbarButton(identifier: .sourcecode)
        ]
    }
}


// MARK: - UINavigationControllerDelegate Conformance
//
extension AztecPostViewController: UINavigationControllerDelegate {

}


// MARK: - UIPopoverPresentationControllerDelegate
//
extension AztecPostViewController: UIPopoverPresentationControllerDelegate {

    func adaptivePresentationStyle(for controller: UIPresentationController, traitCollection: UITraitCollection) -> UIModalPresentationStyle {
        return .none
    }

    func popoverPresentationControllerDidDismissPopover(_ popoverPresentationController: UIPopoverPresentationController) {
        if optionsViewController != nil {
            optionsViewController = nil
        }
    }
}

// MARK: - Unknown HTML
//
private extension AztecPostViewController {

    func displayUnknownHtmlEditor(for attachment: HTMLAttachment) {
        let targetVC = UnknownEditorViewController(attachment: attachment)
        targetVC.onDidSave = { [weak self] html in
            self?.richTextView.edit(attachment) { htmlAttachment in
                htmlAttachment.rawHTML = html
            }
            self?.dismiss(animated: true, completion: nil)
        }

        targetVC.onDidCancel = { [weak self] in
            self?.dismiss(animated: true, completion: nil)
        }

        let navigationController = UINavigationController(rootViewController: targetVC)
        displayAsPopover(viewController: navigationController)
    }

    func displayAsPopover(viewController: UIViewController) {
        viewController.modalPresentationStyle = .popover
        viewController.preferredContentSize = view.frame.size

        let presentationController = viewController.popoverPresentationController
        presentationController?.sourceView = view
        presentationController?.delegate = self

        present(viewController, animated: true, completion: nil)
    }
}


// MARK: - Cancel/Dismiss/Persistence Logic
//
private extension AztecPostViewController {

    // TODO: Rip this out and put it into the PostService
    func createRevisionOfPost() {
        guard let context = post.managedObjectContext else {
            return
        }

        // Using performBlock: with the AbstractPost on the main context:
        // Prevents a hang on opening this view on slow and fast devices
        // by deferring the cloning and UI update.
        // Slower devices have the effect of the content appearing after
        // a short delay

        context.performAndWait {
            self.post = self.post.createRevision()
            ContextManager.sharedInstance().save(context)
        }
    }

    // TODO: Rip this and put it into PostService, as well
    func recreatePostRevision(in blog: Blog) {
        let shouldCreatePage = post is Page
        let postService = PostService(managedObjectContext: mainContext)
        let newPost = shouldCreatePage ? postService.createDraftPage(for: blog) : postService.createDraftPost(for: blog)

        newPost.content = contentByStrippingMediaAttachments()
        newPost.postTitle = post.postTitle
        newPost.password = post.password
        newPost.status = post.status
        newPost.dateCreated = post.dateCreated
        newPost.dateModified = post.dateModified

        if let source = post as? Post, let target = newPost as? Post {
            target.tags = source.tags
        }

        discardChanges()
        post = newPost
        createRevisionOfPost()
        RecentSitesService().touch(blog: blog)

        // TODO: Add this snippet, if needed, once we've relocated this helper to PostService
        //[self syncOptionsIfNecessaryForBlog:blog afterBlogChanged:YES];
    }

    func cancelEditing() {
        stopEditing()

        if post.canSave() && post.hasUnsavedChanges() {
            showPostHasChangesAlert()
        } else {
            discardChangesAndUpdateGUI()
        }
    }

    func stopEditing() {
        view.endEditing(true)
    }

    func discardChanges() {
        guard let context = post.managedObjectContext, let originalPost = post.original else {
            return
        }

        WPAppAnalytics.track(.editorDiscardedChanges, withProperties: [WPAppAnalyticsKeyEditorSource: Analytics.editorSource], with: post)

        post = originalPost
        post.deleteRevision()

        if shouldRemovePostOnDismiss {
            post.remove()
        }

        mediaProgressCoordinator.cancelAllPendingUploads()
        ContextManager.sharedInstance().save(context)
    }

    func discardChangesAndUpdateGUI() {
        discardChanges()

        dismissOrPopView(didSave: false)
    }

    func dismissOrPopView(didSave: Bool) {
        stopEditing()

        WPAppAnalytics.track(.editorClosed, withProperties: [WPAppAnalyticsKeyEditorSource: Analytics.editorSource], with: post)

        if let onClose = onClose {
            onClose(didSave)
        } else if isModal() {
            presentingViewController?.dismiss(animated: true, completion: nil)
        } else {
            _ = navigationController?.popViewController(animated: true)
        }
    }

    func contentByStrippingMediaAttachments() -> String {
        if mode == .html {
            setHTML(htmlTextView.text)
        }

        richTextView.removeMediaAttachments()
        let strippedHTML = getHTML()

        if mode == .html {
            setHTML(strippedHTML)
        }

        return strippedHTML
    }

    func mapUIContentToPostAndSave() {
        post.postTitle = titleTextField.text
        post.content = getHTML()

        ContextManager.sharedInstance().save(post.managedObjectContext!)
    }

    func publishPost(completion: ((_ post: AbstractPost?, _ error: Error?) -> Void)? = nil) {
        mapUIContentToPostAndSave()

        let managedObjectContext = ContextManager.sharedInstance().mainContext
        let postService = PostService(managedObjectContext: managedObjectContext)
        postService.uploadPost(post, success: { uploadedPost in
            completion?(uploadedPost, nil)
        }) { error in
            completion?(nil, error)
        }
    }
}


// MARK: - Computed Properties
//
private extension AztecPostViewController {
    var mainContext: NSManagedObjectContext {
        return ContextManager.sharedInstance().mainContext
    }

    var currentBlogCount: Int {
        let service = BlogService(managedObjectContext: mainContext)
        return service.blogCountForAllAccounts()
    }

    var isSingleSiteMode: Bool {
        return currentBlogCount <= 1 || post.hasRemote()
    }

    /// Height to use for the inline media picker based on iOS version and screen orientation.
    ///
    var mediaKeyboardHeight: CGFloat {
        var keyboardHeight: CGFloat

        // Let's assume a sensible default for the keyboard height based on orientation
        let keyboardFrameRatioDefault = UIInterfaceOrientationIsPortrait(UIApplication.shared.statusBarOrientation) ? Constants.mediaPickerKeyboardHeightRatioPortrait : Constants.mediaPickerKeyboardHeightRatioLandscape
        let keyboardHeightDefault = (keyboardFrameRatioDefault * UIScreen.main.bounds.height)

        if #available(iOS 11, *) {
            // On iOS 11, we need to make an assumption the hardware keyboard is attached based on
            // the height of the current keyboard frame being less than our sensible default. If it is
            // "attached", let's just use our default.
            if currentKeyboardFrame.height < keyboardHeightDefault {
                keyboardHeight = keyboardHeightDefault
            } else {
                keyboardHeight = (currentKeyboardFrame.height - Constants.toolbarHeight)
            }
        } else {
            // On iOS 10, when the soft keyboard is visible, the keyboard's frame is within the dimensions of the screen.
            // However, when an external keyboard is present, the keyboard's frame is located offscreen. Test to see if
            // that is true and adjust the keyboard height as necessary.
            if (currentKeyboardFrame.origin.y + currentKeyboardFrame.height) > view.frame.height {
                keyboardHeight = (currentKeyboardFrame.maxY - view.frame.height)
            } else {
                keyboardHeight = (currentKeyboardFrame.height - Constants.toolbarHeight)
            }
        }

        // Sanity check
        keyboardHeight = max(keyboardHeight, keyboardHeightDefault)

        return keyboardHeight
    }
}


// MARK: - MediaProgressCoordinatorDelegate
//
extension AztecPostViewController: MediaProgressCoordinatorDelegate {

    func configureMediaAppearance() {
        MediaAttachment.defaultAppearance.progressBackgroundColor = Colors.mediaProgressBarBackground
        MediaAttachment.defaultAppearance.progressColor = Colors.mediaProgressBarTrack
        MediaAttachment.defaultAppearance.overlayColor = Colors.mediaProgressOverlay
        MediaAttachment.defaultAppearance.overlayBorderWidth = Constants.mediaOverlayBorderWidth
        MediaAttachment.defaultAppearance.overlayBorderColor = Colors.mediaOverlayBorderColor
    }

    func mediaProgressCoordinator(_ mediaProgressCoordinator: MediaProgressCoordinator, progressDidChange progress: Float) {
        mediaProgressView.isHidden = !mediaProgressCoordinator.isRunning
        mediaProgressView.progress = progress
        for (attachmentID, progress) in self.mediaProgressCoordinator.mediaUploading {
            guard let attachment = richTextView.attachment(withId: attachmentID) else {
                continue
            }
            if progress.fractionCompleted >= 1 {
                attachment.progress = nil
            } else {
                attachment.progress = progress.fractionCompleted
            }
            richTextView.refresh(attachment)
        }
    }

    func mediaProgressCoordinatorDidStartUploading(_ mediaProgressCoordinator: MediaProgressCoordinator) {
        postEditorStateContext.update(isUploadingMedia: true)
        refreshNavigationBar()
    }

    func mediaProgressCoordinatorDidFinishUpload(_ mediaProgressCoordinator: MediaProgressCoordinator) {
        postEditorStateContext.update(isUploadingMedia: false)
        refreshNavigationBar()
    }
}


// MARK: - Media Support
//
extension AztecPostViewController {

    fileprivate func insertExternalMediaWithURL(_ url: URL) {
        do {
            var newAttachment: MediaAttachment?
            var newStatType: WPAnalyticsStat?
            let expected = try MediaURLExporter.expectedExport(with: url)

            switch expected {
            case .image:
                newAttachment = imageAttachmentWithPlaceholder()
                newStatType = .editorAddedPhotoViaOtherApps
            case .video:
                newAttachment = videoAttachmentWithPlaceholder()
                newStatType = .editorAddedVideoViaOtherApps
            default: break
            }

            guard let attachment = newAttachment, let statType = newStatType else { return }

            let mediaService = MediaService(managedObjectContext: ContextManager.sharedInstance().mainContext)
            mediaService.createMedia(url: url, forPost: post.objectID,
                                     thumbnailCallback: { [weak self](thumbnailURL) in
                                        self?.handleThumbnailURL(thumbnailURL, attachment: attachment)
                },
                                     completion: { [weak self](media, error) in
                                        self?.handleNewMedia(media, error: error, attachment: attachment, statType: statType)
            })
        } catch {
            print(MediaURLExporter().exporterErrorWith(error: error))
            return
        }
    }

    fileprivate func insertDeviceMedia(phAsset: PHAsset) {
        switch phAsset.mediaType {
        case .image:
            insertDeviceImage(phAsset: phAsset)
        case .video:
            insertDeviceVideo(phAsset: phAsset)
        default:
            return
        }
    }

    fileprivate func insertDeviceImage(phAsset: PHAsset) {
        let attachment = imageAttachmentWithPlaceholder()
        let mediaService = MediaService(managedObjectContext: ContextManager.sharedInstance().mainContext)
        mediaService.createMedia(with: phAsset,
                                 forPost: post.objectID,
                                 thumbnailCallback: { [weak self](thumbnailURL) in
                                    self?.handleThumbnailURL(thumbnailURL, attachment: attachment)
            },
                                 completion: { [weak self](media, error) in
                                    self?.handleNewMedia(media, error: error, attachment: attachment, statType: .editorAddedPhotoViaLocalLibrary)
        })
    }

    fileprivate func insertDeviceVideo(phAsset: PHAsset) {
        let attachment = videoAttachmentWithPlaceholder()
        let mediaService = MediaService(managedObjectContext: ContextManager.sharedInstance().mainContext)
        mediaService.createMedia(with: phAsset,
                                 forPost: post.objectID,
                                 thumbnailCallback: { [weak self](thumbnailURL) in
                                    self?.handleThumbnailURL(thumbnailURL, attachment: attachment)
            },
                                 completion: { [weak self](media, error) in
                                    self?.handleNewMedia(media, error: error, attachment: attachment, statType: .editorAddedVideoViaLocalLibrary)
        })
    }

    fileprivate func insertSiteMediaLibrary(media: Media) {
        if media.hasRemote {
            insertRemoteSiteMediaLibrary(media: media)
        } else {
            insertLocalSiteMediaLibrary(media: media)
        }
    }

    private func imageAttachmentWithPlaceholder() -> ImageAttachment {
        return richTextView.replaceWithImage(at: self.richTextView.selectedRange, sourceURL: URL(string: "placeholder://")!, placeHolderImage: Assets.defaultMissingImage)
    }

    private func videoAttachmentWithPlaceholder() -> VideoAttachment {
        return richTextView.replaceWithVideo(at: richTextView.selectedRange, sourceURL: URL(string: "placeholder://")!, posterURL: URL(string: "placeholder://")!, placeHolderImage: Assets.defaultMissingImage)
    }

    private func handleThumbnailURL(_ thumbnailURL: URL, attachment: Any) {
        DispatchQueue.main.async {
            if let attachment = attachment as? ImageAttachment {
                attachment.updateURL(thumbnailURL)
                self.richTextView.refresh(attachment)
            }
            else if let attachment = attachment as? VideoAttachment {
                attachment.posterURL = thumbnailURL
                self.richTextView.refresh(attachment)
            }
        }
    }

    private func handleNewMedia(_ media: Media?, error: Error?, attachment: MediaAttachment, statType: WPAnalyticsStat) {

        guard let media = media, error == nil else {
            DispatchQueue.main.async {
                self.handleError(error as NSError?, onAttachment: attachment)
            }
            return
        }

        WPAppAnalytics.track(statType, withProperties: WPAppAnalytics.properties(for: media, mediaOrigin: selectedMediaOrigin), with: post.blog)

        upload(media: media, mediaID: attachment.identifier)
    }

    fileprivate func insertRemoteSiteMediaLibrary(media: Media) {

        guard let remoteURLStr = media.remoteURL, let remoteURL = URL(string: remoteURLStr) else {
            return
        }
        switch media.mediaType {
        case .image:
            let attachment = richTextView.replaceWithImage(at: richTextView.selectedRange, sourceURL: remoteURL, placeHolderImage: Assets.defaultMissingImage)
            attachment.alt = media.alt
            WPAppAnalytics.track(.editorAddedPhotoViaWPMediaLibrary, withProperties: WPAppAnalytics.properties(for: media, mediaOrigin: selectedMediaOrigin), with: post)
        case .video:
            var posterURL: URL?
            if let posterURLString = media.remoteThumbnailURL {
                posterURL = URL(string: posterURLString)
            }
            let attachment = richTextView.replaceWithVideo(at: richTextView.selectedRange, sourceURL: remoteURL, posterURL: posterURL, placeHolderImage: Assets.defaultMissingImage)
            if let videoPressGUID = media.videopressGUID, !videoPressGUID.isEmpty {
                attachment.videoPressID = videoPressGUID
                richTextView.refresh(attachment)
            }
            WPAppAnalytics.track(.editorAddedVideoViaWPMediaLibrary, withProperties: WPAppAnalytics.properties(for: media, mediaOrigin: selectedMediaOrigin), with: post)
        default:
            // If we drop in here, let's just insert a link the the remote media
            let linkTitle = media.title?.nonEmptyString() ?? remoteURLStr
            richTextView.setLink(remoteURL, title: linkTitle, inRange: richTextView.selectedRange)
            WPAppAnalytics.track(.editorAddedOtherMediaViaWPMediaLibrary, withProperties: WPAppAnalytics.properties(for: media, mediaOrigin: selectedMediaOrigin), with: post)
        }
        self.mediaProgressCoordinator.finishOneItem()
    }

    fileprivate func insertLocalSiteMediaLibrary(media: Media) {

        var tempMediaURL = URL(string: "placeholder://")!
        if let absoluteURL = media.absoluteLocalURL {
            tempMediaURL = absoluteURL
        }
        var attachment: MediaAttachment?
        if media.mediaType == .image {
            attachment = self.richTextView.replaceWithImage(at: richTextView.selectedRange, sourceURL: tempMediaURL, placeHolderImage: Assets.defaultMissingImage)
            WPAppAnalytics.track(.editorAddedPhotoViaWPMediaLibrary, withProperties: WPAppAnalytics.properties(for: media, mediaOrigin: selectedMediaOrigin), with: post)
        } else if media.mediaType == .video,
            let remoteURLStr = media.remoteURL,
            let remoteURL = URL(string: remoteURLStr) {
            attachment = richTextView.replaceWithVideo(at: richTextView.selectedRange, sourceURL: remoteURL, posterURL: media.absoluteThumbnailLocalURL, placeHolderImage: Assets.defaultMissingImage)
            WPAppAnalytics.track(.editorAddedVideoViaWPMediaLibrary, withProperties: WPAppAnalytics.properties(for: media, mediaOrigin: selectedMediaOrigin), with: post)
        }
        if let attachment = attachment {
            upload(media: media, mediaID: attachment.identifier)
        }
    }

    fileprivate func saveToMedia(attachment: MediaAttachment) {
        guard let image = attachment.image else {
            return
        }
        mediaProgressCoordinator.track(numberOfItems: 1)
        let mediaService = MediaService(managedObjectContext: ContextManager.sharedInstance().mainContext)
        mediaService.createMedia(with: image, withMediaID: "CopyPasteImage", forPost: post.objectID, thumbnailCallback: { (thumbnailURL) in
            DispatchQueue.main.async {
                if let imageAttachment = attachment as? ImageAttachment {
                    imageAttachment.updateURL(thumbnailURL)
                    self.richTextView.refresh(imageAttachment)
                }
            }
        }, completion: { [weak self](media, error) in
            guard let strongSelf = self else {
                return
            }
            guard let media = media, error == nil else {
                DispatchQueue.main.async {
                    strongSelf.handleError(error as NSError?, onAttachment: attachment)
                }
                return
            }

            if media.mediaType == .image {
                WPAppAnalytics.track(.editorAddedPhotoViaLocalLibrary, withProperties: WPAppAnalytics.properties(for: media, mediaOrigin: strongSelf.selectedMediaOrigin), with: strongSelf.post.blog)
            } else if media.mediaType == .video {
                WPAppAnalytics.track(.editorAddedVideoViaLocalLibrary, withProperties: WPAppAnalytics.properties(for: media, mediaOrigin: strongSelf.selectedMediaOrigin), with: strongSelf.post.blog)
            }

            strongSelf.upload(media: media, mediaID: attachment.identifier)
        })
    }

    private func upload(media: Media, mediaID: String) {
        guard let attachment = richTextView.attachment(withId: mediaID) else {
            return
        }
        let mediaService = MediaService(managedObjectContext: ContextManager.sharedInstance().mainContext)
        var uploadProgress: Progress?
        mediaService.uploadMedia(media, progress: &uploadProgress, success: { _ in
            guard let remoteURLStr = media.remoteURL, let remoteURL = URL(string: remoteURLStr) else {
                return
            }
            DispatchQueue.main.async {
                if let imageAttachment = attachment as? ImageAttachment {
                    if let width = media.width?.intValue {
                        imageAttachment.width = width
                    }
                    if let height = media.height?.intValue {
                        imageAttachment.height = height
                    }
                    if let mediaID = media.mediaID?.intValue {
                        imageAttachment.imageID = mediaID
                    }
                    imageAttachment.updateURL(remoteURL, refreshAsset: false)
                } else if let videoAttachment = attachment as? VideoAttachment, let videoURLString = media.remoteURL {
                    videoAttachment.srcURL = URL(string: videoURLString)
                    if let videoPosterURLString = media.remoteThumbnailURL {
                        videoAttachment.posterURL = URL(string: videoPosterURLString)
                    }
                    if let videoPressGUID = media.videopressGUID, !videoPressGUID.isEmpty {
                        videoAttachment.videoPressID = videoPressGUID
                    }
                }
            }
            }, failure: { [weak self] error in
                guard let strongSelf = self else {
                    return
                }

                WPAppAnalytics.track(.editorUploadMediaFailed, withProperties: [WPAppAnalyticsKeyEditorSource: Analytics.editorSource], with: strongSelf.post.blog)

                DispatchQueue.main.async {
                    strongSelf.handleError(error as NSError?, onAttachment: attachment)
                }
        })
        if let progress = uploadProgress {
            mediaProgressCoordinator.track(progress: progress, ofObject: media, withMediaID: mediaID)
        }
    }

    private func handleError(_ error: NSError?, onAttachment attachment: Aztec.MediaAttachment) {
        let message = NSLocalizedString("Failed to insert media.\n Please tap for options.", comment: "Error message to show to use when media insertion on a post fails")

        if let error = error {
            if error.domain == NSURLErrorDomain && error.code == NSURLErrorCancelled {
                self.richTextView.remove(attachmentID: attachment.identifier)
                return
            }
            mediaProgressCoordinator.attach(error: error, toMediaID: attachment.identifier)
        }

        let attributeMessage = NSAttributedString(string: message, attributes: mediaMessageAttributes)
        attachment.message = attributeMessage
        attachment.overlayImage = Gridicon.iconOfType(.refresh, withSize: Constants.mediaOverlayIconSize)
        attachment.shouldHideBorder = true
        richTextView.refresh(attachment)
    }

    fileprivate func removeFailedMedia() {
        let failedMediaIDs = mediaProgressCoordinator.failedMediaIDs
        for mediaID in failedMediaIDs {
            richTextView.remove(attachmentID: mediaID)
            mediaProgressCoordinator.cancelAndStopTrack(of: mediaID)
        }
    }

    fileprivate func processVideoPressAttachments() {
        richTextView.textStorage.enumerateAttachments { (attachment, range) in
            if let videoAttachment = attachment as? VideoAttachment,
               let videoSrcURL = videoAttachment.srcURL,
               videoSrcURL.scheme == VideoShortcodeProcessor.videoPressScheme,
               let videoPressID = videoSrcURL.host {
                // It's videoPress video so let's fetch the information for the video
                let mediaService = MediaService(managedObjectContext: ContextManager.sharedInstance().mainContext)
                mediaService.getMediaURL(fromVideoPressID: videoPressID, in: self.post.blog, success: { (videoURLString, posterURLString) in
                    videoAttachment.srcURL = URL(string: videoURLString)
                    if let validPosterURLString = posterURLString, let posterURL = URL(string: validPosterURLString) {
                        videoAttachment.posterURL = posterURL
                    }
                    self.richTextView.refresh(videoAttachment)
                }, failure: { (error) in
                    DDLogError("Unable to find information for VideoPress video with ID = \(videoPressID). Details: \(error.localizedDescription)")
                })
            } else if let videoAttachment = attachment as? VideoAttachment,
                let videoSrcURL = videoAttachment.srcURL,
                videoAttachment.posterURL == nil {
                let asset = AVURLAsset(url: videoSrcURL as URL, options: nil)
                let imgGenerator = AVAssetImageGenerator(asset: asset)
                imgGenerator.maximumSize = .zero
                imgGenerator.appliesPreferredTrackTransform = true
                let timeToCapture = NSValue(time: CMTimeMake(0, 1))
                imgGenerator.generateCGImagesAsynchronously(forTimes: [timeToCapture],
                                                            completionHandler: { (time, cgImage, actualTime, result, error) in
                    guard let cgImage = cgImage else {
                        return
                    }
                    let uiImage = UIImage(cgImage: cgImage)
                    let url = self.URLForTemporaryFileWithFileExtension(".jpg")
                    do {
                        try uiImage.writeJPEGToURL(url)
                        DispatchQueue.main.async {
                            videoAttachment.posterURL = url
                            self.richTextView.refresh(videoAttachment)
                        }
                    } catch {
                        DDLogError("Unable to grab frame from video = \(videoSrcURL). Details: \(error.localizedDescription)")
                    }
                })
            }
        }
    }

    private func URLForTemporaryFileWithFileExtension(_ fileExtension: String) -> URL {
        assert(!fileExtension.isEmpty, "file Extension cannot be empty")
        let fileName = "\(ProcessInfo.processInfo.globallyUniqueString)_file.\(fileExtension)"
        let fileURL = URL(fileURLWithPath: NSTemporaryDirectory()).appendingPathComponent(fileName)
        return fileURL
    }

    // TODO: Extract these strings into structs like other items
    fileprivate func displayActions(forAttachment attachment: MediaAttachment, position: CGPoint) {
        let mediaID = attachment.identifier
        let title: String = NSLocalizedString("Media Options", comment: "Title for action sheet with media options.")
        var message: String?
        let alertController = UIAlertController(title: title, message: nil, preferredStyle: .actionSheet)
        alertController.addActionWithTitle(NSLocalizedString("Dismiss", comment: "User action to dismiss media options."),
                                           style: .cancel,
                                           handler: { (action) in
                                            if attachment == self.currentSelectedAttachment {
                                                self.currentSelectedAttachment = nil
                                                self.resetMediaAttachmentOverlay(attachment)
                                                self.richTextView.refresh(attachment)
                                            }
        })
        if let imageAttachment = attachment as? ImageAttachment {
            alertController.preferredAction = alertController.addActionWithTitle(NSLocalizedString("Edit", comment: "User action to edit media details."),
                                               style: .default,
                                               handler: { (action) in
                                                self.displayDetails(forAttachment: imageAttachment)
            })
        } else if let videoAttachment = attachment as? VideoAttachment,
            mediaProgressCoordinator.error(forMediaID: mediaID) == nil,
            !mediaProgressCoordinator.isMediaUploading(mediaID: mediaID) {
            alertController.preferredAction = alertController.addActionWithTitle(NSLocalizedString("Play Video", comment: "User action to play a video on the editor."),
                                                                                 style: .default,
                                                                                 handler: { (action) in
                                                                                    self.displayPlayerFor(videoAttachment: videoAttachment, atPosition: position)
            })
        }

        // Is upload still going?
        if let mediaProgress = mediaProgressCoordinator.progress(forMediaID: mediaID),
            mediaProgress.completedUnitCount < mediaProgress.totalUnitCount {
            alertController.addActionWithTitle(NSLocalizedString("Stop Upload", comment: "User action to stop upload."),
                                               style: .destructive,
                                               handler: { (action) in
                                                mediaProgress.cancel()
                                                self.richTextView.remove(attachmentID: mediaID)
            })
        } else {
            if let error = mediaProgressCoordinator.error(forMediaID: mediaID) {
                message = error.localizedDescription
                alertController.addActionWithTitle(NSLocalizedString("Retry Upload", comment: "User action to retry media upload."),
                                                   style: .default,
                                                   handler: { (action) in
                                                    //retry upload
                                                    if let media = self.mediaProgressCoordinator.object(forMediaID: mediaID) as? Media,
                                                        let attachment = self.richTextView.attachment(withId: mediaID) {
                                                        self.resetMediaAttachmentOverlay(attachment)
                                                        attachment.progress = 0
                                                        self.richTextView.refresh(attachment)
                                                        self.mediaProgressCoordinator.track(numberOfItems: 1)

                                                        WPAppAnalytics.track(.editorUploadMediaRetried, withProperties: [WPAppAnalyticsKeyEditorSource: Analytics.editorSource], with: self.post.blog)

                                                        self.upload(media: media, mediaID: mediaID)
                                                    }
                })
            }
            alertController.addActionWithTitle(NSLocalizedString("Remove", comment: "User action to remove media."),
                                               style: .destructive,
                                               handler: { (action) in
                                                self.richTextView.remove(attachmentID: mediaID)
            })
        }

        alertController.title = title
        alertController.message = message
        alertController.popoverPresentationController?.sourceView = richTextView
        alertController.popoverPresentationController?.sourceRect = CGRect(origin: position, size: CGSize(width: 1, height: 1))
        alertController.popoverPresentationController?.permittedArrowDirections = .any
        present(alertController, animated: true, completion: { () in
            UIMenuController.shared.setMenuVisible(false, animated: false)
        })
    }

    func displayDetails(forAttachment attachment: ImageAttachment) {
        let controller = AztecAttachmentViewController()
        controller.attachment = attachment
        controller.onUpdate = { [weak self] (alignment, size, alt) in
            self?.richTextView.edit(attachment) { updated in
                updated.alignment = alignment
                updated.size = size
                updated.alt = alt
            }
        }

        let navController = UINavigationController(rootViewController: controller)
        navController.modalPresentationStyle = .formSheet
        present(navController, animated: true, completion: nil)

        WPAppAnalytics.track(.editorEditedImage, withProperties: [WPAppAnalyticsKeyEditorSource: Analytics.editorSource], with: post)
    }

    var mediaMessageAttributes: [String: Any] {
        let paragraphStyle = NSMutableParagraphStyle()
        paragraphStyle.alignment = .center
        let attributes: [String: Any] = [NSFontAttributeName: Fonts.mediaOverlay,
                                        NSParagraphStyleAttributeName: paragraphStyle,
                                        NSForegroundColorAttributeName: UIColor.white]
        return attributes
    }

    func placeholderImage(for attachment: NSTextAttachment) -> UIImage {
        let imageSize = CGSize(width: 128, height: 128)
        let icon: UIImage
        switch attachment {
        case _ as ImageAttachment:
            icon = Gridicon.iconOfType(.image, withSize: imageSize)
        case _ as VideoAttachment:
            icon = Gridicon.iconOfType(.video, withSize: imageSize)
        default:
            icon = Gridicon.iconOfType(.attachment, withSize: imageSize)
        }

        icon.addAccessibilityForAttachment(attachment)
        return icon
    }

    // [2017-08-30] We need to auto-close the input media picker when multitasking panes are resized - iOS
    // is dropping the input picker's view from the view hierarchy. Not an ideal solution, but prevents
    // the user from seeing an empty grey rect as a keyboard. Issue affects the 7.9", 9.7", and 10.5"
    // iPads only...not the 12.9"
    // See http://www.openradar.me/radar?id=4972612522344448 for more details.
    func applicationWillResignActive(_ notification: Foundation.Notification) {
        if UIDevice.isPad() {
            closeMediaPickerInputViewController()
        }
    }

    func closeMediaPickerInputViewController() {
        guard mediaPickerInputViewController != nil else {
            return
        }
        mediaPickerInputViewController = nil
        changeRichTextInputView(to: nil)
        updateToolbar(formatBar, forMode: .text)
        restoreInputAssistantItems()
    }

    fileprivate func resetMediaAttachmentOverlay(_ mediaAttachment: MediaAttachment) {
        if mediaAttachment is ImageAttachment {
            mediaAttachment.overlayImage = nil
        }
        mediaAttachment.message = nil
<<<<<<< HEAD
        mediaAttachment.shouldHideBorder = false
=======
>>>>>>> b74f75e7
    }
}


// MARK: - TextViewAttachmentDelegate Conformance
//
extension AztecPostViewController: TextViewAttachmentDelegate {

    public func textView(_ textView: TextView, selected attachment: NSTextAttachment, atPosition position: CGPoint) {
        if !richTextView.isFirstResponder {
            richTextView.becomeFirstResponder()
        }

        switch attachment {
        case let attachment as HTMLAttachment:
            displayUnknownHtmlEditor(for: attachment)
        case let attachment as MediaAttachment:
            selected(textAttachment: attachment, atPosition: position)
        default:
            break
        }
    }

    func selected(textAttachment attachment: MediaAttachment, atPosition position: CGPoint) {
        // Check to see if this is an error
        if mediaProgressCoordinator.error(forMediaID: attachment.identifier) == nil {
            // If it's a new attachment tapped let's unmark the previous one...
            if let selectedAttachment = currentSelectedAttachment {
                self.resetMediaAttachmentOverlay(selectedAttachment)
                richTextView.refresh(selectedAttachment)
            }

            // ...and mark the newly tapped attachment
            let message = ""
            attachment.message = NSAttributedString(string: message, attributes: mediaMessageAttributes)
            richTextView.refresh(attachment)
            currentSelectedAttachment = attachment
        }

        // Display the action sheet right away
        displayActions(forAttachment: attachment, position: position)
    }

    func displayPlayerFor(videoAttachment: VideoAttachment, atPosition position: CGPoint) {
        guard let videoURL = videoAttachment.srcURL else {
            return
        }
        if let videoPressID = videoAttachment.videoPressID {
            // It's videoPress video so let's fetch the information for the video
            let mediaService = MediaService(managedObjectContext: ContextManager.sharedInstance().mainContext)
            mediaService.getMediaURL(fromVideoPressID: videoPressID, in: self.post.blog, success: { (videoURLString, posterURLString) in
                guard let videoURL = URL(string: videoURLString) else {
                    return
                }
                videoAttachment.srcURL = videoURL
                if let validPosterURLString = posterURLString, let posterURL = URL(string: validPosterURLString) {
                    videoAttachment.posterURL = posterURL
                }
                self.richTextView.refresh(videoAttachment)
                self.displayVideoPlayer(for: videoURL)
            }, failure: { (error) in
                DDLogError("Unable to find information for VideoPress video with ID = \(videoPressID). Details: \(error.localizedDescription)")
            })
        } else {
            displayVideoPlayer(for: videoURL)
        }
    }

    func displayVideoPlayer(for videoURL: URL) {
        let asset = AVURLAsset(url: videoURL)
        let controller = AVPlayerViewController()
        let playerItem = AVPlayerItem(asset: asset)
        let player = AVPlayer(playerItem: playerItem)
        controller.showsPlaybackControls = true
        controller.player = player
        player.play()
        present(controller, animated: true, completion: nil)
    }

    public func textView(_ textView: TextView, deselected attachment: NSTextAttachment, atPosition position: CGPoint) {
        deselected(textAttachment: attachment, atPosition: position)
    }

    func deselected(textAttachment attachment: NSTextAttachment, atPosition position: CGPoint) {
        currentSelectedAttachment = nil
        if let mediaAttachment = attachment as? MediaAttachment {
            self.resetMediaAttachmentOverlay(mediaAttachment)
            richTextView.refresh(mediaAttachment)
        }
    }

    func textView(_ textView: TextView, attachment: NSTextAttachment, imageAt url: URL, onSuccess success: @escaping (UIImage) -> Void, onFailure failure: @escaping () -> Void) {
        var requestURL = url
        let imageMaxDimension = max(UIScreen.main.bounds.size.width, UIScreen.main.bounds.size.height)
        //use height zero to maintain the aspect ratio when fetching
        var size = CGSize(width: imageMaxDimension, height: 0)
        let request: URLRequest
        if url.isFileURL {
            request = URLRequest(url: url)
        } else if self.post.blog.isPrivate() {
            // private wpcom image needs special handling.
            // the size that WPImageHelper expects is pixel size
            size.width = size.width * UIScreen.main.scale
            requestURL = WPImageURLHelper.imageURLWithSize(size, forImageURL: requestURL)
            request = PrivateSiteURLProtocol.requestForPrivateSite(from: requestURL)
        } else if !self.post.blog.isHostedAtWPcom && self.post.blog.isBasicAuthCredentialStored() {
            size.width = size.width * UIScreen.main.scale
            requestURL = WPImageURLHelper.imageURLWithSize(size, forImageURL: requestURL)
            request = URLRequest(url: requestURL)
        } else {
            // the size that PhotonImageURLHelper expects is points size
            requestURL = PhotonImageURLHelper.photonURL(with: size, forImageURL: requestURL)
            request = URLRequest(url: requestURL)
        }

        let imageDownloader = AFImageDownloader.defaultInstance()
        let receipt = imageDownloader.downloadImage(for: request, success: { [weak self](request, response, image) in
            guard self != nil else {
                return
            }
            DispatchQueue.main.async(execute: {
                success(image)
            })
        }) { [weak self](request, response, error) in
            guard self != nil else {
                return
            }
            DispatchQueue.main.async(execute: {
                failure()
            })
        }

        if let receipt = receipt {
            activeMediaRequests.append(receipt)
        }
    }

    func textView(_ textView: TextView, urlFor imageAttachment: ImageAttachment) -> URL? {
        saveToMedia(attachment: imageAttachment)
        return nil
    }

    func cancelAllPendingMediaRequests() {
        let imageDownloader = AFImageDownloader.defaultInstance()
        for receipt in activeMediaRequests {
            imageDownloader.cancelTask(for: receipt)
        }
        activeMediaRequests.removeAll()
    }

    func textView(_ textView: TextView, deletedAttachmentWith attachmentID: String) {
        mediaProgressCoordinator.cancelAndStopTrack(of: attachmentID)
    }

    func textView(_ textView: TextView, placeholderFor attachment: NSTextAttachment) -> UIImage {
        return placeholderImage(for: attachment)
    }
}


// MARK: - MediaPickerViewController Delegate Conformance
//
extension AztecPostViewController: WPMediaPickerViewControllerDelegate {

    func mediaPickerControllerDidCancel(_ picker: WPMediaPickerViewController) {
        if picker != mediaPickerInputViewController?.mediaPicker {
            dismiss(animated: true, completion: nil)
        }
    }

    func mediaPickerController(_ picker: WPMediaPickerViewController, didFinishPicking assets: [WPMediaAsset]) {
        if picker != mediaPickerInputViewController?.mediaPicker {
            dismiss(animated: true, completion: nil)
            selectedMediaOrigin = .fullScreenPicker
        } else {
            selectedMediaOrigin = .inlinePicker
        }

        closeMediaPickerInputViewController()

        if assets.isEmpty {
            return
        }

        mediaProgressCoordinator.track(numberOfItems: assets.count)
        for asset in assets {
            switch asset {
            case let phAsset as PHAsset:
                insertDeviceMedia(phAsset: phAsset)
            case let media as Media:
                insertSiteMediaLibrary(media: media)
            default:
                continue
            }
        }
    }


    func mediaPickerController(_ picker: WPMediaPickerViewController, selectionChanged assets: [WPMediaAsset]) {
        updateFormatBarInsertAssetCount()
    }

    func mediaPickerController(_ picker: WPMediaPickerViewController, didSelect asset: WPMediaAsset) {
        updateFormatBarInsertAssetCount()
    }

    func mediaPickerController(_ picker: WPMediaPickerViewController, didDeselect asset: WPMediaAsset) {
        updateFormatBarInsertAssetCount()
    }

    private func updateFormatBarInsertAssetCount() {
        guard let assetCount = mediaPickerInputViewController?.mediaPicker.selectedAssets.count else {
            return
        }

        if assetCount == 0 {
            formatBar.trailingItem = nil
        } else {
            insertToolbarItem.setTitle(String(format: Constants.mediaPickerInsertText, NSNumber(value: assetCount)), for: .normal)

            if formatBar.trailingItem != insertToolbarItem {
                formatBar.trailingItem = insertToolbarItem
            }
        }
    }
}

// MARK: - Accessibility Helpers
//
extension UIImage {
    func addAccessibilityForAttachment(_ attachment: NSTextAttachment) {
        if let attachment = attachment as? ImageAttachment,
            let accessibilityLabel = attachment.alt {
            self.accessibilityLabel = accessibilityLabel
        }
    }
}


// MARK: - State Restoration
//
extension AztecPostViewController: UIViewControllerRestoration {
    class func viewController(withRestorationIdentifierPath identifierComponents: [Any], coder: NSCoder) -> UIViewController? {
        return restoreAztec(withCoder: coder)
    }

    override func encodeRestorableState(with coder: NSCoder) {
        super.encodeRestorableState(with: coder)
        coder.encode(post.objectID.uriRepresentation(), forKey: Restoration.postIdentifierKey)
        coder.encode(shouldRemovePostOnDismiss, forKey: Restoration.shouldRemovePostKey)
    }

    class func restoreAztec(withCoder coder: NSCoder) -> AztecPostViewController? {
        let context = ContextManager.sharedInstance().mainContext
        guard let postURI = coder.decodeObject(forKey: Restoration.postIdentifierKey) as? URL,
            let objectID = context.persistentStoreCoordinator?.managedObjectID(forURIRepresentation: postURI) else {
                return nil
        }

        let post = try? context.existingObject(with: objectID)
        guard let restoredPost = post as? AbstractPost else {
            return nil
        }

        let aztecViewController = AztecPostViewController(post: restoredPost)
        aztecViewController.shouldRemovePostOnDismiss = coder.decodeBool(forKey: Restoration.shouldRemovePostKey)

        return aztecViewController
    }
}

// MARK: - UIDocumentPickerDelegate

extension AztecPostViewController: UIDocumentPickerDelegate {

    func documentPicker(_ controller: UIDocumentPickerViewController, didPickDocumentsAt urls: [URL]) {
        selectedMediaOrigin = .documentPicker
        mediaProgressCoordinator.track(numberOfItems: urls.count)
        for documentURL in urls {
            insertExternalMediaWithURL(documentURL)
        }
    }
}

// MARK: - Constants
//
extension AztecPostViewController {

    struct Analytics {
        static let editorSource             = "aztec"
        static let headerStyleValues = ["none", "h1", "h2", "h3", "h4", "h5", "h6"]
    }

    struct Assets {
        static let closeButtonModalImage    = Gridicon.iconOfType(.cross)
        static let closeButtonRegularImage  = UIImage(named: "icon-posts-editor-chevron")
        static let defaultMissingImage      = Gridicon.iconOfType(.image)
    }

    struct Constants {
        static let defaultMargin            = CGFloat(20)
        static let cancelButtonPadding      = UIEdgeInsets(top: 0, left: 0, bottom: 0, right: 5)
        static let blogPickerCompactSize    = CGSize(width: 125, height: 30)
        static let blogPickerRegularSize    = CGSize(width: 300, height: 30)
        static let uploadingButtonSize      = CGSize(width: 150, height: 30)
        static let moreAttachmentText       = "more"
        static let placeholderPadding       = UIEdgeInsets(top: 8, left: 5, bottom: 0, right: 0)
        static let headers                  = [Header.HeaderType.none, .h1, .h2, .h3, .h4, .h5, .h6]
        static let lists                    = [TextList.Style.unordered, .ordered]
        static let toolbarHeight            = CGFloat(44.0)
        static let mediaPickerInsertText    = NSLocalizedString("Insert %@", comment: "Button title used in media picker to insert media (photos / videos) into a post. Placeholder will be the number of items that will be inserted.")
        static let mediaPickerKeyboardHeightRatioPortrait   = CGFloat(0.20)
        static let mediaPickerKeyboardHeightRatioLandscape  = CGFloat(0.30)
        static let mediaOverlayBorderWidth  = CGFloat(3.0)
        static let mediaOverlayIconSize     = CGSize(width:32, height:32)

        struct Animations {
            static let formatBarMediaButtonRotationDuration: TimeInterval = 0.3
            static let formatBarMediaButtonRotationAngle: CGFloat = .pi / 4.0
        }
    }

    struct MoreSheetAlert {
        static let htmlTitle                = NSLocalizedString("Switch to HTML", comment: "Switches the Editor to HTML Mode")
        static let richTitle                = NSLocalizedString("Switch to Rich Text", comment: "Switches the Editor to Rich Text Mode")
        static let previewTitle             = NSLocalizedString("Preview", comment: "Displays the Post Preview Interface")
        static let optionsTitle             = NSLocalizedString("Options", comment: "Displays the Post's Options")
        static let cancelTitle              = NSLocalizedString("Cancel", comment: "Dismisses the Alert from Screen")
    }

    struct Colors {
        static let aztecBackground          = UIColor.clear
        static let title                    = WPStyleGuide.grey()
        static let separator                = WPStyleGuide.greyLighten30()
        static let placeholder              = WPStyleGuide.grey()
        static let progressBackground       = WPStyleGuide.wordPressBlue()
        static let progressTint             = UIColor.white
        static let progressTrack            = WPStyleGuide.wordPressBlue()
        static let mediaProgressOverlay     = UIColor(white: 0.6, alpha: 0.6)
        static let mediaProgressBarBackground = WPStyleGuide.lightGrey()
        static let mediaProgressBarTrack    = WPStyleGuide.wordPressBlue()
        static let aztecLinkColor           = WPStyleGuide.mediumBlue()
        static let mediaOverlayBorderColor  = WPStyleGuide.wordPressBlue()
    }

    struct Fonts {
        static let regular                  = WPFontManager.notoRegularFont(ofSize: 16)
        static let semiBold                 = WPFontManager.systemSemiBoldFont(ofSize: 16)
        static let title                    = WPFontManager.notoBoldFont(ofSize: 24.0)
        static let blogPicker               = Fonts.semiBold
        static let mediaPickerInsert        = WPFontManager.systemMediumFont(ofSize: 15.0)
        static let mediaOverlay             = WPFontManager.systemSemiBoldFont(ofSize: 15.0)
    }

    struct Restoration {
        static let restorationIdentifier    = "AztecPostViewController"
        static let postIdentifierKey        = AbstractPost.classNameWithoutNamespaces()
        static let shouldRemovePostKey      = "shouldRemovePostOnDismiss"
    }

    struct SwitchSiteAlert {
        static let title                    = NSLocalizedString("Change Site", comment: "Title of an alert prompting the user that they are about to change the blog they are posting to.")
        static let message                  = NSLocalizedString("Choosing a different site will lose edits to site specific content like media and categories. Are you sure?", comment: "And alert message warning the user they will loose blog specific edits like categories, and media if they change the blog being posted to.")

        static let acceptTitle              = NSLocalizedString("OK", comment: "Accept Action")
        static let cancelTitle              = NSLocalizedString("Cancel", comment: "Cancel Action")
    }

    struct MediaUploadingAlert {
        static let title = NSLocalizedString("Uploading media", comment: "Title for alert when trying to save/exit a post before media upload process is complete.")
        static let message = NSLocalizedString("You are currently uploading media. Please wait until this completes.", comment: "This is a notification the user receives if they are trying to save a post (or exit) before the media upload process is complete.")
        static let acceptTitle  = NSLocalizedString("OK", comment: "Accept Action")
    }

    struct FailedMediaRemovalAlert {
        static let title = NSLocalizedString("Uploads failed", comment: "Title for alert when trying to save post with failed media items")
        static let message = NSLocalizedString("Some media uploads failed. This action will remove all failed media from the post.\nSave anyway?", comment: "Confirms with the user if they save the post all media that failed to upload will be removed from it.")
        static let acceptTitle  = NSLocalizedString("Yes", comment: "Accept Action")
        static let cancelTitle  = NSLocalizedString("Not Now", comment: "Nicer dialog answer for \"No\".")
    }

    struct MediaUploadingCancelAlert {
        static let title = NSLocalizedString("Cancel media uploads", comment: "Dialog box title for when the user is cancelling an upload.")
        static let message = NSLocalizedString("You are currently uploading media. This action will cancel uploads in progress.\n\nAre you sure?", comment: "This prompt is displayed when the user attempts to stop media uploads in the post editor.")
        static let acceptTitle  = NSLocalizedString("Yes", comment: "Yes")
        static let cancelTitle  = NSLocalizedString("Not Now", comment: "Nicer dialog answer for \"No\".")
    }
}<|MERGE_RESOLUTION|>--- conflicted
+++ resolved
@@ -3044,10 +3044,7 @@
             mediaAttachment.overlayImage = nil
         }
         mediaAttachment.message = nil
-<<<<<<< HEAD
         mediaAttachment.shouldHideBorder = false
-=======
->>>>>>> b74f75e7
     }
 }
 
