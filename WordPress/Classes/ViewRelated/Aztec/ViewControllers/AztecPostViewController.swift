import Foundation
import UIKit
import Aztec
import CocoaLumberjack
import Gridicons
import WordPressShared
import AFNetworking
import WPMediaPicker
import SVProgressHUD
import AVKit


// MARK: - Aztec's Native Editor!
//
class AztecPostViewController: UIViewController, PostEditor {

    /// Closure to be executed when the editor gets closed
    ///
    var onClose: ((_ changesSaved: Bool) -> ())?


    /// Indicates if Aztec was launched for Photo Posting
    ///
    var isOpenedDirectlyForPhotoPost = false


    /// Format Bar
    ///
    fileprivate(set) lazy var formatBar: Aztec.FormatBar = {
        return self.createToolbar()
    }()


    /// Aztec's Awesomeness
    ///
    fileprivate(set) lazy var richTextView: Aztec.TextView = {
        let textView = Aztec.TextView(defaultFont: Fonts.regular, defaultMissingImage: Assets.defaultMissingImage)

        let accessibilityLabel = NSLocalizedString("Rich Content", comment: "Post Rich content")
        self.configureDefaultProperties(for: textView, accessibilityLabel: accessibilityLabel)

        textView.delegate = self
        textView.formattingDelegate = self
        textView.textAttachmentDelegate = self
        textView.backgroundColor = Colors.aztecBackground
<<<<<<< HEAD
        textView.textAlignment = .natural
=======
        textView.linkTextAttributes = [NSUnderlineStyleAttributeName: NSNumber(value:NSUnderlineStyle.styleSingle.rawValue), NSForegroundColorAttributeName: Colors.aztecLinkColor]

>>>>>>> b9eac09d
        return textView
    }()


    /// Aztec's Text Placeholder
    ///
    fileprivate(set) lazy var placeholderLabel: UILabel = {
        let label = UILabel()
        label.text = NSLocalizedString("Share your story here...", comment: "Aztec's Text Placeholder")
        label.textColor = Colors.placeholder
        label.font = Fonts.regular
        label.isUserInteractionEnabled = false
        label.translatesAutoresizingMaskIntoConstraints = false
        label.numberOfLines = 0
        label.textAlignment = .natural
        return label
    }()


    /// Raw HTML Editor
    ///
    fileprivate(set) lazy var htmlTextView: UITextView = {
        let storage = HTMLStorage(defaultFont: Fonts.regular)
        let layoutManager = NSLayoutManager()
        let container = NSTextContainer()

        storage.addLayoutManager(layoutManager)
        layoutManager.addTextContainer(container)

        let textView = UITextView(frame: .zero, textContainer: container)

        let accessibilityLabel = NSLocalizedString("HTML Content", comment: "Post HTML content")
        self.configureDefaultProperties(for: textView, accessibilityLabel: accessibilityLabel)

        textView.isHidden = true
        textView.delegate = self
        textView.accessibilityIdentifier = "HTMLContentView"
        textView.autocorrectionType = .no
        textView.autocapitalizationType = .none

        return textView

    }()


    /// Title's UITextView
    ///
    fileprivate(set) lazy var titleTextField: UITextView = {
        let textView = UITextView()

        textView.accessibilityLabel = NSLocalizedString("Title", comment: "Post title")
        textView.delegate = self
        textView.font = Fonts.title
        textView.returnKeyType = .next
        textView.textColor = UIColor.darkText
        let titleParagraphStyle = NSMutableParagraphStyle()
        titleParagraphStyle.alignment = .natural
        textView.typingAttributes = [NSForegroundColorAttributeName: UIColor.darkText, NSFontAttributeName: Fonts.title, NSParagraphStyleAttributeName: titleParagraphStyle]
        textView.translatesAutoresizingMaskIntoConstraints = false
        textView.textAlignment = .natural
        textView.isScrollEnabled = false
        textView.backgroundColor = .clear

        return textView
    }()


    /// Placeholder Label
    ///
    fileprivate(set) lazy var titlePlaceholderLabel: UILabel = {
        let placeholderText = NSLocalizedString("Title", comment: "Placeholder for the post title.")
        let titlePlaceholderLabel = UILabel()

        let attributes = [NSForegroundColorAttributeName: Colors.title, NSFontAttributeName: Fonts.title]
        titlePlaceholderLabel.attributedText = NSAttributedString(string: placeholderText, attributes: attributes)
        titlePlaceholderLabel.sizeToFit()
        titlePlaceholderLabel.translatesAutoresizingMaskIntoConstraints = false
        titlePlaceholderLabel.textAlignment = .natural

        return titlePlaceholderLabel
    }()


    /// Title's Height Constraint
    ///
    fileprivate var titleHeightConstraint: NSLayoutConstraint!


    /// Title's Top Constraint
    ///
    fileprivate var titleTopConstraint: NSLayoutConstraint!


    /// Placeholder's Top Constraint
    ///
    fileprivate var textPlaceholderTopConstraint: NSLayoutConstraint!


    /// Separator View
    ///
    fileprivate(set) lazy var separatorView: UIView = {
        let v = UIView(frame: CGRect(x: 0, y: 0, width: 44, height: 1))

        v.backgroundColor = Colors.separator
        v.translatesAutoresizingMaskIntoConstraints = false

        return v
    }()


    /// Negative Offset BarButtonItem: Used to fine tune navigationBar Items
    ///
    fileprivate lazy var separatorButtonItem: UIBarButtonItem = {
        let separator = UIBarButtonItem(barButtonSystemItem: .fixedSpace, target: nil, action: nil)
        separator.width = Constants.separatorButtonWidth
        return separator
    }()


    /// NavigationBar's Close Button
    ///
    fileprivate lazy var closeBarButtonItem: UIBarButtonItem = {
        let cancelItem = UIBarButtonItem(customView: self.closeButton)
        cancelItem.accessibilityLabel = NSLocalizedString("Close", comment: "Action button to close edior and cancel changes or insertion of post")
        return cancelItem
    }()


    /// NavigationBar's Blog Picker Button
    ///
    fileprivate lazy var blogPickerBarButtonItem: UIBarButtonItem = {
        let pickerItem = UIBarButtonItem(customView: self.blogPickerButton)
        pickerItem.accessibilityLabel = NSLocalizedString("Switch Blog", comment: "Action button to switch the blog to which you'll be posting")
        return pickerItem
    }()

    /// Media Uploading Status Button
    ///
    fileprivate lazy var mediaUploadingBarButtonItem: UIBarButtonItem = {
        let barButton = UIBarButtonItem(customView: self.mediaUploadingButton)
        barButton.accessibilityLabel = NSLocalizedString("Media Uploading", comment: "Message to indicate progress of uploading media to server")
        return barButton
    }()


    /// Publish Button
    fileprivate(set) lazy var publishButton: UIBarButtonItem = {
        let button = UIBarButtonItem(title: self.postEditorStateContext.publishButtonText, style: WPStyleGuide.barButtonStyleForDone(), target: self, action: #selector(publishButtonTapped(sender:)))
        button.isEnabled = self.postEditorStateContext.isPublishButtonEnabled

        return button
    }()


    /// NavigationBar's More Button
    ///
    fileprivate lazy var moreBarButtonItem: UIBarButtonItem = {
        let image = Gridicon.iconOfType(.ellipsis)
        let moreItem = UIBarButtonItem(image: image, style: .plain, target: self, action: #selector(moreWasPressed))
        moreItem.accessibilityLabel = NSLocalizedString("More", comment: "Action button to display more available options")
        return moreItem
    }()


    /// Dismiss Button
    ///
    fileprivate lazy var closeButton: WPButtonForNavigationBar = {
        let cancelButton = WPStyleGuide.buttonForBar(with: Assets.closeButtonModalImage, target: self, selector: #selector(closeWasPressed))
        cancelButton.leftSpacing = Constants.cancelButtonPadding.left
        cancelButton.rightSpacing = Constants.cancelButtonPadding.right

        return cancelButton
    }()


    /// Blog Picker's Button
    ///
    fileprivate lazy var blogPickerButton: WPBlogSelectorButton = {
        let button = WPBlogSelectorButton(frame: .zero, buttonStyle: .typeSingleLine)
        button.addTarget(self, action: #selector(blogPickerWasPressed), for: .touchUpInside)
        return button
    }()

    /// Media Uploading Button
    ///
    fileprivate lazy var mediaUploadingButton: WPUploadStatusButton = {
        let button = WPUploadStatusButton(frame: CGRect(origin: .zero, size: Constants.uploadingButtonSize))
        button.setTitle(NSLocalizedString("Media Uploading", comment: "Message to indicate progress of uploading media to server"), for: .normal)
        button.addTarget(self, action: #selector(displayCancelMediaUploads), for: .touchUpInside)
        return button
    }()


    /// Beta Tag Button
    ///
    fileprivate lazy var betaButton: UIButton = {
        let button = UIButton(type: .system)
        button.translatesAutoresizingMaskIntoConstraints = false
        WPStyleGuide.configureBetaButton(button)

        button.setTitle(NSLocalizedString("Beta", comment: "Title for Beta tag button for the new Aztec editor"), for: .normal)
        button.setContentHuggingPriority(UILayoutPriorityRequired, for: .horizontal)
        button.isEnabled = true
        button.addTarget(self, action: #selector(betaButtonTapped), for: .touchUpInside)

        return button
    }()


    /// Active Editor's Mode
    ///
    fileprivate(set) var mode = EditionMode.richText {
        didSet {
            switch mode {
            case .html:
                switchToHTML()
            case .richText:
                switchToRichText()
            }
        }
    }


    /// Post being currently edited
    ///
    fileprivate(set) var post: AbstractPost {
        didSet {
            removeObservers(fromPost: oldValue)
            addObservers(toPost: post)

            postEditorStateContext = nil
            refreshInterface()
        }
    }


    /// Active Downloads
    ///
    fileprivate var activeMediaRequests = [AFImageDownloadReceipt]()


    /// Boolean indicating whether the post should be removed whenever the changes are discarded, or not.
    ///
    fileprivate var shouldRemovePostOnDismiss = false


    /// Media Library Data Source
    ///
    fileprivate lazy var mediaLibraryDataSource: WPAndDeviceMediaLibraryDataSource = {
        return WPAndDeviceMediaLibraryDataSource(post: self.post)
    }()


    /// Media Progress Coordinator
    ///
    fileprivate lazy var mediaProgressCoordinator: MediaProgressCoordinator = {
        let coordinator = MediaProgressCoordinator()
        coordinator.delegate = self
        return coordinator
    }()


    /// Media Progress View
    ///
    fileprivate lazy var mediaProgressView: UIProgressView = {
        let progressView = UIProgressView(progressViewStyle: .bar)
        progressView.backgroundColor = Colors.progressBackground
        progressView.progressTintColor = Colors.progressTint
        progressView.trackTintColor = Colors.progressTrack
        progressView.translatesAutoresizingMaskIntoConstraints = false
        return progressView
    }()


    /// Selected Text Attachment
    ///
    fileprivate var currentSelectedAttachment: MediaAttachment?


    /// Last Interface Element that was a First Responder
    ///
    fileprivate var lastFirstResponder: UIView?


    /// Maintainer of state for editor - like for post button
    ///
    fileprivate lazy var postEditorStateContext: PostEditorStateContext! = {
        var originalPostStatus: BasePost.Status? = nil

        if let originalPost = self.post.original,
            let postStatus = originalPost.status,
            originalPost.hasRemote() {
            originalPostStatus = postStatus
        }


        // Self-hosted non-Jetpack blogs have no capabilities, so we'll default
        // to showing Publish Now instead of Submit for Review.
        let userCanPublish = self.post.blog.capabilities != nil ? self.post.blog.isPublishingPostsAllowed() : true
        let context = PostEditorStateContext(originalPostStatus: originalPostStatus, userCanPublish: userCanPublish, publishDate: self.post.dateCreated, delegate: self)

        return context
    }()


    /// Options
    ///
    fileprivate var optionsViewController: OptionsTableViewController!


    /// HTML Pre Processors
    ///
    fileprivate var htmlPreProcessors = [Processor]()


    /// HTML Post Processors
    ///
    fileprivate var htmlPostProcessors = [Processor]()


    // MARK: - Initializers

    required init(post: AbstractPost) {
        self.post = post

        super.init(nibName: nil, bundle: nil)

        self.restorationIdentifier = Restoration.restorationIdentifier
        self.restorationClass = type(of: self)
        self.shouldRemovePostOnDismiss = post.shouldRemoveOnDismiss

        addObservers(toPost: post)
    }

    required init?(coder aDecoder: NSCoder) {
        preconditionFailure("Aztec Post View Controller must be initialized by code")
    }

    deinit {
        NotificationCenter.default.removeObserver(self)
        removeObservers(fromPost: post)

        cancelAllPendingMediaRequests()
    }


    // MARK: - Lifecycle Methods

    override func viewDidLoad() {
        super.viewDidLoad()

        // TODO: Fix the warnings triggered by this one!
        WPFontManager.loadNotoFontFamily()

        registerAttachmentImageProviders()
        registerHTMLProcessors()
        createRevisionOfPost()

        // Setup
        configureNavigationBar()
        configureView()
        configureSubviews()

        // Register HTML Processors for WordPress shortcodes

        // UI elements might get their properties reset when the view is effectively loaded. Refresh it all!
        refreshInterface()

        // Setup Autolayout
        view.setNeedsUpdateConstraints()

        configureMediaAppearance()

        if isOpenedDirectlyForPhotoPost {
            presentMediaPicker(animated: false)
        }
    }


    override func viewWillAppear(_ animated: Bool) {
        super.viewWillAppear(animated)

        configureDismissButton()
        startListeningToNotifications()
    }

    override func viewDidAppear(_ animated: Bool) {
        super.viewDidAppear(animated)

        restoreFirstResponder()

        // Handles refreshing controls with state context after options screen is dismissed
        editorContentWasUpdated()
    }


    override func viewWillDisappear(_ animated: Bool) {
        super.viewWillDisappear(animated)

        stopListeningToNotifications()
        rememberFirstResponder()
    }


    override func viewWillTransition(to size: CGSize, with coordinator: UIViewControllerTransitionCoordinator) {
        super.viewWillTransition(to: size, with: coordinator)

        coordinator.animate(alongsideTransition: { _ in
            self.resizeBlogPickerButton()
            self.updateTitleHeight()
        })

        dismissOptionsViewControllerIfNecessary()
    }


    // MARK: - Title and Title placeholder position methods

    func updateTitlePosition() {
        let referenceView: UITextView = mode == .richText ? richTextView : htmlTextView
        titleTopConstraint.constant = -(referenceView.contentOffset.y+referenceView.contentInset.top)

        var contentInset = referenceView.contentInset
        contentInset.top = (titleHeightConstraint.constant + separatorView.frame.height)
        referenceView.contentInset = contentInset

        textPlaceholderTopConstraint.constant = referenceView.textContainerInset.top + referenceView.contentInset.top
    }

    func updateTitleHeight() {
        let referenceView: UITextView = mode == .richText ? richTextView : htmlTextView

        var titleWidth = titleTextField.bounds.width
        if titleWidth <= 0 {
            // Use the title text field's width if available, otherwise calculate it.
            // View's frame minus left and right margins as well as margin between title and beta button
            titleWidth = view.frame.width - (3 * Constants.defaultMargin) - betaButton.frame.width
        }

        let sizeThatShouldFitTheContent = titleTextField.sizeThatFits(CGSize(width:titleWidth, height: CGFloat.greatestFiniteMagnitude))
        let insets = titleTextField.textContainerInset
        titleHeightConstraint.constant = max(sizeThatShouldFitTheContent.height, titleTextField.font!.lineHeight + insets.top + insets.bottom)

        textPlaceholderTopConstraint.constant = referenceView.textContainerInset.top + referenceView.contentInset.top

        var contentInset = referenceView.contentInset
        contentInset.top = (titleHeightConstraint.constant + separatorView.frame.height)
        referenceView.contentInset = contentInset
        referenceView.setContentOffset(CGPoint(x:0, y: -contentInset.top), animated: false)
    }


    // MARK: - Configuration Methods

    override func updateViewConstraints() {

        super.updateViewConstraints()

        let defaultMargin = Constants.defaultMargin

        titleHeightConstraint = titleTextField.heightAnchor.constraint(equalToConstant: titleTextField.font!.lineHeight)
        titleTopConstraint = titleTextField.topAnchor.constraint(equalTo: view.topAnchor, constant: -richTextView.contentOffset.y)
        textPlaceholderTopConstraint = placeholderLabel.topAnchor.constraint(equalTo: richTextView.topAnchor, constant: richTextView.textContainerInset.top + richTextView.contentInset.top)
        updateTitleHeight()

        NSLayoutConstraint.activate([
            titleTextField.leadingAnchor.constraint(equalTo: view.leadingAnchor, constant: defaultMargin),
            titleTopConstraint,
            titleHeightConstraint
            ])

        NSLayoutConstraint.activate([
            betaButton.centerYAnchor.constraint(equalTo: titlePlaceholderLabel.centerYAnchor),
            betaButton.trailingAnchor.constraint(equalTo: view.trailingAnchor, constant: -defaultMargin),
            titleTextField.trailingAnchor.constraint(equalTo: betaButton.leadingAnchor, constant: -defaultMargin)
            ])

        let insets = titleTextField.textContainerInset
        NSLayoutConstraint.activate([
            titlePlaceholderLabel.leftAnchor.constraint(equalTo: titleTextField.leftAnchor, constant: insets.left + titleTextField.textContainer.lineFragmentPadding),
            titlePlaceholderLabel.rightAnchor.constraint(equalTo: titleTextField.rightAnchor, constant: -insets.right),
            titlePlaceholderLabel.topAnchor.constraint(equalTo: titleTextField.topAnchor, constant: insets.top),
            titlePlaceholderLabel.heightAnchor.constraint(equalToConstant: titleTextField.font!.lineHeight)
            ])

        NSLayoutConstraint.activate([
            separatorView.leftAnchor.constraint(equalTo: view.leftAnchor, constant: defaultMargin),
            separatorView.rightAnchor.constraint(equalTo: view.rightAnchor, constant: -defaultMargin),
            separatorView.topAnchor.constraint(equalTo: titleTextField.bottomAnchor),
            separatorView.heightAnchor.constraint(equalToConstant: separatorView.frame.height)
            ])

        NSLayoutConstraint.activate([
            richTextView.leftAnchor.constraint(equalTo: view.leftAnchor),
            richTextView.rightAnchor.constraint(equalTo: view.rightAnchor),
            richTextView.topAnchor.constraint(equalTo: view.topAnchor),
            richTextView.bottomAnchor.constraint(equalTo: view.bottomAnchor, constant: -defaultMargin)
            ])

        NSLayoutConstraint.activate([
            htmlTextView.leftAnchor.constraint(equalTo: richTextView.leftAnchor),
            htmlTextView.rightAnchor.constraint(equalTo: richTextView.rightAnchor),
            htmlTextView.topAnchor.constraint(equalTo: richTextView.topAnchor),
            htmlTextView.bottomAnchor.constraint(equalTo: richTextView.bottomAnchor)
            ])

        NSLayoutConstraint.activate([
            placeholderLabel.leftAnchor.constraint(equalTo: richTextView.leftAnchor, constant: Constants.placeholderPadding.left + defaultMargin),
            placeholderLabel.rightAnchor.constraint(equalTo: richTextView.rightAnchor, constant: -(Constants.placeholderPadding.right + defaultMargin)),
            textPlaceholderTopConstraint,
            placeholderLabel.bottomAnchor.constraint(lessThanOrEqualTo: richTextView.bottomAnchor, constant: Constants.placeholderPadding.bottom)
            ])

        if let navigationBar = navigationController?.navigationBar {
            NSLayoutConstraint.activate([
                mediaProgressView.leadingAnchor.constraint(equalTo: navigationBar.leadingAnchor),
                mediaProgressView.widthAnchor.constraint(equalTo: navigationBar.widthAnchor),
                mediaProgressView.topAnchor.constraint(equalTo: navigationBar.bottomAnchor, constant: -mediaProgressView.frame.height)
                ])
        }
    }

    private func configureDefaultProperties(for textView: UITextView, accessibilityLabel: String) {
        textView.accessibilityLabel = accessibilityLabel
        textView.font = Fonts.regular
        textView.keyboardDismissMode = .interactive
        textView.textColor = UIColor.darkText
        textView.translatesAutoresizingMaskIntoConstraints = false

        textView.textContainerInset.left = Constants.defaultMargin
        textView.textContainerInset.right = Constants.defaultMargin
    }

    func configureNavigationBar() {
        navigationController?.navigationBar.isTranslucent = false

        navigationItem.leftBarButtonItems = [separatorButtonItem, closeBarButtonItem, blogPickerBarButtonItem]
        navigationItem.rightBarButtonItems = [moreBarButtonItem, publishButton]
    }

    func configureDismissButton() {
        let image = isModal() ? Assets.closeButtonModalImage : Assets.closeButtonRegularImage
        closeButton.setImage(image, for: .normal)
    }

    func configureView() {
        edgesForExtendedLayout = UIRectEdge()
        view.backgroundColor = .white
    }

    func configureSubviews() {
        view.addSubview(richTextView)
        view.addSubview(htmlTextView)
        view.addSubview(titleTextField)
        view.addSubview(titlePlaceholderLabel)
        view.addSubview(separatorView)
        view.addSubview(placeholderLabel)
        view.addSubview(betaButton)

        mediaProgressView.isHidden = true
        navigationController?.navigationBar.addSubview(mediaProgressView)
    }

    func registerAttachmentImageProviders() {
        let providers: [TextViewAttachmentImageProvider] = [
            MoreAttachmentRenderer(),
            CommentAttachmentRenderer(font: Fonts.regular),
            HTMLAttachmentRenderer(font: Fonts.regular)
        ]

        for provider in providers {
            richTextView.registerAttachmentImageProvider(provider)
        }
    }

    func registerHTMLProcessors() {
        htmlPreProcessors.append(VideoProcessor.videoPressPreProcessor)
        htmlPreProcessors.append(VideoProcessor.wordPressVideoPreProcessor)
        htmlPreProcessors.append(CalypsoProcessor())

        htmlPostProcessors.append(VideoProcessor.videoPressPostProcessor)
        htmlPostProcessors.append(VideoProcessor.wordPressVideoPostProcessor)
    }

    func startListeningToNotifications() {
        let nc = NotificationCenter.default
        nc.addObserver(self, selector: #selector(keyboardWillShow), name: .UIKeyboardWillShow, object: nil)
        nc.addObserver(self, selector: #selector(keyboardWillHide), name: .UIKeyboardWillHide, object: nil)
    }

    func stopListeningToNotifications() {
        let nc = NotificationCenter.default
        nc.removeObserver(self, name: .UIKeyboardWillShow, object: nil)
        nc.removeObserver(self, name: .UIKeyboardWillHide, object: nil)
    }

    func rememberFirstResponder() {
        lastFirstResponder = view.findFirstResponder()
    }

    func restoreFirstResponder() {
        let nextFirstResponder = lastFirstResponder ?? titleTextField
        nextFirstResponder.becomeFirstResponder()
    }

    func refreshInterface() {
        reloadBlogPickerButton()
        reloadEditorContents()
        resizeBlogPickerButton()
        reloadPublishButton()
        refreshNavigationBar()
    }

    func refreshNavigationBar() {
        if postEditorStateContext.isUploadingMedia {
            navigationItem.leftBarButtonItems = [separatorButtonItem, closeBarButtonItem, mediaUploadingBarButtonItem]
        } else {
            navigationItem.leftBarButtonItems = [separatorButtonItem, closeBarButtonItem, blogPickerBarButtonItem]
        }
    }

    func setHTML(_ html: String) {
        var processedHTML = html
        for processor in htmlPreProcessors {
            processedHTML = processor.process(text: processedHTML)
        }
        richTextView.setHTML(processedHTML)
        self.processVideoPressAttachments()
    }

    func getHTML() -> String {
        var processedHTML = richTextView.getHTML()
        for processor in htmlPostProcessors {
            processedHTML = processor.process(text: processedHTML)
        }
        return processedHTML
    }

    func reloadEditorContents() {
        let content = post.content ?? String()

        titleTextField.text = post.postTitle
        setHTML(content)
    }

    func reloadBlogPickerButton() {
        var pickerTitle = post.blog.url ?? String()
        if let blogName = post.blog.settings?.name, blogName.isEmpty == false {
            pickerTitle = blogName
        }

        let titleText = NSAttributedString(string: pickerTitle, attributes: [NSFontAttributeName: Fonts.blogPicker])
        let shouldEnable = !isSingleSiteMode

        blogPickerButton.setAttributedTitle(titleText, for: .normal)
        blogPickerButton.buttonMode = shouldEnable ? .multipleSite : .singleSite
        blogPickerButton.isEnabled = shouldEnable
    }

    func reloadPublishButton() {
        publishButton.title = postEditorStateContext.publishButtonText
        publishButton.isEnabled = postEditorStateContext.isPublishButtonEnabled
    }

    func resizeBlogPickerButton() {
        // Ensure the BlogPicker gets it's maximum possible size
        blogPickerButton.sizeToFit()

        // Cap the size, according to the current traits
        var blogPickerSize = hasHorizontallyCompactView() ? Constants.blogPickerCompactSize : Constants.blogPickerRegularSize
        blogPickerSize.width = min(blogPickerSize.width, blogPickerButton.frame.width)

        blogPickerButton.frame.size = blogPickerSize
    }


    // MARK: - Keyboard Handling

    override var keyCommands: [UIKeyCommand] {
        if richTextView.isFirstResponder {
            return [ UIKeyCommand(input:"B", modifierFlags: .command, action:#selector(toggleBold), discoverabilityTitle:NSLocalizedString("Bold", comment: "Discoverability title for bold formatting keyboard shortcut.")),
                     UIKeyCommand(input:"I", modifierFlags: .command, action:#selector(toggleItalic), discoverabilityTitle:NSLocalizedString("Italic", comment: "Discoverability title for italic formatting keyboard shortcut.")),
                     UIKeyCommand(input:"S", modifierFlags: [.command], action:#selector(toggleStrikethrough), discoverabilityTitle: NSLocalizedString("Strikethrough", comment:"Discoverability title for strikethrough formatting keyboard shortcut.")),
                     UIKeyCommand(input:"U", modifierFlags: .command, action:#selector(toggleUnderline(_:)), discoverabilityTitle: NSLocalizedString("Underline", comment:"Discoverability title for underline formatting keyboard shortcut.")),
                     UIKeyCommand(input:"Q", modifierFlags:[.command,.alternate], action: #selector(toggleBlockquote), discoverabilityTitle: NSLocalizedString("Block Quote", comment: "Discoverability title for block quote keyboard shortcut.")),
                     UIKeyCommand(input:"K", modifierFlags:.command, action:#selector(toggleLink), discoverabilityTitle: NSLocalizedString("Insert Link", comment: "Discoverability title for insert link keyboard shortcut.")),
                     UIKeyCommand(input:"M", modifierFlags:[.command,.alternate], action:#selector(presentMediaPicker(animated:)), discoverabilityTitle: NSLocalizedString("Insert Media", comment: "Discoverability title for insert media keyboard shortcut.")),
                     UIKeyCommand(input:"U", modifierFlags:[.command, .alternate], action:#selector(toggleUnorderedList), discoverabilityTitle:NSLocalizedString("Bullet List", comment: "Discoverability title for bullet list keyboard shortcut.")),
                     UIKeyCommand(input:"O", modifierFlags:[.command, .alternate], action:#selector(toggleOrderedList), discoverabilityTitle:NSLocalizedString("Numbered List", comment:"Discoverability title for numbered list keyboard shortcut.")),
                     UIKeyCommand(input:"H", modifierFlags:[.command, .shift], action:#selector(toggleEditingMode), discoverabilityTitle:NSLocalizedString("Toggle HTML Source ", comment: "Discoverability title for HTML keyboard shortcut."))
            ]
        } else if htmlTextView.isFirstResponder {
            return [UIKeyCommand(input:"H", modifierFlags:[.command, .shift], action:#selector(toggleEditingMode), discoverabilityTitle:NSLocalizedString("Toggle HTML Source ", comment: "Discoverability title for HTML keyboard shortcut."))
            ]
        }
        return []
    }

    func keyboardWillShow(_ notification: Foundation.Notification) {
        guard
            let userInfo = notification.userInfo as? [String: AnyObject],
            let keyboardFrame = (userInfo[UIKeyboardFrameEndUserInfoKey] as? NSValue)?.cgRectValue
            else {
                return
        }

        refreshInsets(forKeyboardFrame: keyboardFrame)
    }

    func keyboardWillHide(_ notification: Foundation.Notification) {
        guard
            let userInfo = notification.userInfo as? [String: AnyObject],
            let keyboardFrame = (userInfo[UIKeyboardFrameEndUserInfoKey] as? NSValue)?.cgRectValue
            else {
                return
        }

        refreshInsets(forKeyboardFrame: keyboardFrame)
        dismissOptionsViewControllerIfNecessary()
    }

    fileprivate func refreshInsets(forKeyboardFrame keyboardFrame: CGRect) {
        let referenceView: UIScrollView = mode == .richText ? richTextView : htmlTextView

        let scrollInsets = UIEdgeInsets(top: referenceView.scrollIndicatorInsets.top, left: 0, bottom: view.frame.maxY - keyboardFrame.minY, right: 0)
        let contentInsets  = UIEdgeInsets(top: referenceView.contentInset.top, left: 0, bottom: view.frame.maxY - keyboardFrame.minY, right: 0)

        htmlTextView.scrollIndicatorInsets = scrollInsets
        htmlTextView.contentInset = contentInsets

        richTextView.scrollIndicatorInsets = scrollInsets
        richTextView.contentInset = contentInsets
    }

    func updateFormatBar() {
        guard let toolbar = richTextView.inputAccessoryView as? Aztec.FormatBar else {
            return
        }

        var identifiers = [FormattingIdentifier]()
        if richTextView.selectedRange.length > 0 {
            identifiers = richTextView.formatIdentifiersSpanningRange(richTextView.selectedRange)
        } else {
            identifiers = richTextView.formatIdentifiersForTypingAttributes()
        }

        toolbar.selectItemsMatchingIdentifiers(identifiers)
    }
}


// MARK: - SDK Workarounds!
//
extension AztecPostViewController {

    /// Note:
    /// When presenting an UIAlertController using a navigationBarButton as a source, the entire navigationBar
    /// gets set as a passthru view, allowing invalid scenarios, such as: pressing the Dismiss Button, while there's
    /// an ActionSheet onscreen.
    ///
    override func present(_ viewControllerToPresent: UIViewController, animated flag: Bool, completion: (() -> Void)? = nil) {
        super.present(viewControllerToPresent, animated: flag) {
            if let alert = viewControllerToPresent as? UIAlertController, alert.preferredStyle == .actionSheet {
                alert.popoverPresentationController?.passthroughViews = nil
            }

            completion?()
        }
    }
}


// MARK: - Actions
//
extension AztecPostViewController {
    @IBAction func publishButtonTapped(sender: UIBarButtonItem) {
        trackPostSave(stat: postEditorStateContext.publishActionAnalyticsStat)

        publishTapped(dismissWhenDone: true)
    }

    @IBAction func secondaryPublishButtonTapped(dismissWhenDone: Bool = true) {
        let publishPostClosure = {
            if self.postEditorStateContext.secondaryPublishButtonAction == .save {
                self.post.status = .draft
            } else if self.postEditorStateContext.secondaryPublishButtonAction == .publish {
                self.post.date_created_gmt = Date()
                self.post.status = .publish
            }

            if let stat = self.postEditorStateContext.secondaryPublishActionAnalyticsStat {
                self.trackPostSave(stat: stat)
            }

            self.publishTapped(dismissWhenDone: dismissWhenDone)
        }

        if presentedViewController != nil {
            dismiss(animated: true, completion: publishPostClosure)
        } else {
            publishPostClosure()
        }
    }

    func showPostHasChangesAlert() {
        let alertController = UIAlertController(
            title: NSLocalizedString("You have unsaved changes.", comment: "Title of message with options that shown when there are unsaved changes and the author is trying to move away from the post."),
            message: nil,
            preferredStyle: .actionSheet)

        // Button: Keep editing
        alertController.addCancelActionWithTitle(NSLocalizedString("Keep Editing", comment: "Button shown if there are unsaved changes and the author is trying to move away from the post."))

        // Button: Save Draft/Update Draft
        if post.hasLocalChanges() {
            if !post.hasRemote() {
                // The post is a local draft or an autosaved draft: Discard or Save
                alertController.addDefaultActionWithTitle(NSLocalizedString("Save Draft", comment: "Button shown if there are unsaved changes and the author is trying to move away from the post.")) { _ in
                    self.post.status = .draft
                    self.trackPostSave(stat: self.postEditorStateContext.publishActionAnalyticsStat)
                    self.publishTapped(dismissWhenDone: true)
                }
            } else if post.status == .draft {
                // The post was already a draft
                alertController.addDefaultActionWithTitle(NSLocalizedString("Update Draft", comment: "Button shown if there are unsaved changes and the author is trying to move away from an already published/saved post.")) { _ in
                    self.trackPostSave(stat: self.postEditorStateContext.publishActionAnalyticsStat)
                    self.publishTapped(dismissWhenDone: true)
                }
            }
        }

        // Button: Discard
        alertController.addDestructiveActionWithTitle(NSLocalizedString("Discard", comment: "Button shown if there are unsaved changes and the author is trying to move away from the post.")) { _ in
            self.discardChangesAndUpdateGUI()
        }

        alertController.popoverPresentationController?.barButtonItem = closeBarButtonItem
        present(alertController, animated: true, completion: nil)
    }

    private func publishTapped(dismissWhenDone: Bool) {
        // Cancel publishing if media is currently being uploaded
        if mediaProgressCoordinator.isRunning {
            displayMediaIsUploadingAlert()
            return
        }

        // If there is any failed media allow it to be removed or cancel publishing
        if mediaProgressCoordinator.hasFailedMedia {
            displayHasFailedMediaAlert(then: {
                // Failed media is removed, try again.
                // Note: Intentionally not tracking another analytics stat here (no appropriate one exists yet)
                self.publishTapped(dismissWhenDone: dismissWhenDone)
            })
            return
        }
        SVProgressHUD.setDefaultMaskType(.clear)
        SVProgressHUD.show(withStatus: postEditorStateContext.publishVerbText)
        postEditorStateContext.updated(isBeingPublished: true)

        // Finally, publish the post.
        publishPost() { uploadedPost, error in
            self.postEditorStateContext.updated(isBeingPublished: false)
            SVProgressHUD.dismiss()

            let generator = UINotificationFeedbackGenerator()
            generator.prepare()

            if let error = error {
                DDLogError("Error publishing post: \(error.localizedDescription)")

                SVProgressHUD.showDismissibleError(withStatus: self.postEditorStateContext.publishErrorText)
                generator.notificationOccurred(.error)
            } else if let uploadedPost = uploadedPost {
                self.post = uploadedPost

                generator.notificationOccurred(.success)
            }

            if dismissWhenDone {
                self.dismissOrPopView(didSave: true)
            } else {
                self.createRevisionOfPost()
            }
        }
    }

    @IBAction func closeWasPressed() {
        cancelEditing()
    }

    @IBAction func blogPickerWasPressed() {
        assert(isSingleSiteMode == false)
        guard post.hasSiteSpecificChanges() else {
            displayBlogSelector()
            return
        }

        displaySwitchSiteAlert()
    }

    @IBAction func moreWasPressed() {
        displayMoreSheet()
    }

    @IBAction func betaButtonTapped() {
        WPAppAnalytics.track(.editorAztecBetaLink)

        WPWebViewController.presentWhatsNewWebView(from: self)
    }

    private func trackPostSave(stat: WPAnalyticsStat) {
        guard stat != .editorSavedDraft && stat != .editorQuickSavedDraft else {
            WPAppAnalytics.track(stat, withProperties:[WPAppAnalyticsKeyEditorSource: Analytics.editorSource], with:post.blog)
            return
        }

        let originalWordCount = post.original?.content?.wordCount() ?? 0
        let wordCount = post.content?.wordCount() ?? 0
        var properties: [String: Any] = ["word_count": wordCount, WPAppAnalyticsKeyEditorSource: Analytics.editorSource]
        if post.hasRemote() {
            properties["word_diff_count"] = originalWordCount
        }

        if stat == .editorPublishedPost {
            properties[WPAnalyticsStatEditorPublishedPostPropertyCategory] = post.hasCategories()
            properties[WPAnalyticsStatEditorPublishedPostPropertyPhoto] = post.hasPhoto()
            properties[WPAnalyticsStatEditorPublishedPostPropertyTag] = post.hasTags()
            properties[WPAnalyticsStatEditorPublishedPostPropertyVideo] = post.hasVideo()
        }

        WPAppAnalytics.track(stat, withProperties: properties, with: post)
    }
}


// MARK: - Private Helpers
//
private extension AztecPostViewController {

    func displayBlogSelector() {
        guard let sourceView = blogPickerButton.imageView else {
            fatalError()
        }

        // Setup Handlers
        let successHandler: BlogSelectorSuccessHandler = { selectedObjectID in
            self.dismiss(animated: true, completion: nil)

            guard let blog = self.mainContext.object(with: selectedObjectID) as? Blog else {
                return
            }
            self.recreatePostRevision(in: blog)
            self.mediaLibraryDataSource = WPAndDeviceMediaLibraryDataSource(post: self.post)
        }

        let dismissHandler: BlogSelectorDismissHandler = {
            self.dismiss(animated: true, completion: nil)
        }

        // Setup Picker
        let selectorViewController = BlogSelectorViewController(selectedBlogObjectID: post.blog.objectID,
                                                                successHandler: successHandler,
                                                                dismissHandler: dismissHandler)
        selectorViewController.title = NSLocalizedString("Select Site", comment: "Blog Picker's Title")
        selectorViewController.displaysPrimaryBlogOnTop = true

        // Note:
        // On iPad Devices, we'll disable the Picker's SearchController's "Autohide Navbar Feature", since
        // upon dismissal, it may force the NavigationBar to show up, even when it was initially hidden.
        selectorViewController.displaysNavigationBarWhenSearching = WPDeviceIdentification.isiPad()

        // Setup Navigation
        let navigationController = AdaptiveNavigationController(rootViewController: selectorViewController)
        navigationController.configurePopoverPresentationStyle(from: sourceView)

        // Done!
        present(navigationController, animated: true, completion: nil)
    }

    func displayMoreSheet() {
        let alert = UIAlertController(title: nil, message: nil, preferredStyle: .actionSheet)

        if postEditorStateContext.isSecondaryPublishButtonShown,
            let buttonTitle = postEditorStateContext.secondaryPublishButtonText {
            let dismissWhenDone = postEditorStateContext.secondaryPublishButtonAction == .publish
            alert.addActionWithTitle(buttonTitle, style: dismissWhenDone ? .destructive : .default ) { _ in
                self.secondaryPublishButtonTapped(dismissWhenDone: dismissWhenDone)
            }
        }

        alert.addDefaultActionWithTitle(MoreSheetAlert.previewTitle) { _ in
            self.displayPreview()
        }

        alert.addDefaultActionWithTitle(MoreSheetAlert.optionsTitle) { _ in
            self.displayPostOptions()
        }

        alert.addCancelActionWithTitle(MoreSheetAlert.cancelTitle)
        alert.popoverPresentationController?.barButtonItem = moreBarButtonItem

        present(alert, animated: true, completion: nil)
    }

    func displaySwitchSiteAlert() {
        let alert = UIAlertController(title: SwitchSiteAlert.title, message: SwitchSiteAlert.message, preferredStyle: .alert)

        alert.addDefaultActionWithTitle(SwitchSiteAlert.acceptTitle) { _ in
            self.displayBlogSelector()
        }

        alert.addCancelActionWithTitle(SwitchSiteAlert.cancelTitle)

        present(alert, animated: true, completion: nil)
    }

    func displayPostOptions() {
        let settingsViewController: PostSettingsViewController
        if post is Page {
            settingsViewController = PageSettingsViewController(post: post)
        } else {
            settingsViewController = PostSettingsViewController(post: post)
        }
        settingsViewController.hidesBottomBarWhenPushed = true
        self.navigationController?.pushViewController(settingsViewController, animated: true)
    }

    func displayPreview() {
        let previewController = PostPreviewViewController(post: post)
        previewController.hidesBottomBarWhenPushed = true
        navigationController?.pushViewController(previewController, animated: true)
    }

    func displayMediaIsUploadingAlert() {
        let alertController = UIAlertController(title: MediaUploadingAlert.title, message: MediaUploadingAlert.message, preferredStyle: .alert)
        alertController.addDefaultActionWithTitle(MediaUploadingAlert.acceptTitle)
        present(alertController, animated: true, completion: nil)
    }

    func displayHasFailedMediaAlert(then: @escaping () -> ()) {
        let alertController = UIAlertController(title: FailedMediaRemovalAlert.title, message: FailedMediaRemovalAlert.message, preferredStyle: .alert)
        alertController.addDefaultActionWithTitle(MediaUploadingAlert.acceptTitle) { alertAction in
            self.removeFailedMedia()
            then()
        }

        alertController.addCancelActionWithTitle(FailedMediaRemovalAlert.cancelTitle)
        present(alertController, animated: true, completion: nil)
    }

    @IBAction func displayCancelMediaUploads() {
        let alertController = UIAlertController(title: MediaUploadingCancelAlert.title, message: MediaUploadingCancelAlert.message, preferredStyle: .alert)
        alertController.addDefaultActionWithTitle(MediaUploadingCancelAlert.acceptTitle) { alertAction in
            self.mediaProgressCoordinator.cancelAllPendingUploads()
        }
        alertController.addCancelActionWithTitle(MediaUploadingCancelAlert.cancelTitle)
        present(alertController, animated: true, completion: nil)
        return
    }
}


// MARK: - PostEditorStateContextDelegate & support methods
//
extension AztecPostViewController: PostEditorStateContextDelegate {
    override func observeValue(forKeyPath keyPath: String?, of object: Any?, change: [NSKeyValueChangeKey : Any]?, context: UnsafeMutableRawPointer?) {
        guard let keyPath = keyPath else {
            return
        }

        switch keyPath {
        case BasePost.statusKeyPath:
            if let status = post.status {
                postEditorStateContext.updated(postStatus: status)
                editorContentWasUpdated()
            }
        case #keyPath(AbstractPost.dateCreated):
            let dateCreated = post.dateCreated ?? Date()
            postEditorStateContext.updated(publishDate: dateCreated)
            editorContentWasUpdated()
        case #keyPath(AbstractPost.content):
            editorContentWasUpdated()
        default:
            super.observeValue(forKeyPath: keyPath, of: object, change: change, context: context)
        }
    }

    private var editorHasContent: Bool {
        let titleIsEmpty = post.postTitle?.isEmpty ?? true
        let contentIsEmpty = post.content?.isEmpty ?? true

        return !titleIsEmpty || !contentIsEmpty
    }

    private var editorHasChanges: Bool {
        return post.hasUnsavedChanges()
    }

    internal func editorContentWasUpdated() {
        postEditorStateContext.updated(hasContent: editorHasContent)
        postEditorStateContext.updated(hasChanges: editorHasChanges)
    }

    internal func context(_ context: PostEditorStateContext, didChangeAction: PostEditorAction) {
        reloadPublishButton()
    }

    internal func context(_ context: PostEditorStateContext, didChangeActionAllowed: Bool) {
        reloadPublishButton()
    }

    internal func addObservers(toPost: AbstractPost) {
        toPost.addObserver(self, forKeyPath: AbstractPost.statusKeyPath, options: [], context: nil)
        toPost.addObserver(self, forKeyPath: #keyPath(AbstractPost.dateCreated), options: [], context: nil)
        toPost.addObserver(self, forKeyPath: #keyPath(AbstractPost.content), options: [], context: nil)
    }

    internal func removeObservers(fromPost: AbstractPost) {
        fromPost.removeObserver(self, forKeyPath: AbstractPost.statusKeyPath)
        fromPost.removeObserver(self, forKeyPath: #keyPath(AbstractPost.dateCreated))
        fromPost.removeObserver(self, forKeyPath: #keyPath(AbstractPost.content))
    }
}


// MARK: - UITextViewDelegate methods
//
extension AztecPostViewController : UITextViewDelegate {

    func textView(_ textView: UITextView, shouldChangeTextIn range: NSRange, replacementText text: String) -> Bool {
        switch textView {
        case titleTextField:
            return shouldChangeTitleText(in: range, replacementText: text)

        default:
            return true
        }
    }

    func textViewDidChangeSelection(_ textView: UITextView) {
        updateFormatBar()
        changeRichTextInputView(to: nil)
    }

    func textViewDidChange(_ textView: UITextView) {
        mapUIContentToPostAndSave()
        refreshPlaceholderVisibility()

        switch textView {
        case titleTextField:
            updateTitleHeight()
        case richTextView:
            updateFormatBar()
        default:
            break
        }
    }

    func textViewShouldBeginEditing(_ textView: UITextView) -> Bool {
        textView.textAlignment = .natural
        switch textView {
        case titleTextField:
            formatBar.enabled = false
        case richTextView:
            formatBar.enabled = true
        case htmlTextView:
            formatBar.enabled = false

            // Disable the bar, except for the source code button
            let htmlButton = formatBar.overflowItems.first(where: { $0.identifier == FormattingIdentifier.sourcecode })
            htmlButton?.isEnabled = true
        default:
            break
        }

        textView.inputAccessoryView = formatBar

        return true
    }

    func scrollViewDidScroll(_ scrollView: UIScrollView) {
        updateTitlePosition()
    }

    // MARK: - Title Input Sanitization

    /// Sanitizes an input for insertion in the title text view.
    ///
    /// - Parameters:
    ///     - input: the input for the title text view.
    ///
    /// - Returns: the sanitized string
    ///
    private func sanitizeInputForTitle(_ input: String) -> String {
        var sanitizedText = input

        while let range = sanitizedText.rangeOfCharacter(from: CharacterSet.newlines, options: [], range: nil) {
            sanitizedText = sanitizedText.replacingCharacters(in: range, with: " ")
        }

        return sanitizedText
    }

    /// This method performs all necessary checks to verify if the title text can be changed,
    /// or if some other action should be performed instead.
    ///
    /// - Important: this method sanitizes newlines, since they're not allowed in the title.
    ///
    /// - Parameters:
    ///     - range: the range that would be modified.
    ///     - text: the new text for the specified range.
    ///
    /// - Returns: `true` if the modification can take place, `false` otherwise.
    ///
    private func shouldChangeTitleText(in range: NSRange, replacementText text: String) -> Bool {

        guard text.characters.count > 1 else {
            guard text.rangeOfCharacter(from: CharacterSet.newlines, options: [], range: nil) == nil else {
                richTextView.becomeFirstResponder()
                richTextView.selectedRange = NSRange(location: 0, length: 0)
                return false
            }

            return true
        }

        let sanitizedInput = sanitizeInputForTitle(text)
        let newlinesWereRemoved = sanitizedInput != text

        guard !newlinesWereRemoved else {
            titleTextField.insertText(sanitizedInput)

            return false
        }

        return true
    }
}


// MARK: - UITextFieldDelegate methods
//
extension AztecPostViewController {
    func titleTextFieldDidChange(_ textField: UITextField) {
        mapUIContentToPostAndSave()
        editorContentWasUpdated()
    }
}


// MARK: - TextViewFormattingDelegate methods
//
extension AztecPostViewController: Aztec.TextViewFormattingDelegate {
    func textViewCommandToggledAStyle() {
        updateFormatBar()
    }
}


// MARK: - HTML Mode Switch methods
//
extension AztecPostViewController {
    enum EditionMode {
        case richText
        case html

        mutating func toggle() {
            switch self {
            case .richText:
                self = .html
            case .html:
                self = .richText
            }
        }
    }

    fileprivate func switchToHTML() {
        stopEditing()

        htmlTextView.text = getHTML()
        htmlTextView.becomeFirstResponder()

        refreshEditorVisibility()
        refreshPlaceholderVisibility()
    }

    fileprivate func switchToRichText() {
        stopEditing()

        setHTML(htmlTextView.text)
        richTextView.becomeFirstResponder()

        refreshEditorVisibility()
        refreshPlaceholderVisibility()
    }

    func refreshEditorVisibility() {
        let isRichEnabled = mode == .richText

        htmlTextView.isHidden = isRichEnabled
        richTextView.isHidden = !isRichEnabled
    }

    func refreshPlaceholderVisibility() {
        placeholderLabel.isHidden = richTextView.isHidden || !richTextView.text.isEmpty
        titlePlaceholderLabel.isHidden = !titleTextField.text.isEmpty
    }
}


// MARK: - FormatBarDelegate Conformance
//
extension AztecPostViewController : Aztec.FormatBarDelegate {
    func formatBarTouchesBegan(_ formatBar: FormatBar) {
        dismissOptionsViewControllerIfNecessary()
    }

    func handleActionForIdentifier(_ identifier: FormattingIdentifier, barItem: FormatBarItem) {

        switch identifier {
        case .bold:
            toggleBold()
        case .italic:
            toggleItalic()
        case .underline:
            toggleUnderline()
        case .strikethrough:
            toggleStrikethrough()
        case .blockquote:
            toggleBlockquote()
        case .unorderedlist, .orderedlist:
            toggleList(fromItem: barItem)
        case .link:
            toggleLink()
        case .media:
            presentMediaPicker()
        case .sourcecode:
            toggleEditingMode()
        case .p, .header1, .header2, .header3, .header4, .header5, .header6:
            toggleHeader(fromItem: barItem)
        case .horizontalruler:
            insertHorizontalRuler()
        case .more:
            insertMore()
        }

        updateFormatBar()
    }

    /// Called when the overflow items in the format bar are either shown or hidden
    /// as a result of the user tapping the toggle button.
    ///
    func formatBar(_ formatBar: FormatBar, didChangeOverflowState overflowState: FormatBarOverflowState) {
        let action = overflowState == .visible ? "made_visible" : "made_hidden"
        trackFormatBarAnalytics(stat: .editorTappedMoreItems, action: action)
    }


    func toggleBold() {
        trackFormatBarAnalytics(stat: .editorTappedBold)
        richTextView.toggleBold(range: richTextView.selectedRange)
    }


    func toggleItalic() {
        trackFormatBarAnalytics(stat: .editorTappedItalic)
        richTextView.toggleItalic(range: richTextView.selectedRange)
    }


    func toggleUnderline() {
        trackFormatBarAnalytics(stat: .editorTappedUnderline)
        richTextView.toggleUnderline(range: richTextView.selectedRange)
    }


    func toggleStrikethrough() {
        trackFormatBarAnalytics(stat: .editorTappedStrikethrough)
        richTextView.toggleStrikethrough(range: richTextView.selectedRange)
    }

    func toggleOrderedList() {
        trackFormatBarAnalytics(stat: .editorTappedOrderedList)
        richTextView.toggleOrderedList(range: richTextView.selectedRange)
    }

    func toggleUnorderedList() {
        trackFormatBarAnalytics(stat: .editorTappedUnorderedList)
        richTextView.toggleUnorderedList(range: richTextView.selectedRange)
    }

    func toggleList(fromItem item: FormatBarItem) {
        let listOptions = Constants.lists.map { (listType) -> OptionsTableViewOption in
            return OptionsTableViewOption(image: listType.iconImage, title: NSAttributedString(string: listType.description, attributes: [:]))
        }

        var index: Int? = nil
        if let listType = listTypeForSelectedText() {
            index = Constants.lists.index(of: listType)
        }

        showOptionsTableViewControllerWithOptions(listOptions,
                                                  fromBarItem: item,
                                                  selectedRowIndex: index,
                                                  onSelect: { [weak self] selected in

                                                    let listType = Constants.lists[selected]
                                                    switch listType {
                                                    case .unordered:
                                                        self?.toggleUnorderedList()
                                                    case .ordered:
                                                        self?.toggleOrderedList()
                                                    }

                                                    self?.optionsViewController = nil
        })
    }


    func toggleBlockquote() {
        trackFormatBarAnalytics(stat: .editorTappedBlockquote)
        richTextView.toggleBlockquote(range: richTextView.selectedRange)
    }


    func listTypeForSelectedText() -> TextList.Style? {
        var identifiers = [FormattingIdentifier]()
        if (richTextView.selectedRange.length > 0) {
            identifiers = richTextView.formatIdentifiersSpanningRange(richTextView.selectedRange)
        } else {
            identifiers = richTextView.formatIdentifiersForTypingAttributes()
        }
        let mapping: [FormattingIdentifier: TextList.Style] = [
            .orderedlist: .ordered,
            .unorderedlist: .unordered
        ]
        for (key,value) in mapping {
            if identifiers.contains(key) {
                return value
            }
        }

        return nil
    }


    func toggleLink() {
        trackFormatBarAnalytics(stat: .editorTappedLink)

        var linkTitle = ""
        var linkURL: URL? = nil
        var linkRange = richTextView.selectedRange
        // Let's check if the current range already has a link assigned to it.
        if let expandedRange = richTextView.linkFullRange(forRange: richTextView.selectedRange) {
            linkRange = expandedRange
            linkURL = richTextView.linkURL(forRange: expandedRange)
        }

        linkTitle = richTextView.attributedText.attributedSubstring(from: linkRange).string
        showLinkDialog(forURL: linkURL, title: linkTitle, range: linkRange)
    }


    func showLinkDialog(forURL url: URL?, title: String?, range: NSRange) {

        let isInsertingNewLink = (url == nil)
        var urlToUse = url

        if isInsertingNewLink {
            let pasteboard = UIPasteboard.general
            if let pastedURL = pasteboard.value(forPasteboardType:String(kUTTypeURL)) as? URL {
                urlToUse = pastedURL
            }
        }


        let insertButtonTitle = isInsertingNewLink ? NSLocalizedString("Insert Link", comment: "Label action for inserting a link on the editor") : NSLocalizedString("Update Link", comment: "Label action for updating a link on the editor")
        let removeButtonTitle = NSLocalizedString("Remove Link", comment: "Label action for removing a link from the editor")
        let cancelButtonTitle = NSLocalizedString("Cancel", comment: "Cancel button")

        let alertController = UIAlertController(title: insertButtonTitle,
                                                message: nil,
                                                preferredStyle: UIAlertControllerStyle.alert)

        alertController.addTextField(configurationHandler: { [weak self]textField in
            textField.clearButtonMode = UITextFieldViewMode.always
            textField.placeholder = NSLocalizedString("URL", comment: "URL text field placeholder")

            textField.text = urlToUse?.absoluteString

            textField.addTarget(self,
                action: #selector(AztecPostViewController.alertTextFieldDidChange),
                for: UIControlEvents.editingChanged)
            })

        alertController.addTextField(configurationHandler: { textField in
            textField.clearButtonMode = UITextFieldViewMode.always
            textField.placeholder = NSLocalizedString("Link Name", comment: "Link name field placeholder")
            textField.isSecureTextEntry = false
            textField.autocapitalizationType = UITextAutocapitalizationType.sentences
            textField.autocorrectionType = UITextAutocorrectionType.default
            textField.spellCheckingType = UITextSpellCheckingType.default

            textField.text = title
        })

        let insertAction = UIAlertAction(title: insertButtonTitle,
                                         style: UIAlertActionStyle.default,
                                         handler: { [weak self] action in

                                            self?.richTextView.becomeFirstResponder()
                                            let linkURLString = alertController.textFields?.first?.text
                                            var linkTitle = alertController.textFields?.last?.text

                                            if  linkTitle == nil  || linkTitle!.isEmpty {
                                                linkTitle = linkURLString
                                            }

                                            guard
                                                let urlString = linkURLString,
                                                let url = URL(string: urlString),
                                                let title = linkTitle
                                                else {
                                                    return
                                            }
                                            self?.richTextView.setLink(url, title: title, inRange: range)
            })

        let removeAction = UIAlertAction(title: removeButtonTitle,
                                         style: UIAlertActionStyle.destructive,
                                         handler: { [weak self] action in
                                            self?.trackFormatBarAnalytics(stat: .editorTappedUnlink)
                                            self?.richTextView.becomeFirstResponder()
                                            self?.richTextView.removeLink(inRange: range)
            })

        let cancelAction = UIAlertAction(title: cancelButtonTitle,
                                         style: UIAlertActionStyle.cancel,
                                         handler: { [weak self]action in
                                            self?.richTextView.becomeFirstResponder()
            })

        alertController.addAction(insertAction)
        if !isInsertingNewLink {
            alertController.addAction(removeAction)
        }
        alertController.addAction(cancelAction)

        // Disabled until url is entered into field
        if let text = alertController.textFields?.first?.text {
            insertAction.isEnabled = !text.isEmpty
        }

        self.present(alertController, animated: true, completion: nil)
    }

    func alertTextFieldDidChange(_ textField: UITextField) {
        guard
            let alertController = presentedViewController as? UIAlertController,
            let urlFieldText = alertController.textFields?.first?.text,
            let insertAction = alertController.actions.first
            else {
                return
        }

        insertAction.isEnabled = !urlFieldText.isEmpty
    }

    func presentMediaPicker(animated: Bool = true) {
        trackFormatBarAnalytics(stat: .editorTappedImage)

        let picker = WPNavigationMediaPickerViewController()
        picker.dataSource = mediaLibraryDataSource
        picker.showMostRecentFirst = true
        picker.filter = WPMediaType.videoOrImage
        picker.delegate = self
        picker.modalPresentationStyle = .currentContext

        present(picker, animated: animated, completion: nil)
    }

    func toggleEditingMode() {
        if mediaProgressCoordinator.isRunning {
            displayMediaIsUploadingAlert()
            return
        }

        if mediaProgressCoordinator.hasFailedMedia {
            displayHasFailedMediaAlert(then: {
                self.toggleEditingMode()
            })
            return
        }

        trackFormatBarAnalytics(stat: .editorTappedHTML)
        formatBar.overflowToolbar(expand: true)
        mode.toggle()
    }

    fileprivate func dismissOptionsViewControllerIfNecessary() {
        if let optionsViewController = optionsViewController,
            presentedViewController == optionsViewController {
            dismiss(animated: true, completion: nil)
            self.optionsViewController = nil
        }
    }

    func toggleHeader(fromItem item: FormatBarItem) {
        trackFormatBarAnalytics(stat: .editorTappedHeader)

        let headerOptions = Constants.headers.map { (headerType) -> OptionsTableViewOption in
            return OptionsTableViewOption(image: headerType.iconImage,
                                          title: NSAttributedString(string: headerType.description,
                                                                    attributes:[NSFontAttributeName: UIFont.systemFont(ofSize: headerType.fontSize),
                                                                                NSForegroundColorAttributeName: WPStyleGuide.darkGrey()]))
        }

        let selectedIndex = Constants.headers.index(of: self.headerLevelForSelectedText())

        showOptionsTableViewControllerWithOptions(headerOptions,
                                                  fromBarItem: item,
                                                  selectedRowIndex: selectedIndex,
                                                  onSelect: { [weak self] selected in
                                                    guard let range = self?.richTextView.selectedRange else { return }

                                                    let selectedStyle = Analytics.headerStyleValues[selected]
                                                    self?.trackFormatBarAnalytics(stat: .editorTappedHeaderSelection, headingStyle: selectedStyle)

                                                    self?.richTextView.toggleHeader(Constants.headers[selected], range: range)
                                                    self?.optionsViewController = nil
                                                    self?.changeRichTextInputView(to: nil)
        })
    }

    func showOptionsTableViewControllerWithOptions(_ options: [OptionsTableViewOption],
                                                   fromBarItem barItem: FormatBarItem,
                                                   selectedRowIndex index: Int?,
                                                   onSelect: OptionsTableViewController.OnSelectHandler?) {
        // Hide the input view if we're already showing these options
        if let optionsViewController = optionsViewController ?? (presentedViewController as? OptionsTableViewController), optionsViewController.options == options {
            self.optionsViewController = nil
            changeRichTextInputView(to: nil)
            return
        }

        optionsViewController = OptionsTableViewController(options: options)
        optionsViewController.cellDeselectedTintColor = WPStyleGuide.aztecFormatBarInactiveColor
        optionsViewController.cellBackgroundColor = WPStyleGuide.aztecFormatPickerBackgroundColor
        optionsViewController.cellSelectedBackgroundColor = WPStyleGuide.aztecFormatPickerSelectedCellBackgroundColor
        optionsViewController.view.tintColor = WPStyleGuide.aztecFormatBarActiveColor
        optionsViewController.onSelect = { [weak self] selected in
            if self?.presentedViewController != nil {
                self?.dismiss(animated: true, completion: nil)
            }

            onSelect?(selected)
        }

        let selectRow = {
            guard let index = index else {
                return
            }

            self.optionsViewController?.selectRow(at: index)
        }

        if UIDevice.current.userInterfaceIdiom == .pad {
            presentOptionsViewController(optionsViewController, asPopoverFromBarItem: barItem, completion: selectRow)
        } else {
            presentOptionsViewControllerAsInputView(optionsViewController)
            selectRow()
        }
    }

    private func presentOptionsViewController(_ optionsViewController: OptionsTableViewController,
                                              asPopoverFromBarItem barItem: FormatBarItem,
                                              completion: (() -> Void)? = nil) {
        optionsViewController.modalPresentationStyle = .popover
        optionsViewController.popoverPresentationController?.permittedArrowDirections = [.down]
        optionsViewController.popoverPresentationController?.sourceView = view

        let frame = barItem.superview?.convert(barItem.frame, to: UIScreen.main.coordinateSpace)

        optionsViewController.popoverPresentationController?.sourceRect = view.convert(frame!, from: UIScreen.main.coordinateSpace)
        optionsViewController.popoverPresentationController?.backgroundColor = WPStyleGuide.aztecFormatPickerBackgroundColor
        optionsViewController.popoverPresentationController?.delegate = self

        present(optionsViewController, animated: true, completion: completion)
    }

    private func presentOptionsViewControllerAsInputView(_ optionsViewController: OptionsTableViewController) {
        self.addChildViewController(optionsViewController)
        changeRichTextInputView(to: optionsViewController.view)
        optionsViewController.didMove(toParentViewController: self)
    }

    func insertHorizontalRuler() {
        trackFormatBarAnalytics(stat: .editorTappedHorizontalRule)
        richTextView.replaceWithHorizontalRuler(at: richTextView.selectedRange)
    }

    func insertMore() {
        trackFormatBarAnalytics(stat: .editorTappedMore)
        richTextView.replaceWithComment(at: richTextView.selectedRange, text: Constants.moreAttachmentText)
    }

    func changeRichTextInputView(to: UIView?) {
        guard richTextView.inputView != to else {
            return
        }

        richTextView.resignFirstResponder()
        richTextView.inputView = to
        richTextView.becomeFirstResponder()
    }

    func headerLevelForSelectedText() -> Header.HeaderType {
        var identifiers = [FormattingIdentifier]()
        if (richTextView.selectedRange.length > 0) {
            identifiers = richTextView.formatIdentifiersSpanningRange(richTextView.selectedRange)
        } else {
            identifiers = richTextView.formatIdentifiersForTypingAttributes()
        }
        let mapping: [FormattingIdentifier: Header.HeaderType] = [
            .header1: .h1,
            .header2: .h2,
            .header3: .h3,
            .header4: .h4,
            .header5: .h5,
            .header6: .h6,
        ]
        for (key,value) in mapping {
            if identifiers.contains(key) {
                return value
            }
        }
        return .none
    }

    private func trackFormatBarAnalytics(stat: WPAnalyticsStat, action: String? = nil, headingStyle: String? = nil) {
        var properties = [WPAppAnalyticsKeyEditorSource: Analytics.editorSource]

        if let action = action {
            properties["action"] = action
        }

        if let headingStyle = headingStyle {
            properties["heading_style"] = headingStyle
        }

        WPAppAnalytics.track(stat, withProperties: properties, with: post)
    }


    // MARK: - Toolbar creation

    func makeToolbarButton(identifier: FormattingIdentifier) -> FormatBarItem {
        let button = FormatBarItem(image: identifier.iconImage, identifier: identifier)
        button.accessibilityLabel = identifier.accessibilityLabel
        button.accessibilityIdentifier = identifier.accessibilityIdentifier
        return button
    }

    func createToolbar() -> Aztec.FormatBar {
        let mediaItem = makeToolbarButton(identifier: .media)
        let scrollableItems = scrollableItemsForToolbar
        let overflowItems = overflowItemsForToolbar

        let toolbar = Aztec.FormatBar()
        toolbar.defaultItems = [[mediaItem], scrollableItems]
        toolbar.overflowItems = overflowItems
        toolbar.tintColor = WPStyleGuide.aztecFormatBarInactiveColor
        toolbar.highlightedTintColor = WPStyleGuide.aztecFormatBarActiveColor
        toolbar.selectedTintColor = WPStyleGuide.aztecFormatBarActiveColor
        toolbar.disabledTintColor = WPStyleGuide.aztecFormatBarDisabledColor
        toolbar.dividerTintColor = WPStyleGuide.aztecFormatBarDividerColor
        toolbar.overflowToggleIcon = Gridicon.iconOfType(.ellipsis)
        toolbar.frame = CGRect(x: 0, y: 0, width: view.frame.width, height: 44.0)
        toolbar.formatter = self

        return toolbar
    }

    var scrollableItemsForToolbar: [FormatBarItem] {
        let headerButton = makeToolbarButton(identifier: .p)

        var alternativeIcons = [FormattingIdentifier: UIImage]()
        let headings = Constants.headers.suffix(from: 1) // Remove paragraph style
        for heading in headings {
            alternativeIcons[heading.formattingIdentifier] = heading.iconImage
        }

        headerButton.alternativeIcons = alternativeIcons


        let listButton = makeToolbarButton(identifier: .unorderedlist)
        var listIcons = [FormattingIdentifier: UIImage]()
        for list in Constants.lists {
            listIcons[list.formattingIdentifier] = list.iconImage
        }

        listButton.alternativeIcons = listIcons

        return [
            headerButton,
            listButton,
            makeToolbarButton(identifier: .blockquote),
            makeToolbarButton(identifier: .bold),
            makeToolbarButton(identifier: .italic),
            makeToolbarButton(identifier: .link)
        ]
    }

    var overflowItemsForToolbar: [FormatBarItem] {
        return [
            makeToolbarButton(identifier: .underline),
            makeToolbarButton(identifier: .strikethrough),
            makeToolbarButton(identifier: .horizontalruler),
            makeToolbarButton(identifier: .more),
            makeToolbarButton(identifier: .sourcecode)
        ]
    }
}


// MARK: - UINavigationControllerDelegate Conformance
//
extension AztecPostViewController: UINavigationControllerDelegate {

}


// MARK: - UIPopoverPresentationControllerDelegate
//
extension AztecPostViewController: UIPopoverPresentationControllerDelegate {

    func adaptivePresentationStyle(for controller: UIPresentationController, traitCollection: UITraitCollection) -> UIModalPresentationStyle {
        return .none
    }

    func popoverPresentationControllerDidDismissPopover(_ popoverPresentationController: UIPopoverPresentationController) {
        if optionsViewController != nil {
            optionsViewController = nil
        }
    }
}


// MARK: - Unknown HTML
//
private extension AztecPostViewController {

    func displayUnknownHtmlEditor(for attachment: HTMLAttachment) {
        let targetVC = UnknownEditorViewController(attachment: attachment)
        targetVC.onDidSave = { [weak self] html in
            self?.richTextView.update(attachment: attachment, html: html)
            self?.dismiss(animated: true, completion: nil)
        }

        targetVC.onDidCancel = { [weak self] in
            self?.dismiss(animated: true, completion: nil)
        }

        let navigationController = UINavigationController(rootViewController: targetVC)
        displayAsPopover(viewController: navigationController)
    }

    func displayAsPopover(viewController: UIViewController) {
        viewController.modalPresentationStyle = .popover
        viewController.preferredContentSize = view.frame.size

        let presentationController = viewController.popoverPresentationController
        presentationController?.sourceView = view
        presentationController?.delegate = self

        present(viewController, animated: true, completion: nil)
    }
}


// MARK: - Cancel/Dismiss/Persistence Logic
//
private extension AztecPostViewController {

    // TODO: Rip this out and put it into the PostService
    func createRevisionOfPost() {
        guard let context = post.managedObjectContext else {
            return
        }

        // Using performBlock: with the AbstractPost on the main context:
        // Prevents a hang on opening this view on slow and fast devices
        // by deferring the cloning and UI update.
        // Slower devices have the effect of the content appearing after
        // a short delay

        context.performAndWait {
            self.post = self.post.createRevision()
            ContextManager.sharedInstance().save(context)
        }
    }

    // TODO: Rip this and put it into PostService, as well
    func recreatePostRevision(in blog: Blog) {
        let shouldCreatePage = post is Page
        let postService = PostService(managedObjectContext: mainContext)
        let newPost = shouldCreatePage ? postService.createDraftPage(for: blog) : postService.createDraftPost(for: blog)

        newPost.content = contentByStrippingMediaAttachments()
        newPost.postTitle = post.postTitle
        newPost.password = post.password
        newPost.status = post.status
        newPost.dateCreated = post.dateCreated
        newPost.dateModified = post.dateModified

        if let source = post as? Post, let target = newPost as? Post {
            target.tags = source.tags
        }

        discardChanges()
        post = newPost
        createRevisionOfPost()
        RecentSitesService().touch(blog: blog)

        // TODO: Add this snippet, if needed, once we've relocated this helper to PostService
        //[self syncOptionsIfNecessaryForBlog:blog afterBlogChanged:YES];
    }

    func cancelEditing() {
        stopEditing()

        if post.canSave() && post.hasUnsavedChanges() {
            showPostHasChangesAlert()
        } else {
            discardChangesAndUpdateGUI()
        }
    }

    func stopEditing() {
        view.endEditing(true)
    }

    func discardChanges() {
        guard let context = post.managedObjectContext, let originalPost = post.original else {
            return
        }

        WPAppAnalytics.track(.editorDiscardedChanges, withProperties:[WPAppAnalyticsKeyEditorSource: Analytics.editorSource], with: post)

        post = originalPost
        post.deleteRevision()

        if shouldRemovePostOnDismiss {
            post.remove()
        }

        mediaProgressCoordinator.cancelAllPendingUploads()
        ContextManager.sharedInstance().save(context)
    }

    func discardChangesAndUpdateGUI() {
        discardChanges()

        dismissOrPopView(didSave: false)
    }

    func dismissOrPopView(didSave: Bool) {
        stopEditing()

        WPAppAnalytics.track(.editorClosed, withProperties:[WPAppAnalyticsKeyEditorSource: Analytics.editorSource], with: post)

        if let onClose = onClose {
            onClose(didSave)
        } else if isModal() {
            presentingViewController?.dismiss(animated: true, completion: nil)
        } else {
            _ = navigationController?.popViewController(animated: true)
        }
    }

    func contentByStrippingMediaAttachments() -> String {
        if mode == .html {
            setHTML(htmlTextView.text)
        }

        richTextView.removeMediaAttachments()
        let strippedHTML = getHTML()

        if mode == .html {
            setHTML(strippedHTML)
        }

        return strippedHTML
    }

    func mapUIContentToPostAndSave() {
        post.postTitle = titleTextField.text
        // TODO: This may not be super performant; Instrument and improve if needed and remove this TODO
        if richTextView.isHidden {
            post.content = htmlTextView.text
        } else {
            post.content = getHTML()
        }

        ContextManager.sharedInstance().save(post.managedObjectContext!)
    }

    func publishPost(completion: ((_ post: AbstractPost?, _ error: Error?) -> Void)? = nil) {
        mapUIContentToPostAndSave()

        let managedObjectContext = ContextManager.sharedInstance().mainContext
        let postService = PostService(managedObjectContext: managedObjectContext)
        postService.uploadPost(post, success: { uploadedPost in
            completion?(uploadedPost, nil)
        }) { error in
            completion?(nil, error)
        }
    }
}


// MARK: - Computed Properties
//
private extension AztecPostViewController {
    var mainContext: NSManagedObjectContext {
        return ContextManager.sharedInstance().mainContext
    }

    var currentBlogCount: Int {
        let service = BlogService(managedObjectContext: mainContext)
        return service.blogCountForAllAccounts()
    }

    var isSingleSiteMode: Bool {
        return currentBlogCount <= 1 || post.hasRemote()
    }
}


// MARK: - MediaProgressCoordinatorDelegate
//
extension AztecPostViewController: MediaProgressCoordinatorDelegate {

    func configureMediaAppearance() {
        MediaAttachment.appearance.progressBackgroundColor = Colors.mediaProgressBarBackground
        MediaAttachment.appearance.progressColor = Colors.mediaProgressBarTrack
        MediaAttachment.appearance.overlayColor = Colors.mediaProgressOverlay
    }

    func mediaProgressCoordinator(_ mediaProgressCoordinator: MediaProgressCoordinator, progressDidChange progress: Float) {
        mediaProgressView.isHidden = !mediaProgressCoordinator.isRunning
        mediaProgressView.progress = progress
        for (attachmentID, progress) in self.mediaProgressCoordinator.mediaUploading {
            guard let attachment = richTextView.attachment(withId: attachmentID) else {
                continue
            }
            if progress.fractionCompleted >= 1 {
                attachment.progress = nil
            } else {
                attachment.progress = progress.fractionCompleted
            }
            richTextView.refreshLayout(for: attachment)
        }
    }

    func mediaProgressCoordinatorDidStartUploading(_ mediaProgressCoordinator: MediaProgressCoordinator) {
        postEditorStateContext.update(isUploadingMedia: true)
        refreshNavigationBar()
    }

    func mediaProgressCoordinatorDidFinishUpload(_ mediaProgressCoordinator: MediaProgressCoordinator) {
        postEditorStateContext.update(isUploadingMedia: false)
        refreshNavigationBar()
    }
}

// MARK: - Media Support
//
extension AztecPostViewController {

    fileprivate func insertDeviceMedia(phAsset: PHAsset) {
        switch phAsset.mediaType {
        case .image:
            insertDeviceImage(phAsset: phAsset)
        case .video:
            insertDeviceVideo(phAsset: phAsset)
        default:
            return
        }
    }

    fileprivate func insertDeviceImage(phAsset: PHAsset) {
        let attachment = richTextView.replaceWithImage(at: self.richTextView.selectedRange, sourceURL: URL(string:"placeholder://")!, placeHolderImage:
                Assets.defaultMissingImage)

        let mediaService = MediaService(managedObjectContext:ContextManager.sharedInstance().mainContext)
        mediaService.createMedia(with: phAsset, forPost: post.objectID, thumbnailCallback: { [weak self](thumbnailURL) in
            guard let strongSelf = self else {
                return
            }
            DispatchQueue.main.async {
                strongSelf.richTextView.update(attachment: attachment, alignment: attachment.alignment, size: attachment.size, url: thumbnailURL)
            }
        }, completion: { [weak self](media, error) in
            guard let strongSelf = self else {
                return
            }
            guard let media = media, error == nil else {
                DispatchQueue.main.async {
                    strongSelf.handleError(error as NSError?, onAttachment: attachment)
                }
                return
            }

            WPAppAnalytics.track(.editorAddedPhotoViaLocalLibrary, withProperties: WPAppAnalytics.properties(for: media), with: strongSelf.post.blog)

            strongSelf.upload(media: media, mediaID: attachment.identifier)
        })
    }

    fileprivate func insertDeviceVideo(phAsset: PHAsset) {
        let attachment = richTextView.replaceWithVideo(at: richTextView.selectedRange, sourceURL: URL(string:"placeholder://")!, posterURL: URL(string:"placeholder://")!, placeHolderImage: Assets.defaultMissingImage)
        attachment.progress = 0
        richTextView.update(attachment: attachment)
        let mediaService = MediaService(managedObjectContext:ContextManager.sharedInstance().mainContext)
        mediaService.createMedia(with: phAsset, forPost: post.objectID, thumbnailCallback: { [weak self](thumbnailURL) in
            guard let strongSelf = self else {
                return
            }
            DispatchQueue.main.async {
                attachment.posterURL = thumbnailURL
                strongSelf.richTextView.refreshLayout(for: attachment)
            }
        }, completion: { [weak self](media, error) in
            guard let strongSelf = self else {
                return
            }
            guard let media = media, error == nil else {
                DispatchQueue.main.async {
                    strongSelf.handleError(error as NSError?, onAttachment: attachment)
                }
                return
            }

            WPAppAnalytics.track(.editorAddedVideoViaLocalLibrary, withProperties: WPAppAnalytics.properties(for: media), with: strongSelf.post.blog)

            strongSelf.upload(media: media, mediaID: attachment.identifier)
        })
    }

    fileprivate func insertSiteMediaLibrary(media: Media) {
        if media.hasRemote {
            insertRemoteSiteMediaLibrary(media: media)
        } else {
            insertLocalSiteMediaLibrary(media: media)
        }
    }

    fileprivate func insertRemoteSiteMediaLibrary(media: Media) {

        guard let remoteURLStr = media.remoteURL, let remoteURL = URL(string: remoteURLStr) else {
            return
        }
        if media.mediaType == .image {
            let _ = richTextView.replaceWithImage(at: richTextView.selectedRange, sourceURL: remoteURL, placeHolderImage: Assets.defaultMissingImage)
            WPAppAnalytics.track(.editorAddedPhotoViaWPMediaLibrary, withProperties: WPAppAnalytics.properties(for: media), with: post)
        } else if media.mediaType == .video {
            var posterURL: URL?
            if let posterURLString = media.remoteThumbnailURL {
                posterURL = URL(string: posterURLString)
            }
            let attachment = richTextView.replaceWithVideo(at: richTextView.selectedRange
                , sourceURL: remoteURL, posterURL: posterURL, placeHolderImage: Assets.defaultMissingImage)
            if let videoPressGUID = media.videopressGUID, !videoPressGUID.isEmpty {
                attachment.videoPressID = videoPressGUID
                richTextView.update(attachment: attachment)
            }
            WPAppAnalytics.track(.editorAddedVideoViaWPMediaLibrary, withProperties: WPAppAnalytics.properties(for: media), with: post)
        }
        self.mediaProgressCoordinator.finishOneItem()
    }

    fileprivate func insertLocalSiteMediaLibrary(media: Media) {

        var tempMediaURL = URL(string:"placeholder://")!
        if let absoluteURL = media.absoluteLocalURL {
            tempMediaURL = absoluteURL
        }
        var attachment: MediaAttachment?
        if media.mediaType == .image {
            attachment = self.richTextView.replaceWithImage(at: richTextView.selectedRange, sourceURL:tempMediaURL, placeHolderImage: Assets.defaultMissingImage)
            WPAppAnalytics.track(.editorAddedPhotoViaWPMediaLibrary, withProperties: WPAppAnalytics.properties(for: media), with: post)
        } else if media.mediaType == .video,
            let remoteURLStr = media.remoteURL,
            let remoteURL = URL(string: remoteURLStr) {
            attachment = richTextView.replaceWithVideo(at: richTextView.selectedRange, sourceURL: remoteURL, posterURL: media.absoluteThumbnailLocalURL, placeHolderImage: Assets.defaultMissingImage)
            WPAppAnalytics.track(.editorAddedVideoViaWPMediaLibrary, withProperties: WPAppAnalytics.properties(for: media), with: post)
        }
        if let attachment = attachment {
            upload(media: media, mediaID: attachment.identifier)
        }
    }

    fileprivate func saveToMedia(attachment: MediaAttachment) {
        guard let image = attachment.image else {
            return
        }
        mediaProgressCoordinator.track(numberOfItems: 1)
        let mediaService = MediaService(managedObjectContext:ContextManager.sharedInstance().mainContext)
        mediaService.createMedia(with: image, withMediaID:"CopyPasteImage" , forPost: post.objectID, thumbnailCallback: { (thumbnailURL) in
            DispatchQueue.main.async {
                if let imageAttachment = attachment as? ImageAttachment {
                    self.richTextView.update(attachment: imageAttachment, alignment: imageAttachment.alignment, size: imageAttachment.size, url: thumbnailURL)
                }
            }
        }, completion: { [weak self](media, error) in
            guard let strongSelf = self else {
                return
            }
            guard let media = media, error == nil else {
                DispatchQueue.main.async {
                    strongSelf.handleError(error as NSError?, onAttachment: attachment)
                }
                return
            }

            if media.mediaType == .image {
                WPAppAnalytics.track(.editorAddedPhotoViaLocalLibrary, withProperties: WPAppAnalytics.properties(for: media), with: strongSelf.post.blog)
            } else if media.mediaType == .video {
                WPAppAnalytics.track(.editorAddedVideoViaLocalLibrary, withProperties: WPAppAnalytics.properties(for: media), with: strongSelf.post.blog)
            }

            strongSelf.upload(media: media, mediaID: attachment.identifier)
        })
    }

    private func upload(media: Media, mediaID: String) {
        guard let attachment = richTextView.attachment(withId: mediaID) else {
            return
        }
        let mediaService = MediaService(managedObjectContext:ContextManager.sharedInstance().mainContext)
        var uploadProgress: Progress?
        mediaService.uploadMedia(media, progress: &uploadProgress, success: {[weak self]() in
            guard let strongSelf = self, let remoteURLStr = media.remoteURL, let remoteURL = URL(string: remoteURLStr) else {
                return
            }
            DispatchQueue.main.async {
                if let imageAttachment = attachment as? ImageAttachment {
                    strongSelf.richTextView.update(attachment: imageAttachment, alignment: imageAttachment.alignment, size: imageAttachment.size, url: remoteURL)
                } else if let videoAttachment = attachment as? VideoAttachment, let videoURLString = media.remoteURL {
                    videoAttachment.srcURL = URL(string: videoURLString)
                    if let videoPosterURLString = media.remoteThumbnailURL {
                        videoAttachment.posterURL = URL(string: videoPosterURLString)
                    }
                    if let videoPressGUID = media.videopressGUID, !videoPressGUID.isEmpty {
                        videoAttachment.videoPressID = videoPressGUID
                    }
                    strongSelf.richTextView.update(attachment: videoAttachment)
                }
            }
            }, failure: { [weak self](error) in
                guard let strongSelf = self else {
                    return
                }

                WPAppAnalytics.track(.editorUploadMediaFailed, withProperties: [WPAppAnalyticsKeyEditorSource: Analytics.editorSource], with: strongSelf.post.blog)

                DispatchQueue.main.async {
                    strongSelf.handleError(error as NSError, onAttachment: attachment)
                }
        })
        if let progress = uploadProgress {
            mediaProgressCoordinator.track(progress: progress, ofObject: media, withMediaID: mediaID)
        }
    }

    private func handleError(_ error: NSError?, onAttachment attachment: Aztec.MediaAttachment) {
        let message = NSLocalizedString("Failed to insert media.\n Please tap for options.", comment: "Error message to show to use when media insertion on a post fails")

        if let error = error {
            if error.domain == NSURLErrorDomain && error.code == NSURLErrorCancelled {
                self.richTextView.remove(attachmentID: attachment.identifier)
                return
            }
            mediaProgressCoordinator.attach(error: error, toMediaID: attachment.identifier)
        }

        let attributeMessage = NSAttributedString(string: message, attributes: mediaMessageAttributes)
        attachment.message = attributeMessage
        attachment.overlayImage = Gridicon.iconOfType(.refresh)
        richTextView.refreshLayout(for: attachment)
    }

    fileprivate func removeFailedMedia() {
        let failedMediaIDs = mediaProgressCoordinator.failedMediaIDs
        for mediaID in failedMediaIDs {
            richTextView.remove(attachmentID: mediaID)
            mediaProgressCoordinator.cancelAndStopTrack(of: mediaID)
        }
    }

    fileprivate func processVideoPressAttachments() {
        richTextView.textStorage.enumerateAttachments { (attachment, range) in
            if let videoAttachment = attachment as? VideoAttachment,
               let videoSrcURL = videoAttachment.srcURL,
               videoSrcURL.scheme == VideoProcessor.videoPressScheme,
               let videoPressID = videoSrcURL.host {
                // It's videoPress video so let's fetch the information for the video
                let mediaService = MediaService(managedObjectContext:ContextManager.sharedInstance().mainContext)
                mediaService.getMediaURL(fromVideoPressID: videoPressID, in: self.post.blog, success: { (videoURLString, posterURLString) in
                    videoAttachment.srcURL = URL(string:videoURLString)
                    if let validPosterURLString = posterURLString, let posterURL = URL(string: validPosterURLString) {
                        videoAttachment.posterURL = posterURL
                    }
                    self.richTextView.refreshLayout(for: videoAttachment)
                }, failure: { (error) in
                    DDLogError("Unable to find information for VideoPress video with ID = \(videoPressID). Details: \(error.localizedDescription)")
                })
            } else if let videoAttachment = attachment as? VideoAttachment,
                let videoSrcURL = videoAttachment.srcURL,
                videoAttachment.posterURL == nil {
                let asset = AVURLAsset(url: videoSrcURL as URL, options: nil)
                let imgGenerator = AVAssetImageGenerator(asset: asset)
                imgGenerator.maximumSize = .zero
                imgGenerator.appliesPreferredTrackTransform = true
                let timeToCapture = NSValue(time: CMTimeMake(0, 1))
                imgGenerator.generateCGImagesAsynchronously(forTimes: [timeToCapture],
                                                            completionHandler: { (time, cgImage, actualTime, result, error) in
                    guard let cgImage = cgImage else {
                        return
                    }
                    let uiImage = UIImage(cgImage: cgImage)
                    let url = self.URLForTemporaryFileWithFileExtension(".jpg")
                    do {
                        try uiImage.writeJPEGToURL(url)
                        DispatchQueue.main.async {
                            videoAttachment.posterURL = url
                            self.richTextView.refreshLayout(for: videoAttachment)
                        }
                    } catch {
                        DDLogError("Unable to grab frame from video = \(videoSrcURL). Details: \(error.localizedDescription)")
                    }
                })
            }
        }
    }

    private func URLForTemporaryFileWithFileExtension(_ fileExtension: String) -> URL {
        assert(!fileExtension.isEmpty, "file Extension cannot be empty")
        let fileName = "\(ProcessInfo.processInfo.globallyUniqueString)_file.\(fileExtension)"
        let fileURL = URL(fileURLWithPath: NSTemporaryDirectory()).appendingPathComponent(fileName)
        return fileURL
    }

    // TODO: Extract these strings into structs like other items
    fileprivate func displayActions(forAttachment attachment: MediaAttachment, position: CGPoint) {
        let mediaID = attachment.identifier
        let title: String = NSLocalizedString("Media Options", comment: "Title for action sheet with media options.")
        var message: String?
        let alertController = UIAlertController(title: title, message: nil, preferredStyle: .actionSheet)
        alertController.addActionWithTitle(NSLocalizedString("Dismiss", comment: "User action to dismiss media options."),
                                           style: .cancel,
                                           handler: { (action) in
                                            if attachment == self.currentSelectedAttachment {
                                                self.currentSelectedAttachment = nil
                                                if (attachment is ImageAttachment) {
                                                    attachment.overlayImage = nil
                                                }
                                                attachment.message = nil
                                                self.richTextView.refreshLayout(for: attachment)
                                            }
        })
        if let imageAttachment = attachment as? ImageAttachment {
            alertController.preferredAction = alertController.addActionWithTitle(NSLocalizedString("Details", comment: "User action to edit media details."),
                                               style: .default,
                                               handler: { (action) in
                                                self.displayDetails(forAttachment: imageAttachment)
            })
        } else if let videoAttachment = attachment as? VideoAttachment,
            mediaProgressCoordinator.error(forMediaID: mediaID) == nil,
            !mediaProgressCoordinator.isMediaUploading(mediaID: mediaID) {
            alertController.preferredAction = alertController.addActionWithTitle(NSLocalizedString("Play Video", comment: "User action to play a video on the editor."),
                                                                                 style: .default,
                                                                                 handler: { (action) in
                                                                                    self.displayPlayerFor(videoAttachment: videoAttachment, atPosition: position)
            })
        }

        // Is upload still going?
        if let mediaProgress = mediaProgressCoordinator.progress(forMediaID: mediaID),
            mediaProgress.completedUnitCount < mediaProgress.totalUnitCount {
            alertController.addActionWithTitle(NSLocalizedString("Stop Upload", comment: "User action to stop upload."),
                                               style: .destructive,
                                               handler: { (action) in
                                                mediaProgress.cancel()
                                                self.richTextView.remove(attachmentID: mediaID)
            })
        } else {
            if let error = mediaProgressCoordinator.error(forMediaID: mediaID) {
                message = error.localizedDescription
                alertController.addActionWithTitle(NSLocalizedString("Retry Upload", comment: "User action to retry media upload."),
                                                   style: .default,
                                                   handler: { (action) in
                                                    //retry upload
                                                    if let media = self.mediaProgressCoordinator.object(forMediaID: mediaID) as? Media,
                                                        let attachment = self.richTextView.attachment(withId: mediaID) {
                                                        if (attachment is ImageAttachment) {
                                                            attachment.overlayImage = nil
                                                        }
                                                        attachment.message = nil
                                                        attachment.progress = 0
                                                        self.richTextView.refreshLayout(for: attachment)
                                                        self.mediaProgressCoordinator.track(numberOfItems: 1)

                                                        WPAppAnalytics.track(.editorUploadMediaRetried, withProperties: [WPAppAnalyticsKeyEditorSource: Analytics.editorSource], with: self.post.blog)

                                                        self.upload(media: media, mediaID: mediaID)
                                                    }
                })
            }
            alertController.addActionWithTitle(NSLocalizedString("Remove Media", comment: "User action to remove media."),
                                               style: .destructive,
                                               handler: { (action) in
                                                self.richTextView.remove(attachmentID: mediaID)
            })
        }

        alertController.title = title
        alertController.message = message
        alertController.popoverPresentationController?.sourceView = richTextView
        alertController.popoverPresentationController?.sourceRect = CGRect(origin: position, size: CGSize(width: 1, height: 1))
        alertController.popoverPresentationController?.permittedArrowDirections = .any
        present(alertController, animated:true, completion: { () in
            UIMenuController.shared.setMenuVisible(false, animated: false)
        })
    }

    func displayDetails(forAttachment attachment: ImageAttachment) {
        let controller = AztecAttachmentViewController()
        controller.delegate = self
        controller.attachment = attachment
        let navController = UINavigationController(rootViewController: controller)
        navController.modalPresentationStyle = .formSheet
        present(navController, animated: true, completion: nil)

        WPAppAnalytics.track(.editorEditedImage, withProperties: [WPAppAnalyticsKeyEditorSource: Analytics.editorSource], with: post)
    }

    var mediaMessageAttributes: [String: Any] {
        let paragraphStyle = NSMutableParagraphStyle()
        paragraphStyle.alignment = .center
        let shadow = NSShadow()
        shadow.shadowOffset = CGSize(width: 1, height: 1)
        shadow.shadowColor = UIColor(white: 0, alpha: 0.6)
        let attributes: [String:Any] = [NSFontAttributeName: UIFont.boldSystemFont(ofSize: 20),
                                        NSParagraphStyleAttributeName: paragraphStyle,
                                        NSForegroundColorAttributeName: UIColor.white,
                                        NSShadowAttributeName: shadow]
        return attributes
    }

    func placeholderImage(for attachment: NSTextAttachment) -> UIImage {
        let imageSize = CGSize(width:128, height:128)
        let placeholderImage: UIImage
        switch attachment {
        case _ as ImageAttachment:
            placeholderImage = Gridicon.iconOfType(.image, withSize: imageSize)
        case _ as VideoAttachment:
            placeholderImage = Gridicon.iconOfType(.video, withSize: imageSize)
        default:
            placeholderImage = Gridicon.iconOfType(.attachment, withSize: imageSize)

        }

        return placeholderImage
    }
}


// AztecAttachmentViewController Delegate Conformance
//
extension AztecPostViewController: AztecAttachmentViewControllerDelegate {

    func aztecAttachmentViewController(_ viewController: AztecAttachmentViewController, changedAttachment: ImageAttachment) {
        richTextView.update(attachment: changedAttachment, alignment: changedAttachment.alignment, size: changedAttachment.size, url: changedAttachment.url!)
    }
}


// MARK: - TextViewAttachmentDelegate Conformance
//
extension AztecPostViewController: TextViewAttachmentDelegate {

    public func textView(_ textView: TextView, selected attachment: NSTextAttachment, atPosition position: CGPoint) {
        if !richTextView.isFirstResponder {
            richTextView.becomeFirstResponder()
        }

        switch attachment {
        case let attachment as HTMLAttachment:
            displayUnknownHtmlEditor(for: attachment)
        case let attachment as MediaAttachment:
            selected(textAttachment: attachment, atPosition: position)
        default:
            break
        }
    }

    func selected(textAttachment attachment: MediaAttachment, atPosition position: CGPoint) {
        //check if it's the current selected attachment or an failed upload
        if attachment == currentSelectedAttachment || mediaProgressCoordinator.error(forMediaID: attachment.identifier) != nil {
            //if it's the same attachment has before let's display the options
            displayActions(forAttachment: attachment, position: position)
        } else {
            // if it's a new attachment tapped let's unmark the previous one
            if let selectedAttachment = currentSelectedAttachment {
                selectedAttachment.message = nil
                richTextView.refreshLayout(for: selectedAttachment)
            }
            // and mark the newly tapped attachment
            let message = NSLocalizedString("Tap for options", comment: "Message to overlay on top of a image to show when tapping on a media on the post/page editor.")
            attachment.message = NSAttributedString(string: message, attributes: mediaMessageAttributes)
            if attachment is ImageAttachment {
                attachment.overlayImage = Gridicon.iconOfType(.pencil)
            }
            richTextView.refreshLayout(for: attachment)
            currentSelectedAttachment = attachment
        }
    }

    func displayPlayerFor(videoAttachment: VideoAttachment, atPosition position: CGPoint) {
        guard let videoURL = videoAttachment.srcURL else {
            return
        }
        if let videoPressID = videoAttachment.videoPressID {
            // It's videoPress video so let's fetch the information for the video
            let mediaService = MediaService(managedObjectContext:ContextManager.sharedInstance().mainContext)
            mediaService.getMediaURL(fromVideoPressID: videoPressID, in: self.post.blog, success: { (videoURLString, posterURLString) in
                guard let videoURL = URL(string:videoURLString) else {
                    return
                }
                videoAttachment.srcURL = videoURL
                if let validPosterURLString = posterURLString, let posterURL = URL(string: validPosterURLString) {
                    videoAttachment.posterURL = posterURL
                }
                self.richTextView.refreshLayout(for: videoAttachment)
                self.displayVideoPlayer(for: videoURL)
            }, failure: { (error) in
                DDLogError("Unable to find information for VideoPress video with ID = \(videoPressID). Details: \(error.localizedDescription)")
            })
        } else {
            displayVideoPlayer(for: videoURL)
        }
    }

    func displayVideoPlayer(for videoURL: URL) {
        let asset = AVURLAsset(url: videoURL)
        let controller = AVPlayerViewController()
        let playerItem = AVPlayerItem(asset: asset)
        let player = AVPlayer(playerItem: playerItem)
        controller.showsPlaybackControls = true
        controller.player = player
        player.play()
        present(controller, animated:true, completion: nil)
    }

    public func textView(_ textView: TextView, deselected attachment: NSTextAttachment, atPosition position: CGPoint) {
        deselected(textAttachment: attachment, atPosition: position)
    }

    func deselected(textAttachment attachment: NSTextAttachment, atPosition position: CGPoint) {
        currentSelectedAttachment = nil
        if let mediaAttachment = attachment as? MediaAttachment {
            mediaAttachment.message = nil
            if mediaAttachment is ImageAttachment {
                mediaAttachment.overlayImage = nil
            }
            richTextView.refreshLayout(for: mediaAttachment)
        }
    }

    func textView(_ textView: TextView, attachment: NSTextAttachment, imageAt url: URL, onSuccess success: @escaping (UIImage) -> Void, onFailure failure: @escaping (Void) -> Void) -> UIImage {
        var requestURL = url
        let imageMaxDimension = max(UIScreen.main.bounds.size.width, UIScreen.main.bounds.size.height)
        //use height zero to maintain the aspect ratio when fetching
        var size = CGSize(width: imageMaxDimension, height: 0)
        let request: URLRequest
        if url.isFileURL {
            request = URLRequest(url: url)
        } else if self.post.blog.isPrivate() {
            // private wpcom image needs special handling.
            // the size that WPImageHelper expects is pixel size
            size.width = size.width * UIScreen.main.scale
            requestURL = WPImageURLHelper.imageURLWithSize(size, forImageURL: requestURL)
            request = PrivateSiteURLProtocol.requestForPrivateSite(from: requestURL)
        } else {
            // the size that PhotonImageURLHelper expects is points size
            requestURL = PhotonImageURLHelper.photonURL(with: size, forImageURL: requestURL)
            request = URLRequest(url: requestURL)
        }

        let imageDownloader = AFImageDownloader.defaultInstance()
        let receipt = imageDownloader.downloadImage(for: request, success: { [weak self](request, response, image) in
            guard self != nil else {
                return
            }
            DispatchQueue.main.async(execute: {
                success(image)
            })
        }) { [weak self](request, response, error) in
            guard self != nil else {
                return
            }
            DispatchQueue.main.async(execute: {
                failure()
            })
        }

        if let receipt = receipt {
            activeMediaRequests.append(receipt)
        }

        return placeholderImage(for: attachment)
    }

    func textView(_ textView: TextView, urlFor imageAttachment: ImageAttachment) -> URL {
        saveToMedia(attachment: imageAttachment)
        return URL(string:"placeholder://")!
    }

    func cancelAllPendingMediaRequests() {
        let imageDownloader = AFImageDownloader.defaultInstance()
        for receipt in activeMediaRequests {
            imageDownloader.cancelTask(for: receipt)
        }
        activeMediaRequests.removeAll()
    }

    func textView(_ textView: TextView, deletedAttachmentWith attachmentID: String) {
        mediaProgressCoordinator.cancelAndStopTrack(of:attachmentID)
    }

    func textView(_ textView: TextView, placeholderForAttachment attachment: NSTextAttachment) -> UIImage {
        return placeholderImage(for: attachment)
    }
}


// MARK: - MediaPickerViewController Delegate Conformance
//
extension AztecPostViewController: WPMediaPickerViewControllerDelegate {

    func mediaPickerControllerDidCancel(_ picker: WPMediaPickerViewController) {
        dismiss(animated: true, completion: nil)
        richTextView.becomeFirstResponder()
    }

    func mediaPickerController(_ picker: WPMediaPickerViewController, didFinishPickingAssets assets: [Any]) {
        dismiss(animated: true, completion: nil)
        richTextView.becomeFirstResponder()

        if assets.isEmpty {
            return
        }

        mediaProgressCoordinator.track(numberOfItems: assets.count)
        for asset in assets {
            switch asset {
            case let phAsset as PHAsset:
                insertDeviceMedia(phAsset: phAsset)
            case let media as Media:
                insertSiteMediaLibrary(media: media)
            default:
                continue
            }
        }

    }
}

// MARK: - State Restoration
//
extension AztecPostViewController: UIViewControllerRestoration {
    class func viewController(withRestorationIdentifierPath identifierComponents: [Any], coder: NSCoder) -> UIViewController? {
        return restoreAztec(withCoder: coder)
    }

    override func encodeRestorableState(with coder: NSCoder) {
        super.encodeRestorableState(with: coder)
        coder.encode(post.objectID.uriRepresentation(), forKey: Restoration.postIdentifierKey)
        coder.encode(shouldRemovePostOnDismiss, forKey: Restoration.shouldRemovePostKey)
    }

    class func restoreAztec(withCoder coder: NSCoder) -> AztecPostViewController? {
        let context = ContextManager.sharedInstance().mainContext
        guard let postURI = coder.decodeObject(forKey: Restoration.postIdentifierKey) as? URL,
            let objectID = context.persistentStoreCoordinator?.managedObjectID(forURIRepresentation: postURI) else {
                return nil
        }

        let post = try? context.existingObject(with: objectID)
        guard let restoredPost = post as? AbstractPost else {
            return nil
        }

        let aztecViewController = AztecPostViewController(post: restoredPost)
        aztecViewController.shouldRemovePostOnDismiss = coder.decodeBool(forKey: Restoration.shouldRemovePostKey)

        return aztecViewController
    }
}


// MARK: - Constants
//
extension AztecPostViewController {

    struct Analytics {
        static let editorSource             = "aztec"
        static let headerStyleValues = ["none", "h1", "h2", "h3", "h4", "h5", "h6"]
    }

    struct Assets {
        static let closeButtonModalImage    = Gridicon.iconOfType(.cross)
        static let closeButtonRegularImage  = UIImage(named: "icon-posts-editor-chevron")
        static let defaultMissingImage      = Gridicon.iconOfType(.image)
    }

    struct Constants {
        static let defaultMargin            = CGFloat(20)
        static let separatorButtonWidth     = CGFloat(-12)
        static let cancelButtonPadding      = UIEdgeInsets(top: 0, left: 0, bottom: 0, right: 5)
        static let blogPickerCompactSize    = CGSize(width: 125, height: 30)
        static let blogPickerRegularSize    = CGSize(width: 300, height: 30)
        static let uploadingButtonSize = CGSize(width: 150, height: 30)
        static let moreAttachmentText       = "more"
        static let placeholderPadding       = UIEdgeInsets(top: 8, left: 5, bottom: 0, right: 0)
        static let headers                  = [Header.HeaderType.none, .h1, .h2, .h3, .h4, .h5, .h6]
        static let lists                    = [TextList.Style.unordered, .ordered]
    }

    struct MoreSheetAlert {
        static let htmlTitle                = NSLocalizedString("Switch to HTML", comment: "Switches the Editor to HTML Mode")
        static let richTitle                = NSLocalizedString("Switch to Rich Text", comment: "Switches the Editor to Rich Text Mode")
        static let previewTitle             = NSLocalizedString("Preview", comment: "Displays the Post Preview Interface")
        static let optionsTitle             = NSLocalizedString("Options", comment: "Displays the Post's Options")
        static let cancelTitle              = NSLocalizedString("Cancel", comment: "Dismisses the Alert from Screen")
    }

    struct Colors {
        static let aztecBackground          = UIColor.clear
        static let title                    = WPStyleGuide.grey()
        static let separator                = WPStyleGuide.greyLighten30()
        static let placeholder              = WPStyleGuide.grey()
        static let progressBackground       = WPStyleGuide.wordPressBlue()
        static let progressTint             = UIColor.white
        static let progressTrack            = WPStyleGuide.wordPressBlue()
        static let mediaProgressOverlay = UIColor(white: 1, alpha: 0.6)
        static let mediaProgressBarBackground = WPStyleGuide.lightGrey()
        static let mediaProgressBarTrack = WPStyleGuide.wordPressBlue()
        static let aztecLinkColor = WPStyleGuide.mediumBlue()
    }

    struct Fonts {
        static let regular                  = WPFontManager.notoRegularFont(ofSize: 16)
        static let semiBold                 = WPFontManager.systemSemiBoldFont(ofSize: 16)
        static let title                    = WPFontManager.notoBoldFont(ofSize: 24.0)
        static let blogPicker               = Fonts.semiBold
    }

    struct Restoration {
        static let restorationIdentifier    = "AztecPostViewController"
        static let postIdentifierKey        = AbstractPost.classNameWithoutNamespaces()
        static let shouldRemovePostKey      = "shouldRemovePostOnDismiss"
    }

    struct SwitchSiteAlert {
        static let title                    = NSLocalizedString("Change Site", comment: "Title of an alert prompting the user that they are about to change the blog they are posting to.")
        static let message                  = NSLocalizedString("Choosing a different site will lose edits to site specific content like media and categories. Are you sure?", comment: "And alert message warning the user they will loose blog specific edits like categories, and media if they change the blog being posted to.")

        static let acceptTitle              = NSLocalizedString("OK", comment: "Accept Action")
        static let cancelTitle              = NSLocalizedString("Cancel", comment: "Cancel Action")
    }

    struct MediaUploadingAlert {
        static let title = NSLocalizedString("Uploading media", comment: "Title for alert when trying to save/exit a post before media upload process is complete.")
        static let message = NSLocalizedString("You are currently uploading media. Please wait until this completes.", comment: "This is a notification the user receives if they are trying to save a post (or exit) before the media upload process is complete.")
        static let acceptTitle  = NSLocalizedString("OK", comment: "Accept Action")
    }

    struct FailedMediaRemovalAlert {
        static let title = NSLocalizedString("Uploads failed", comment: "Title for alert when trying to save post with failed media items")
        static let message = NSLocalizedString("Some media uploads failed. This action will remove all failed media from the post.\nSave anyway?", comment: "Confirms with the user if they save the post all media that failed to upload will be removed from it.")
        static let acceptTitle  = NSLocalizedString("Yes", comment: "Accept Action")
        static let cancelTitle  = NSLocalizedString("Not Now", comment: "Nicer dialog answer for \"No\".")
    }

    struct MediaUploadingCancelAlert {
        static let title = NSLocalizedString("Cancel media uploads", comment: "Dialog box title for when the user is cancelling an upload.")
        static let message = NSLocalizedString("You are currently uploading media. This action will cancel uploads in progress.\n\nAre you sure?", comment: "This prompt is displayed when the user attempts to stop media uploads in the post editor.")
        static let acceptTitle  = NSLocalizedString("Yes", comment: "Yes")
        static let cancelTitle  = NSLocalizedString("Not Now", comment: "Nicer dialog answer for \"No\".")
    }
}<|MERGE_RESOLUTION|>--- conflicted
+++ resolved
@@ -43,12 +43,8 @@
         textView.formattingDelegate = self
         textView.textAttachmentDelegate = self
         textView.backgroundColor = Colors.aztecBackground
-<<<<<<< HEAD
+        textView.linkTextAttributes = [NSUnderlineStyleAttributeName: NSNumber(value:NSUnderlineStyle.styleSingle.rawValue), NSForegroundColorAttributeName: Colors.aztecLinkColor]
         textView.textAlignment = .natural
-=======
-        textView.linkTextAttributes = [NSUnderlineStyleAttributeName: NSNumber(value:NSUnderlineStyle.styleSingle.rawValue), NSForegroundColorAttributeName: Colors.aztecLinkColor]
-
->>>>>>> b9eac09d
         return textView
     }()
 
