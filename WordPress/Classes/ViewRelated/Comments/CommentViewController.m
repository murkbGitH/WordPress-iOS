--- conflicted
+++ resolved
@@ -67,20 +67,6 @@
                                           action:@selector(dismissKeyboardIfNeeded:)];
     tapRecognizer.cancelsTouchesInView = NO;
 
-<<<<<<< HEAD
-    self.tableView = [[UITableView alloc] initWithFrame:CGRectZero style:UITableViewStylePlain];
-    self.tableView.translatesAutoresizingMaskIntoConstraints = NO;
-    self.tableView.cellLayoutMarginsFollowReadableWidth = NO;
-    self.tableView.separatorStyle = UITableViewCellSeparatorStyleNone;
-    self.tableView.delegate = self;
-    self.tableView.dataSource = self;
-    self.tableView.estimatedRowHeight = 44.0;
-    self.tableView.keyboardDismissMode = UIScrollViewKeyboardDismissModeInteractive;
-    [self.tableView addGestureRecognizer:tapRecognizer];
-    [self.view addSubview:self.tableView];
-
-    [WPStyleGuide configureColorsForView:self.view andTableView:self.tableView];
-=======
     UITableView *tableView = [[UITableView alloc] initWithFrame:CGRectZero style:UITableViewStylePlain];
     tableView.translatesAutoresizingMaskIntoConstraints = NO;
     tableView.cellLayoutMarginsFollowReadableWidth = NO;
@@ -94,7 +80,6 @@
     self.tableView = tableView;
 
     [WPStyleGuide configureColorsForView:self.view andTableView:tableView];
->>>>>>> 0121c282
 
     // Register Cell Nibs
     NSArray *cellClassNames = @[
@@ -111,12 +96,7 @@
         [self.tableView registerNib:tableViewCellNib forCellReuseIdentifier:[cellClass reuseIdentifier]];
         [self.tableView registerNib:tableViewCellNib forCellReuseIdentifier:[cellClass layoutIdentifier]];
     }
-<<<<<<< HEAD
-
-
-=======
-    
->>>>>>> 0121c282
+
     [self attachSuggestionsTableViewIfNeeded];
     [self attachReplyViewIfNeeded];
     [self setupAutolayoutConstraints];
