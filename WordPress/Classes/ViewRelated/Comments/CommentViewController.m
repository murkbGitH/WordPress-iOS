#import "CommentViewController.h"
#import "UIImageView+Gravatar.h"
#import "NSString+XMLExtensions.h"
#import "CommentsViewController.h"
#import "Comment.h"
#import "CommentService.h"
#import "EditCommentViewController.h"
#import "WPWebViewController.h"
#import "CommentView.h"
#import "InlineComposeView.h"
#import "ContextManager.h"
#import "WPFixedWidthScrollView.h"
#import "WPTableViewCell.h"
#import "DTLinkButton.h"
#import "WPToast.h"
#import "VerticallyStackedButton.h"
#import "WPError.h"



#pragma mark ==========================================================================================
#pragma mark Constants
#pragma mark ==========================================================================================

static NSString *const CommentImageNameTrashNormal          = @"icon-comments-trash";
static NSString *const CommentImageNameSpamNormal           = @"icon-comments-spam";
static NSString *const CommentImageNameApproveNormal        = @"icon-comments-approve";
static NSString *const CommentImageNameUnapproveNormal      = @"icon-comments-unapprove";
static NSString *const CommentImageNameReplyNormal          = @"icon-comments-reply";


typedef NS_ENUM(NSInteger, CommentViewActionSheets) {
    CommentViewActionSheetsDelete,
    CommentViewActionSheetsUnsavedChanges
};

CGFloat const CommentViewApproveButtonTag                   = 700;
CGFloat const CommentViewUnapproveButtonTag                 = 701;


#pragma mark ==========================================================================================
#pragma mark Private
#pragma mark ==========================================================================================

@interface CommentViewController () <UIActionSheetDelegate, InlineComposeViewDelegate, WPContentViewDelegate>

@property (nonatomic, strong) CommentView               *commentView;
@property (nonatomic, strong) UIButton                  *trashButton;
@property (nonatomic, strong) UIButton                  *approveButton;
@property (nonatomic, strong) UIButton                  *spamButton;
@property (nonatomic, strong) UIBarButtonItem           *editButton;
@property (nonatomic, strong) UIButton                  *replyButton;
@property (nonatomic, strong) InlineComposeView         *inlineComposeView;
@property (nonatomic, strong) Comment                   *reply;
@property (nonatomic, strong) EditCommentViewController *editCommentViewController;
@property (nonatomic, assign) BOOL                      transientReply;
@property (nonatomic, strong) UITapGestureRecognizer    *tapGesture;

@end


#pragma mark ==========================================================================================
#pragma mark CommentViewController
#pragma mark ==========================================================================================

@implementation CommentViewController

- (void)dealloc
{
    [[NSNotificationCenter defaultCenter] removeObserver:self];

    _reply = nil;
    _inlineComposeView.delegate = nil;
    _inlineComposeView = nil;
}

- (void)viewDidLoad
{
    [super viewDidLoad];
    
    self.commentView                    = [[CommentView alloc] initWithFrame:self.view.frame];
    self.commentView.contentProvider    = self.comment;
    self.commentView.delegate           = self;
    
    WPFixedWidthScrollView *scrollView  = [[WPFixedWidthScrollView alloc] initWithRootView:self.commentView];
    scrollView.alwaysBounceVertical     = YES;
    scrollView.keyboardDismissMode      = UIScrollViewKeyboardDismissModeInteractive;

    if (IS_IPAD) {
<<<<<<< HEAD
        scrollView.contentInset         = UIEdgeInsetsMake(WPTableViewTopMargin, 0, WPTableViewTopMargin, 0);
        scrollView.contentWidth         = WPTableViewFixedWidth;
    };
=======
        scrollView.contentInset = UIEdgeInsetsMake(WPTableViewTopMargin, 0, WPTableViewTopMargin, 0);
        scrollView.contentWidth = WPTableViewFixedWidth;
    } else {
        scrollView.contentInset = UIEdgeInsetsMake(0, 0, WPTableViewTopMargin, 0);
    }
    scrollView.keyboardDismissMode = UIScrollViewKeyboardDismissModeInteractive;
>>>>>>> 8dc731f4
    self.view = scrollView;
    self.view.backgroundColor = [UIColor whiteColor];

    self.replyButton = [VerticallyStackedButton buttonWithType:UIButtonTypeSystem];
    [self.replyButton setImage:[UIImage imageNamed:CommentImageNameReplyNormal] forState:UIControlStateNormal];
    [self.replyButton setTitle:NSLocalizedString(@"Reply", @"Verb, reply to a comment") forState:UIControlStateNormal];
    [self.replyButton setAccessibilityLabel: NSLocalizedString(@"Reply", @"Spoken accessibility label.")];
    [self.replyButton addTarget:self action:@selector(replyAction:) forControlEvents:UIControlEventTouchUpInside];
    [self.commentView addCustomActionButton:self.replyButton];
    
    self.approveButton = [VerticallyStackedButton buttonWithType:UIButtonTypeSystem];
    [self.approveButton setImage:[UIImage imageNamed:CommentImageNameApproveNormal] forState:UIControlStateNormal];
    [self.approveButton setAccessibilityLabel:NSLocalizedString(@"Toggle approve or unapprove", @"Spoken accessibility label.")];
    [self.approveButton addTarget:self action:@selector(approveOrUnapproveAction:) forControlEvents:UIControlEventTouchUpInside];
    [self.commentView addCustomActionButton:self.approveButton];

    self.spamButton = [VerticallyStackedButton buttonWithType:UIButtonTypeSystem];
    [self.spamButton setImage:[UIImage imageNamed:CommentImageNameSpamNormal] forState:UIControlStateNormal];
    [self.spamButton setTitle:NSLocalizedString(@"Spam", @"Verb, mark a comment as spam") forState:UIControlStateNormal];
    [self.spamButton setAccessibilityLabel:NSLocalizedString(@"Mark as spam", @"Spoken accessibility label.")];
    [self.spamButton addTarget:self action:@selector(spamAction:) forControlEvents:UIControlEventTouchUpInside];
    [self.commentView addCustomActionButton:self.spamButton];
    
    self.trashButton = [VerticallyStackedButton buttonWithType:UIButtonTypeSystem];
    [self.trashButton setImage:[UIImage imageNamed:CommentImageNameTrashNormal] forState:UIControlStateNormal];
    [self.trashButton setTitle:NSLocalizedString(@"Trash", @"Verb, move a comment to the trash") forState:UIControlStateNormal];
    [self.trashButton setAccessibilityLabel:NSLocalizedString(@"Move to trash", @"Spoken accessibility label.")];
    [self.trashButton addTarget:self action:@selector(deleteAction:) forControlEvents:UIControlEventTouchUpInside];
    [self.commentView addCustomActionButton:self.trashButton];

    self.editButton                         = [[UIBarButtonItem alloc] initWithBarButtonSystemItem:UIBarButtonSystemItemEdit target:self action:@selector(editAction:)];
    self.editButton.accessibilityLabel      = NSLocalizedString(@"Edit comment", @"Spoken accessibility label.");
    self.navigationItem.rightBarButtonItem  = self.editButton;
    
    [self.view addSubview:self.commentView];

    self.inlineComposeView                  = [[InlineComposeView alloc] initWithFrame:CGRectZero];
    self.inlineComposeView.delegate         = self;
    [self.view addSubview:self.inlineComposeView];

    if (self.comment) {
        [self showComment:self.comment];
   }

    // For tapping to dismiss the keyboard
    self.tapGesture = [[UITapGestureRecognizer alloc] initWithTarget:self action:@selector(handleTap:)];
}

- (void)viewWillAppear:(BOOL)animated
{
    [super viewWillAppear:animated];
    
    NSNotificationCenter *nc = [NSNotificationCenter defaultCenter];
    [nc addObserver:self selector:@selector(handleKeyboardDidShow:) name:UIKeyboardWillShowNotification object:nil];
    [nc addObserver:self selector:@selector(handleKeyboardWillHide:) name:UIKeyboardWillHideNotification object:nil];
}

- (void)viewWillDisappear:(BOOL)animated
{
    [super viewWillDisappear:animated];
    
    NSNotificationCenter *nc = [NSNotificationCenter defaultCenter];
    [nc removeObserver:self name:UIKeyboardWillShowNotification object:nil];
    [nc removeObserver:self name:UIKeyboardWillHideNotification object:nil];

    // Get rid of any transient reply if popping the view
    // (ideally transient replies should be handled more cleanly)
    if ([self isMovingFromParentViewController] && self.transientReply) {
        CommentService *commentService = [[CommentService alloc] initWithManagedObjectContext:[[ContextManager sharedInstance] mainContext]];
        [commentService deleteComment:self.reply success:nil failure:nil];
    }
}

- (void)cancelView:(id)sender
{
    if (!self.editCommentViewController.hasChanges) {
        [self dismissEditViewController];

        return;
    }

    UIActionSheet *actionSheet = [[UIActionSheet alloc] initWithTitle:NSLocalizedString(@"You have unsaved changes.", @"")
                                                             delegate:self
                                                    cancelButtonTitle:NSLocalizedString(@"Cancel", @"")
                                               destructiveButtonTitle:NSLocalizedString(@"Discard", @"")
                                                    otherButtonTitles:nil];

    actionSheet.actionSheetStyle = UIActionSheetStyleAutomatic;
    actionSheet.tag = CommentViewActionSheetsUnsavedChanges;
    [actionSheet showInView:self.editCommentViewController.view];
}

#pragma mark - Instance methods

- (void)dismissEditViewController
{
    [self dismissViewControllerAnimated:YES completion:nil];
}

- (void)updateApproveButton
{
    if ([self.comment.status isEqualToString:@"approve"]) {
        [self.approveButton setTag:CommentViewUnapproveButtonTag];
        [self.approveButton setImage:[UIImage imageNamed:CommentImageNameUnapproveNormal] forState:UIControlStateNormal];
        [self.approveButton setTitle:NSLocalizedString(@"Unapprove", @"Verb, unapprove a comment") forState:UIControlStateNormal];
        [self.approveButton setAccessibilityLabel:NSLocalizedString(@"Approve", @"Spoken accessibility label.")];
        return;
    }
    
    [self.approveButton setTag:CommentViewApproveButtonTag];
    [self.approveButton setImage:[UIImage imageNamed:CommentImageNameApproveNormal] forState:UIControlStateNormal];
    [self.approveButton setTitle:NSLocalizedString(@"Approve", @"Verb, approve a comment") forState:UIControlStateNormal];
    [self.approveButton setAccessibilityLabel:NSLocalizedString(@"Unapprove", @"Spoken accessibility label.")];
}

- (void)showComment:(Comment *)comment
{
    self.comment = comment;
    [self updateApproveButton];
}

- (NSAttributedString *)postTitleString
{
    NSString *postTitle;

    if (self.comment.postTitle != nil) {
        postTitle = [[self.comment.postTitle stringByDecodingXMLCharacters] trim];
    } else {
        postTitle = NSLocalizedString(@"(No Title)", nil);
    }
    
    NSString *postTitleOn                       = NSLocalizedString(@"on ", @"(Comment) on (Post Title)");
    NSString *combinedString                    = [postTitleOn stringByAppendingString:postTitle];
    NSRange titleRange                          = [combinedString rangeOfString:postTitle];
    
    NSMutableAttributedString *attributedString = [[NSMutableAttributedString alloc] initWithString:combinedString];
    [attributedString addAttribute:NSForegroundColorAttributeName value:[WPStyleGuide newKidOnTheBlockBlue] range:titleRange];

    return attributedString;
}

- (void)discard
{
    [self dismissEditViewController];
}

#pragma mark - Comment moderation

- (void)deleteComment
{
    CommentService *commentService = [[CommentService alloc] initWithManagedObjectContext:[[ContextManager sharedInstance] mainContext]];
    [commentService deleteComment:self.comment success:nil failure:nil];

    // Note: the parent class of CommentsViewController will pop this as a result of NSFetchedResultsChangeDelete
}

- (void)showEditCommentViewWithAnimation:(BOOL)animate
{
	self.editCommentViewController = [[EditCommentViewController alloc]
                                      initWithNibName:NSStringFromClass([EditCommentViewController class])
                                      bundle:nil];
	self.editCommentViewController.commentViewController    = self;
	self.editCommentViewController.comment                  = self.comment;
	self.editCommentViewController.title                    = NSLocalizedString(@"Edit Comment", @"");
    
    UINavigationController *navController   = [[UINavigationController alloc] initWithRootViewController:self.editCommentViewController];
    navController.modalPresentationStyle    = UIModalPresentationFormSheet;
    navController.modalTransitionStyle      = UIModalTransitionStyleCoverVertical;
    navController.navigationBar.translucent = NO;
    [self presentViewController:navController animated:animate completion:nil];
}

- (void)updateStateOfActionButtons:(BOOL)state {
    [self updateStateOfActionButton:self.spamButton toState:state];
    [self updateStateOfActionButton:self.trashButton toState:state];
    [self updateStateOfActionButton:self.approveButton toState:state];
    [self updateStateOfActionButton:self.replyButton toState:state];
}

- (void)updateStateOfActionButton:(UIButton*)button toState:(BOOL)state {
    button.enabled = state;
}

#pragma mark - Actions

- (void)approveOrUnapproveAction:(id)sender
{
    UIButton *button = sender;
    CommentService *commentService = [[CommentService alloc] initWithManagedObjectContext:[[ContextManager sharedInstance] mainContext]];
    [self updateStateOfActionButtons:NO];
    
    // Show an activity indicator in place of the button until the operation completes
    UIActivityIndicatorView *indicatorView = [[UIActivityIndicatorView alloc] initWithActivityIndicatorStyle:UIActivityIndicatorViewStyleGray];
    [indicatorView setBackgroundColor:[UIColor whiteColor]];
    indicatorView.frame = CGRectMake(-5.0f, 1.0f, button.frame.size.width + 10.0f, button.frame.size.height - 1.0f);
    [button addSubview:indicatorView];
    [indicatorView startAnimating];
    if (button.tag == CommentViewApproveButtonTag) {
        [commentService approveComment:self.comment
                               success:^{
                                   [self updateStateOfActionButtons:YES];
                                   [indicatorView removeFromSuperview];
                               }
                               failure:^(NSError *error) {
                                   self.comment.status = @"unapprove";
                                   [self updateStateOfActionButtons:YES];
                                   [indicatorView removeFromSuperview];
                                   [WPError showAlertWithTitle:NSLocalizedString(@"Error", @"")
                                                       message:NSLocalizedString(@"The comment could not be moderated.", @"Error message when comment could not be moderated")];
                               }];
    } else {
        [commentService unapproveComment:self.comment
                                 success:^{
                                     [self updateStateOfActionButtons:YES];
                                     [indicatorView removeFromSuperview];
                                 }
                                 failure:^(NSError *error){
                                     self.comment.status = @"approve";
                                     [self updateStateOfActionButtons:YES];
                                     [indicatorView removeFromSuperview];
                                     [WPError showAlertWithTitle:NSLocalizedString(@"Error", @"")
                                                         message:NSLocalizedString(@"The comment could not be moderated.", @"Error message when comment could not be moderated")];
                                 }];
    }
    
    [self updateApproveButton];
}

- (void)postTitleAction:(id)sender
{
    [self openInAppWebView:[NSURL URLWithString:self.comment.link]];
}

- (void)deleteAction:(id)sender
{
    UIActionSheet *actionSheet = [[UIActionSheet alloc] initWithTitle:NSLocalizedString(@"Are you sure you want to delete this comment?", @"")
                                                             delegate:self
                                                    cancelButtonTitle:NSLocalizedString(@"Cancel", @"")
                                               destructiveButtonTitle:NSLocalizedString(@"Delete", @"")
                                                    otherButtonTitles:nil];
    actionSheet.tag = CommentViewActionSheetsDelete;
    actionSheet.actionSheetStyle = UIActionSheetStyleAutomatic;
    [actionSheet showFromToolbar:self.navigationController.toolbar];
}

- (void)spamAction:(id)sender
{
    CommentService *commentService = [[CommentService alloc] initWithManagedObjectContext:[[ContextManager sharedInstance] mainContext]];
    [commentService spamComment:self.comment success:nil failure:nil];
}

- (void)editAction:(id)sender
{
    [self showEditCommentViewWithAnimation:YES];
}

- (void)replyAction:(id)sender
{
	if (self.commentsViewController.blog.isSyncingComments) {
		[self showSyncInProgressAlert];
        return;
	}
    
    if(self.inlineComposeView.isDisplayed) {
        [self.inlineComposeView dismissComposer];
    } else {
        CommentService *commentService = [[CommentService alloc] initWithManagedObjectContext:[[ContextManager sharedInstance] mainContext]];
        self.reply = [commentService restoreReplyForComment:self.comment];
        self.transientReply = YES;
        self.inlineComposeView.text = self.reply.content;
        [self.inlineComposeView displayComposer];
    }
}


#pragma mark - Gesture Actions

- (void)handleTap:(UITapGestureRecognizer *)gesture
{
    if (self.inlineComposeView.isDisplayed) {
        [self.inlineComposeView dismissComposer];
    }
}


#pragma mark - Notification Handlers

- (void)handleKeyboardDidShow:(NSNotification *)notification
{
    CGRect keyboardRect         = [[notification.userInfo objectForKey:UIKeyboardFrameEndUserInfoKey] CGRectValue];
    UIScrollView *scrollView    = (UIScrollView *)self.view;
    scrollView.contentInset     = UIEdgeInsetsMake(0.f, 0.f, CGRectGetHeight(keyboardRect), 0.f);

    [self.view addGestureRecognizer:self.tapGesture];
}

- (void)handleKeyboardWillHide:(NSNotification *)notification
{
    UIScrollView *scrollView    = (UIScrollView *)self.view;
    scrollView.contentInset     = UIEdgeInsetsZero;

    [self.view removeGestureRecognizer:self.tapGesture];
}


#pragma mark - UIActionSheet delegate methods

- (void)actionSheet:(UIActionSheet *)actionSheet didDismissWithButtonIndex:(NSInteger)buttonIndex
{
    if (actionSheet.tag == CommentViewActionSheetsDelete) {
        [self processDeletePromptActionSheet:actionSheet didDismissWithButtonIndex:buttonIndex];
    } else if (actionSheet.tag == CommentViewActionSheetsUnsavedChanges) {
        [self processEditCommentHasChangesActionSheet:actionSheet didDismissWithButtonIndex:buttonIndex];
    }
}

- (void)processDeletePromptActionSheet:(UIActionSheet *)actionSheet didDismissWithButtonIndex:(NSInteger)buttonIndex
{
    if (buttonIndex == 0) {
        [self deleteComment];
    }
}

- (void)processEditCommentHasChangesActionSheet:(UIActionSheet *)actionSheet
                      didDismissWithButtonIndex:(NSInteger)buttonIndex
{
    if (buttonIndex == 0) {
        self.editCommentViewController.hasChanges = NO;
        [self discard];
    }
}

#pragma mark UIWebView delegate methods

- (void)openInAppWebView:(NSURL*)url
{
    Blog *blog = [[self comment] blog];
	if (url.description.length == 0) {
        return;
    }
    
    WPWebViewController *webViewController = [[WPWebViewController alloc] init];
    webViewController.url = url;
    
    if (blog.isPrivate && [blog isWPcom]) {
        webViewController.username = blog.username;
        webViewController.password = blog.password;
    }
    
    [self.navigationController pushViewController:webViewController animated:YES];
}

- (void)showSyncInProgressAlert
{
    [WPError showAlertWithTitle:NSLocalizedString(@"Info", @"Info alert title") message:NSLocalizedString(@"The blog is syncing with the server. Please try later.", @"") withSupportButton:NO];
    //the blog is using the network connection and cannot be stoped, show a message to the user
}

#pragma mark - InlineComposeViewDelegate methods

- (void)composeView:(InlineComposeView *)view didSendText:(NSString *)text
{
    self.reply.content = text;

    [[ContextManager sharedInstance] saveContext:self.reply.managedObjectContext];

    self.inlineComposeView.enabled = NO;
    self.transientReply = NO;

    CommentService *commentService = [[CommentService alloc] initWithManagedObjectContext:self.reply.managedObjectContext];
    [commentService uploadComment:self.reply success:^{
        self.reply.status = CommentStatusApproved;

        [self.inlineComposeView clearText];
        self.inlineComposeView.enabled = YES;
        [self.inlineComposeView dismissComposer];

        [WPToast showToastWithMessage:NSLocalizedString(@"Replied", @"User replied to a comment")
                             andImage:[UIImage imageNamed:@"action_icon_replied"]];

    } failure:^(NSError *error) {
        // reset to draft status, AppDelegate automatically shows UIAlert when comment fails
        self.reply.status = CommentStatusDraft;

        self.inlineComposeView.enabled = YES;
        [self.inlineComposeView displayComposer];

        DDLogError(@"Could not reply to comment: %@", error);
    }];
}

- (void)textViewDidChange:(UITextView *)textView
{
    self.reply.content = self.inlineComposeView.text;
    [[ContextManager sharedInstance] saveContext:self.reply.managedObjectContext];
}

#pragma mark - WPContentViewDelegate

- (void)contentView:(WPContentView *)contentView didReceiveAuthorLinkAction:(id)sender
{
    NSURL *url = [NSURL URLWithString:self.comment.author_url];
    [self openInAppWebView:url];
}

- (void)contentView:(WPContentView *)contentView didReceiveLinkAction:(id)sender
{
    [self openInAppWebView:((DTLinkButton *)sender).URL];
}

@end<|MERGE_RESOLUTION|>--- conflicted
+++ resolved
@@ -87,18 +87,10 @@
     scrollView.keyboardDismissMode      = UIScrollViewKeyboardDismissModeInteractive;
 
     if (IS_IPAD) {
-<<<<<<< HEAD
         scrollView.contentInset         = UIEdgeInsetsMake(WPTableViewTopMargin, 0, WPTableViewTopMargin, 0);
         scrollView.contentWidth         = WPTableViewFixedWidth;
     };
-=======
-        scrollView.contentInset = UIEdgeInsetsMake(WPTableViewTopMargin, 0, WPTableViewTopMargin, 0);
-        scrollView.contentWidth = WPTableViewFixedWidth;
-    } else {
-        scrollView.contentInset = UIEdgeInsetsMake(0, 0, WPTableViewTopMargin, 0);
-    }
-    scrollView.keyboardDismissMode = UIScrollViewKeyboardDismissModeInteractive;
->>>>>>> 8dc731f4
+
     self.view = scrollView;
     self.view.backgroundColor = [UIColor whiteColor];
 
