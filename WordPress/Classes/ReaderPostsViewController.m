//
//  ReaderPostsViewController.m
//  WordPress
//
//  Created by Eric J on 3/21/13.
//  Copyright (c) 2013 WordPress. All rights reserved.
//

#import <DTCoreText/DTCoreText.h>
#import "DTCoreTextFontDescriptor.h"
#import "WPTableViewControllerSubclass.h"
#import "ReaderPostsViewController.h"
#import "ReaderPostTableViewCell.h"
#import "ReaderTopicsViewController.h"
#import "ReaderPostDetailViewController.h"
#import "ReaderPost.h"
#import "WordPressComApi.h"
#import "WordPressAppDelegate.h"
#import "NSString+XMLExtensions.h"
#import "ReaderReblogFormView.h"
#import "WPFriendFinderViewController.h"
#import "WPAccount.h"
#import "WPTableImageSource.h"
#import "WPNoResultsView.h"
#import "WPCookie.h"
#import "NSString+Helpers.h"
#import "IOS7CorrectedTextView.h"
#import "WPAnimatedBox.h"
#import "InlineComposeView.h"
#import "ReaderCommentPublisher.h"
#import "ContextManager.h"

static CGFloat const RPVCHeaderHeightPhone = 10.f;
static CGFloat const RPVCMaxImageHeightPercentage = 0.58f;
static CGFloat const RPVCExtraTableViewHeightPercentage = 2.0f;

NSString * const ReaderTopicDidChangeNotification = @"ReaderTopicDidChangeNotification";
NSString * const RPVCDisplayedNativeFriendFinder = @"DisplayedNativeFriendFinder";

@interface ReaderPostsViewController ()<ReaderTextFormDelegate, WPTableImageSourceDelegate, ReaderCommentPublisherDelegate> {
	BOOL _hasMoreContent;
	BOOL _loadingMore;
    BOOL _viewHasAppeared;
    WPTableImageSource *_featuredImageSource;
	CGFloat keyboardOffset;
    CGFloat _lastOffset;
    UIPopoverController *_popover;
    WPAnimatedBox *_animatedBox;
    UIGestureRecognizer *_tapOffKeyboardGesture;
}

@property (nonatomic, strong) ReaderReblogFormView *readerReblogFormView;
@property (nonatomic, strong) ReaderPostDetailViewController *detailController;
@property (nonatomic, strong) UINavigationBar *navBar;
@property (nonatomic) BOOL isShowingReblogForm;
@property (nonatomic, strong) InlineComposeView *inlineComposeView;
@property (nonatomic, strong) ReaderCommentPublisher *commentPublisher;

@end

@implementation ReaderPostsViewController

+ (void)initialize {
	// DTCoreText will cache font descriptors on a background thread. However, because the font cache
	// updated synchronously, the detail view controller ends up waiting for the fonts to load anyway
	// (at least for the first time). We'll have DTCoreText prime its font cache here so things are ready
	// for the detail view, and avoid a perceived lag. 
	[DTCoreTextFontDescriptor fontDescriptorWithFontAttributes:nil];
    
    [AFImageRequestOperation addAcceptableContentTypes:[NSSet setWithObject:@"image/jpg"]];
}


#pragma mark - Life Cycle methods

- (void)dealloc {
    _featuredImageSource.delegate = nil;
	self.readerReblogFormView = nil;
    self.inlineComposeView.delegate = nil;
    self.inlineComposeView = nil;
    self.commentPublisher = nil;
    [[NSNotificationCenter defaultCenter] removeObserver:self];
}

- (id)init {
	self = [super init];
	if (self) {
		// This is a convenient place to check for the user's blogs and primary blog for reblogging.
		_hasMoreContent = YES;
		self.infiniteScrollEnabled = YES;
        self.incrementalLoadingSupported = YES;
        
        [[NSNotificationCenter defaultCenter] addObserver:self selector:@selector(readerTopicDidChange:) name:ReaderTopicDidChangeNotification object:nil];
        [[NSNotificationCenter defaultCenter] addObserver:self selector:@selector(fetchBlogsAndPrimaryBlog) name:WPAccountDefaultWordPressComAccountChangedNotification object:nil];
	}
	return self;
}

- (void)viewDidLoad {
	[super viewDidLoad];

    self.tableView.keyboardDismissMode = UIScrollViewKeyboardDismissModeInteractive;

    [self fetchBlogsAndPrimaryBlog];

    CGFloat maxWidth = self.tableView.bounds.size.width;
    if (IS_IPHONE) {
        maxWidth = MAX(self.tableView.bounds.size.width, self.tableView.bounds.size.height);
    } else {
        maxWidth = WPTableViewFixedWidth;
    }

    CGFloat maxHeight = maxWidth * RPVCMaxImageHeightPercentage;
    _featuredImageSource = [[WPTableImageSource alloc] initWithMaxSize:CGSizeMake(maxWidth, maxHeight)];
    _featuredImageSource.delegate = self;
	self.tableView.separatorStyle = UITableViewCellSeparatorStyleNone;
    
	// Topics button
	UIBarButtonItem *button = nil;
    UIButton *topicsButton = [UIButton buttonWithType:UIButtonTypeCustom];
    [topicsButton setImage:[UIImage imageNamed:@"icon-reader-topics"] forState:UIControlStateNormal];
    [topicsButton setImage:[UIImage imageNamed:@"icon-reader-topics-active"] forState:UIControlStateHighlighted];

    CGSize imageSize = [UIImage imageNamed:@"icon-reader-topics"].size;
    topicsButton.frame = CGRectMake(0.0, 0.0, imageSize.width, imageSize.height);
    topicsButton.contentEdgeInsets = UIEdgeInsetsMake(0, 16, 0, -16);
    
    [topicsButton addTarget:self action:@selector(topicsAction:) forControlEvents:UIControlEventTouchUpInside];
    button = [[UIBarButtonItem alloc] initWithCustomView:topicsButton];
    [button setAccessibilityLabel:NSLocalizedString(@"Browse", @"")];
    self.navigationItem.rightBarButtonItem = button;
    
	CGRect frame = CGRectMake(0.0f, self.view.bounds.size.height, self.view.bounds.size.width, [ReaderReblogFormView desiredHeight]);
	self.readerReblogFormView = [[ReaderReblogFormView alloc] initWithFrame:frame];
	_readerReblogFormView.autoresizingMask = UIViewAutoresizingFlexibleWidth | UIViewAutoresizingFlexibleTopMargin;
	_readerReblogFormView.navigationItem = self.navigationItem;
	_readerReblogFormView.delegate = self;
	
    _tapOffKeyboardGesture = [[UITapGestureRecognizer alloc] initWithTarget:self
                                                                     action:@selector(dismissKeyboard:)];
    
	if (_isShowingReblogForm) {
		[self showReblogForm];
	}

<<<<<<< HEAD
    [WPMobileStats trackEventForWPCom:StatsEventReaderOpened properties:[self categoryPropertyForStats]];
    [WPMobileStats pingWPComStatsEndpoint:@"home_page"];
    
=======
>>>>>>> 8f9ffd9a
    // Sync content as soon as login or creation occurs
    [[NSNotificationCenter defaultCenter] addObserver:self selector:@selector(didChangeAccount:) name:WPAccountDefaultWordPressComAccountChangedNotification object:nil];

    self.inlineComposeView = [[InlineComposeView alloc] initWithFrame:CGRectZero];

    self.commentPublisher = [[ReaderCommentPublisher alloc]
                             initWithComposer:self.inlineComposeView
                             andPost:nil];

    self.commentPublisher.delegate = self;

    self.tableView.tableFooterView = self.inlineComposeView;
}

- (void)viewWillAppear:(BOOL)animated {
	[super viewWillAppear:animated];
	   
	self.title = [[[ReaderPost currentTopic] objectForKey:@"title"] capitalizedString];
	
	[[NSNotificationCenter defaultCenter] addObserver:self selector:@selector(handleKeyboardDidShow:) name:UIKeyboardWillShowNotification object:nil];
	[[NSNotificationCenter defaultCenter] addObserver:self selector:@selector(handleKeyboardWillHide:) name:UIKeyboardWillHideNotification object:nil];
    
    if (self.noResultsView && _animatedBox) {
        [_animatedBox prepareAnimation:NO];
    }
}

- (void)viewDidAppear:(BOOL)animated {
    [super viewDidAppear:animated];

    NSIndexPath *selectedIndexPath = [self.tableView indexPathForSelectedRow];
    if (selectedIndexPath) {
        [self.tableView deselectRowAtIndexPath:selectedIndexPath animated:YES];
    }

    if (!_viewHasAppeared) {
        [WPMobileStats trackEventForWPCom:StatsEventReaderOpened properties:[self categoryPropertyForStats]];
        [WPMobileStats pingWPComStatsEndpoint:@"home_page"];
        [WPMobileStats logQuantcastEvent:@"newdash.home_page"];
        [WPMobileStats logQuantcastEvent:@"mobile.home_page"];
        if ([self isCurrentCategoryFreshlyPressed]) {
            [WPMobileStats logQuantcastEvent:@"newdash.freshly"];
            [WPMobileStats logQuantcastEvent:@"mobile.freshly"];
        }
        _viewHasAppeared = YES;
    }

    [self resizeTableViewForImagePreloading];

    // Delay box animation after the view appears
    double delayInSeconds = 0.3;
    dispatch_time_t popTime = dispatch_time(DISPATCH_TIME_NOW, (int64_t)(delayInSeconds * NSEC_PER_SEC));
    dispatch_after(popTime, dispatch_get_main_queue(), ^(void){
        if (self.noResultsView && _animatedBox) {
            [_animatedBox animate];
        }
    });
}

- (void)viewWillDisappear:(BOOL)animated {
    [self.inlineComposeView endEditing:YES];
    [super viewWillDisappear:animated];

	[[NSNotificationCenter defaultCenter] removeObserver:self name:UIKeyboardWillShowNotification object:nil];
	[[NSNotificationCenter defaultCenter] removeObserver:self name:UIKeyboardWillHideNotification object:nil];
}

- (void)willAnimateRotationToInterfaceOrientation:(UIInterfaceOrientation)toInterfaceOrientation duration:(NSTimeInterval)duration {
    // Remove the no results view or else the position will abruptly adjust after rotation
    // due to the table view sizing for image preloading
    [self.noResultsView removeFromSuperview];
    
    [super willAnimateRotationToInterfaceOrientation:toInterfaceOrientation duration:duration];
}

- (void)didRotateFromInterfaceOrientation:(UIInterfaceOrientation)fromInterfaceOrientation {
    [super didRotateFromInterfaceOrientation:fromInterfaceOrientation];
    [self resizeTableViewForImagePreloading];
    [self configureNoResultsView];
}


#pragma mark - Instance Methods

- (void)resizeTableViewForImagePreloading {
    
    // Use a little trick to preload more images by making the table view longer
    CGRect rect = self.tableView.frame;
    CGFloat navigationHeight = self.navigationController.view.frame.size.height - self.navigationController.navigationBar.frame.size.height - self.navigationController.navigationBar.frame.origin.y;
    CGFloat extraHeight = navigationHeight * RPVCExtraTableViewHeightPercentage;
    rect.size.height = navigationHeight + extraHeight;
    self.tableView.frame = rect;
    
    // Move insets up to compensate
    UIEdgeInsets insets = self.tableView.contentInset;
    insets.bottom = extraHeight + [self tabBarSize].height;
    self.tableView.contentInset = insets;
    
    // Adjust the scroll insets as well
    UIEdgeInsets scrollInsets = self.tableView.scrollIndicatorInsets;
    scrollInsets.bottom = insets.bottom;
    self.tableView.scrollIndicatorInsets = scrollInsets;
    [self.tableView layoutIfNeeded];
}

- (void)setTitle:(NSString *)title {
    [super setTitle:title];
    
    // Reset the tab bar title; this isn't a great solution, but works
    NSInteger tabIndex = [self.tabBarController.viewControllers indexOfObject:self.navigationController];
    UITabBarItem *tabItem = [[[self.tabBarController tabBar] items] objectAtIndex:tabIndex];
    tabItem.title = NSLocalizedString(@"Reader", @"Description of the Reader tab");
}

- (void)dismissPopover {
    if (_popover) {
        [_popover dismissPopoverAnimated:YES];
        _popover = nil;
    }
}

- (void)handleKeyboardDidShow:(NSNotification *)notification {
    if (self.inlineComposeView.isDisplayed) {
        return;
    }
    UIView *view = self.view.superview;
	CGRect frame = view.frame;
	CGRect startFrame = [[[notification userInfo] objectForKey:UIKeyboardFrameBeginUserInfoKey] CGRectValue];
	CGRect endFrame = [[[notification userInfo] objectForKey:UIKeyboardFrameEndUserInfoKey] CGRectValue];
	
	// Figure out the difference between the bottom of this view, and the top of the keyboard.
	// This should account for any toolbars.
	CGPoint point = [view.window convertPoint:startFrame.origin toView:view];
	keyboardOffset = point.y - (frame.origin.y + frame.size.height);
	
	// if we're upside down, we need to adjust the origin.
	if (endFrame.origin.x == 0 && endFrame.origin.y == 0) {
		endFrame.origin.y = endFrame.origin.x += MIN(endFrame.size.height, endFrame.size.width);
	}
	
	point = [view.window convertPoint:endFrame.origin toView:view];
    CGSize tabBarSize = [self tabBarSize];
	frame.size.height = point.y + tabBarSize.height;
	
	[UIView animateWithDuration:0.3f delay:0.0f options:UIViewAnimationOptionBeginFromCurrentState animations:^{
		view.frame = frame;
	} completion:^(BOOL finished) {
		// BUG: When dismissing a modal view, and the keyboard is showing again, the animation can get clobbered in some cases.
		// When this happens the view is set to the dimensions of its wrapper view, hiding content that should be visible
		// above the keyboard.
		// For now use a fallback animation.
		if (!CGRectEqualToRect(view.frame, frame)) {
			[UIView animateWithDuration:0.3 animations:^{
				view.frame = frame;
			}];
		}
	}];
}

- (void)handleKeyboardWillHide:(NSNotification *)notification {

    if (self.inlineComposeView.isDisplayed) {
        return;
    }

    UIView *view = self.view.superview;
	CGRect frame = view.frame;
	CGRect keyFrame = [[[notification userInfo] objectForKey:UIKeyboardFrameEndUserInfoKey] CGRectValue];
	
	CGPoint point = [view.window convertPoint:keyFrame.origin toView:view];
	frame.size.height = point.y - (frame.origin.y + keyboardOffset);
	view.frame = frame;
}

- (void)showReblogForm {
	if (_readerReblogFormView.superview != nil)
		return;
	
	NSIndexPath *path = [self.tableView indexPathForSelectedRow];
	_readerReblogFormView.post = (ReaderPost *)[self.resultsController objectAtIndexPath:path];
	
	CGFloat reblogHeight = [ReaderReblogFormView desiredHeight];
	CGRect tableFrame = self.tableView.frame;
    CGRect superviewFrame = self.view.superview.frame;
    
    // The table's frame is artifically tall due to resizeTableViewForImagePreloading, so effectively undo that
	tableFrame.size.height = superviewFrame.size.height - tableFrame.origin.y - reblogHeight - [self tabBarSize].height;
	self.tableView.frame = tableFrame;
	
	CGFloat y = tableFrame.origin.y + tableFrame.size.height;
	_readerReblogFormView.frame = CGRectMake(0.0f, y, self.view.bounds.size.width, reblogHeight);
	[self.view.superview addSubview:_readerReblogFormView];
	self.isShowingReblogForm = YES;
	[_readerReblogFormView.textView becomeFirstResponder];
}

- (void)hideReblogForm {
	if (_readerReblogFormView.superview == nil)
		return;
	
	[self.tableView deselectRowAtIndexPath:[self.tableView indexPathForSelectedRow] animated:NO];
	
	CGRect tableFrame = self.tableView.frame;
	tableFrame.size.height = self.tableView.frame.size.height + _readerReblogFormView.frame.size.height;
	
	self.tableView.frame = tableFrame;
    [self resizeTableViewForImagePreloading];
	[_readerReblogFormView removeFromSuperview];
	self.isShowingReblogForm = NO;
	[self.view endEditing:YES];
}


#pragma mark - ReaderPostView delegate methods

- (void)postView:(ReaderPostView *)postView didReceiveReblogAction:(id)sender {
    NSIndexPath *selectedPath = [self.tableView indexPathForSelectedRow];
	UITableViewCell *cell = [ReaderPostTableViewCell cellForSubview:sender];
	NSIndexPath *path = [self.tableView indexPathForCell:cell];
	
	// if not showing form, show the form.
	if (!selectedPath) {
		[self.tableView selectRowAtIndexPath:path animated:NO scrollPosition:UITableViewScrollPositionNone];
		[self showReblogForm];
		return;
	}
	
	// if showing form && same cell as before, dismiss the form.
	if ([selectedPath compare:path] == NSOrderedSame) {
		[self hideReblogForm];
	} else {
		[self.tableView selectRowAtIndexPath:path animated:NO scrollPosition:UITableViewScrollPositionNone];
	}
}

- (void)postView:(ReaderPostView *)postView didReceiveLikeAction:(id)sender {
    ReaderPost *post = postView.post;
	[post toggleLikedWithSuccess:^{
        if ([post.isLiked boolValue]) {
            [WPMobileStats trackEventForWPCom:StatsEventReaderLikedPost];
        } else {
            [WPMobileStats trackEventForWPCom:StatsEventReaderUnlikedPost];
        }
	} failure:^(NSError *error) {
		DDLogError(@"Error Liking Post : %@", [error localizedDescription]);
		[postView updateActionButtons];
	}];
	
	[postView updateActionButtons];
}

- (void)contentView:(ReaderPostView *)postView didReceiveFollowAction:(id)sender {
    UIButton *followButton = (UIButton *)sender;
    ReaderPostTableViewCell *cell = [ReaderPostTableViewCell cellForSubview:sender];
    ReaderPost *post = postView.post;
    
    if (![post isFollowable])
        return;

    followButton.selected = ![post.isFollowing boolValue]; // Set it optimistically
	[cell setNeedsLayout];
	[post toggleFollowingWithSuccess:^{
	} failure:^(NSError *error) {
		DDLogError(@"Error Following Blog : %@", [error localizedDescription]);
		[followButton setSelected:[post.isFollowing boolValue]];
		[cell setNeedsLayout];
	}];
}

- (void)postView:(ReaderPostView *)postView didReceiveCommentAction:(id)sender {
    [self.view addGestureRecognizer:_tapOffKeyboardGesture];
    
    if (self.commentPublisher.post == postView.post) {
        [self.inlineComposeView toggleComposer];
        return;
    }

    self.commentPublisher.post = postView.post;
    [self.inlineComposeView displayComposer];

    // scroll the item into view if possible
    NSIndexPath *indexPath = [self.resultsController indexPathForObject:postView.post];

    [self.tableView scrollToRowAtIndexPath:indexPath
                          atScrollPosition:UITableViewScrollPositionTop
                                  animated:YES];

}

- (void)postView:(ReaderPostView *)postView didReceiveTagAction:(id)sender {
    ReaderPost *post = postView.post;

    NSString *endpoint = [NSString stringWithFormat:@"read/tags/%@/posts", post.primaryTagSlug];
    NSDictionary *dict = @{@"endpoint" : endpoint,
                           @"title" : post.primaryTagName};
    
	[[NSUserDefaults standardUserDefaults] setObject:dict forKey:ReaderCurrentTopicKey];
	[[NSUserDefaults standardUserDefaults] synchronize];
    [self readerTopicDidChange:nil];
}


#pragma mark - Actions

- (void)topicsAction:(id)sender {
	ReaderTopicsViewController *controller = [[ReaderTopicsViewController alloc] initWithStyle:UITableViewStyleGrouped];
    if (IS_IPAD) {
        if (_popover) {
            [self dismissPopover];
            return;
        }
        
        _popover = [[UIPopoverController alloc] initWithContentViewController:controller];
        
        UIBarButtonItem *shareButton = self.navigationItem.rightBarButtonItem;
        [_popover presentPopoverFromBarButtonItem:shareButton permittedArrowDirections:UIPopoverArrowDirectionAny animated:YES];
    } else {
        UINavigationController *navController = [[UINavigationController alloc] initWithRootViewController:controller];
        navController.navigationBar.translucent = NO;
        [self presentViewController:navController animated:YES completion:nil];
    }
}

- (void)dismissKeyboard:(id)sender {
    for (UIGestureRecognizer *gesture in self.view.gestureRecognizers) {
        if ([gesture isEqual:_tapOffKeyboardGesture]) {
            [self.view removeGestureRecognizer:gesture];
        }
    }
    
    [self.inlineComposeView toggleComposer];
}

#pragma mark - ReaderCommentPublisherDelegate Methods

- (void)commentPublisherDidPublishComment:(ReaderCommentPublisher *)publisher {
    publisher.post.dateCommentsSynced = nil;
    [self.inlineComposeView dismissComposer];
}

- (void)openPost:(NSUInteger *)postId onBlog:(NSUInteger)blogId {
    NSString *endpoint = [NSString stringWithFormat:@"sites/%i/posts/%i/?meta=site", blogId, postId];
    
    [ReaderPost getPostsFromEndpoint:endpoint
                      withParameters:nil
                         loadingMore:NO
                             success:^(AFHTTPRequestOperation *operation, id responseObject) {
                                 [ReaderPost createOrUpdateWithDictionary:responseObject
                                                              forEndpoint:endpoint
                                                              withContext:[[ContextManager sharedInstance] mainContext]];
                                 NSArray *posts = [ReaderPost fetchPostsForEndpoint:endpoint
                                                                        withContext:[[ContextManager sharedInstance] mainContext]];
                                 
                                 ReaderPostDetailViewController *controller = [[ReaderPostDetailViewController alloc] initWithPost:[posts objectAtIndex:0]
                                                                                                                     featuredImage:nil
                                                                                                                       avatarImage:nil];
                                 
                                 [self.navigationController pushViewController:controller animated:YES];
                             }
                             failure:nil];

}

#pragma mark - ReaderTextForm Delegate Methods

- (void)readerTextFormDidSend:(ReaderTextFormView *)readerTextForm {
	[self hideReblogForm];
}


- (void)readerTextFormDidCancel:(ReaderTextFormView *)readerTextForm {
	[self hideReblogForm];
}


#pragma mark - UIScrollView Delegate Methods

- (void)scrollViewDidEndDecelerating:(UIScrollView *)scrollView {
    [super scrollViewDidEndDecelerating:scrollView];

	NSIndexPath *selectedIndexPath = [self.tableView indexPathForSelectedRow];
	if (!selectedIndexPath)
		return;

	__block BOOL found = NO;
	[[self.tableView indexPathsForVisibleRows] enumerateObjectsUsingBlock:^(id obj, NSUInteger idx, BOOL *stop) {
		NSIndexPath *objPath = (NSIndexPath *)obj;
		if ([objPath compare:selectedIndexPath] == NSOrderedSame) {
			found = YES;
		}
		*stop = YES;
	}];
	
	if (found)
        return;
	
	[self hideReblogForm];
}


#pragma mark - WPTableViewSublass methods

- (NSString *)noResultsTitleText {
	NSString *prompt = NSLocalizedString(@"Sorry. No posts yet.", @"");
    if ([WPAccount defaultWordPressComAccount] == nil) {
        return prompt; // un-authed endpoints do not include likes or follows
    }
    
	NSString *endpoint = [ReaderPost currentEndpoint];
	NSArray *endpoints = [ReaderPost readerEndpoints];

	NSInteger idx = [endpoints indexOfObjectPassingTest:^BOOL(id obj, NSUInteger idx, BOOL *stop) {
		BOOL match = NO;
		
		if ([endpoint isEqualToString:[obj objectForKey:@"endpoint"]]) {
			match = YES;
			*stop = YES;
		}
				
		return match;
	}];
    
	// TODO: need a smarter way to check here since the menu should not be hard coded.
	switch (idx) {
		case 0:
			// Blogs I follow
			prompt = NSLocalizedString(@"You're not following any sites yet.", @"");
			break;
			
		case 2:
			// Posts I like
			prompt = NSLocalizedString(@"You have not liked any posts.", @"");
			break;
			
		default:
			// Topics // freshly pressed.
			break;
			

	}
	return prompt;
}


- (NSString *)noResultsMessageText {
	return NSLocalizedString(@"Tap the tag icon to browse posts from popular sites.", nil);
}

- (UIView *)noResultsAccessoryView {
    if (!_animatedBox) {
        _animatedBox = [WPAnimatedBox new];
    }
    return _animatedBox;
}

- (NSString *)entityName {
	return @"ReaderPost";
}

- (NSDate *)lastSyncDate {
	return (NSDate *)[[NSUserDefaults standardUserDefaults] objectForKey:ReaderLastSyncDateKey];
}

- (NSFetchRequest *)fetchRequest {
	NSString *endpoint = [ReaderPost currentEndpoint];
    NSFetchRequest *fetchRequest = [NSFetchRequest fetchRequestWithEntityName:[self entityName]];
    fetchRequest.predicate = [NSPredicate predicateWithFormat:@"(endpoint == %@)", endpoint];
    NSSortDescriptor *sortDescriptorDate = [NSSortDescriptor sortDescriptorWithKey:@"sortDate" ascending:NO];
    fetchRequest.sortDescriptors = @[sortDescriptorDate];
	fetchRequest.fetchBatchSize = 10;
	return fetchRequest;
}

- (NSString *)sectionNameKeyPath {
	return nil;
}

- (Class)cellClass {
    return [ReaderPostTableViewCell class];
}

- (void)configureCell:(UITableViewCell *)aCell atIndexPath:(NSIndexPath *)indexPath {
	if (!aCell)
        return;

	ReaderPostTableViewCell *cell = (ReaderPostTableViewCell *)aCell;
	cell.selectionStyle = UITableViewCellSelectionStyleNone;
	cell.accessoryType = UITableViewCellAccessoryNone;
	
	ReaderPost *post = (ReaderPost *)[self.resultsController objectAtIndexPath:indexPath];

	[cell configureCell:post withWidth:self.tableView.bounds.size.width];
    [self setImageForPost:post forCell:cell indexPath:indexPath];
    [self setAvatarForPost:post forCell:cell indexPath:indexPath];
    
    cell.postView.delegate = self;

}

- (UIImage *)imageForURL:(NSURL *)imageURL size:(CGSize)imageSize {
    if (!imageURL)
        return nil;
    
    if (CGSizeEqualToSize(imageSize, CGSizeZero)) {
        imageSize.width = self.tableView.bounds.size.width;
        imageSize.height = round(imageSize.width * RPVCMaxImageHeightPercentage);
    }
    return [_featuredImageSource imageForURL:imageURL withSize:imageSize];
}

- (void)setAvatarForPost:(ReaderPost *)post forCell:(ReaderPostTableViewCell *)cell indexPath:(NSIndexPath *)indexPath {
    CGSize imageSize = cell.postView.avatarImageView.bounds.size;
    UIImage *image = [post cachedAvatarWithSize:imageSize];
    if (image) {
        [cell.postView setAvatar:image];
    } else {
        [post fetchAvatarWithSize:imageSize success:^(UIImage *image) {
            if (cell == [self.tableView cellForRowAtIndexPath:indexPath]) {
                [cell.postView setAvatar:image];
            }
        }];
    }
}

- (void)setImageForPost:(ReaderPost *)post forCell:(ReaderPostTableViewCell *)cell indexPath:(NSIndexPath *)indexPath {
    NSURL *imageURL = post.featuredImageURL;
    
    if (!imageURL)
        return;
    
    // We know the width, but not the height; let the image loader figure that out
    CGFloat imageWidth = self.tableView.frame.size.width;
    if (IS_IPAD) {
        imageWidth = WPTableViewFixedWidth;
    }
    CGSize imageSize = CGSizeMake(imageWidth, 0);
    UIImage *image = [self imageForURL:imageURL size:imageSize];
    
    if (image) {
        [cell.postView setFeaturedImage:image];
    } else {
        [_featuredImageSource fetchImageForURL:imageURL withSize:imageSize indexPath:indexPath isPrivate:post.isPrivate];
    }
}

- (BOOL)hasMoreContent {
	return _hasMoreContent;
}

- (void)syncItemsViaUserInteraction:(BOOL)userInteraction success:(void (^)())success failure:(void (^)(NSError *))failure {
    DDLogMethod();
    // if needs auth.
    if ([WPCookie hasCookieForURL:[NSURL URLWithString:@"https://wordpress.com"] andUsername:[[WPAccount defaultWordPressComAccount] username]]) {
       [self syncReaderItemsWithSuccess:success failure:failure];
        return;
    }

    [[WordPressAppDelegate sharedWordPressApplicationDelegate] useDefaultUserAgent];
    NSString *username = [[WPAccount defaultWordPressComAccount] username];
    NSString *password = [[WPAccount defaultWordPressComAccount] password];
    NSMutableURLRequest *mRequest = [[NSMutableURLRequest alloc] init];
    NSString *requestBody = [NSString stringWithFormat:@"log=%@&pwd=%@&redirect_to=https://wordpress.com",
                             [username stringByUrlEncoding],
                             [password stringByUrlEncoding]];
    
    [mRequest setURL:[NSURL URLWithString:@"https://wordpress.com/wp-login.php"]];
    [mRequest setHTTPBody:[requestBody dataUsingEncoding:NSUTF8StringEncoding]];
    [mRequest setValue:[NSString stringWithFormat:@"%d", [requestBody length]] forHTTPHeaderField:@"Content-Length"];
    [mRequest addValue:@"*/*" forHTTPHeaderField:@"Accept"];
    [mRequest setHTTPMethod:@"POST"];
    
    
    AFHTTPRequestOperation *authRequest = [[AFHTTPRequestOperation alloc] initWithRequest:mRequest];
    [authRequest setCompletionBlockWithSuccess:^(AFHTTPRequestOperation *operation, id responseObject) {
        [[WordPressAppDelegate sharedWordPressApplicationDelegate] useAppUserAgent];
        [self syncReaderItemsWithSuccess:success failure:failure];
    } failure:^(AFHTTPRequestOperation *operation, NSError *error) {
        [[WordPressAppDelegate sharedWordPressApplicationDelegate] useAppUserAgent];
        [self syncReaderItemsWithSuccess:success failure:failure];
    }];
    
    [authRequest start];    
}

- (void)syncReaderItemsWithSuccess:(void (^)())success failure:(void (^)(NSError *))failure {
    DDLogMethod();
	NSString *endpoint = [ReaderPost currentEndpoint];
	NSNumber *numberToSync = [NSNumber numberWithInteger:ReaderPostsToSync];
	NSDictionary *params = @{@"number":numberToSync, @"per_page":numberToSync};
	[ReaderPost getPostsFromEndpoint:endpoint
					  withParameters:params
						 loadingMore:_loadingMore
							 success:^(AFHTTPRequestOperation *operation, id responseObject) {
								 if (success) {
									success();
								 }
								 [self onSyncSuccess:operation response:responseObject];
							 }
							 failure:^(AFHTTPRequestOperation *operation, NSError *error) {
								 if (failure) {
									 failure(error);
								 }
							 }];
    [WPMobileStats trackEventForWPCom:StatsEventReaderHomePageRefresh];
    [WPMobileStats pingWPComStatsEndpoint:@"home_page_refresh"];
}

- (void)loadMoreWithSuccess:(void (^)())success failure:(void (^)(NSError *error))failure {
    DDLogMethod();
	if ([self.resultsController.fetchedObjects count] == 0)
		return;
	
	if (_loadingMore)
        return;
    
	_loadingMore = YES;
	
	ReaderPost *post = self.resultsController.fetchedObjects.lastObject;
	NSNumber *numberToSync = [NSNumber numberWithInteger:ReaderPostsToSync];
	NSString *endpoint = [ReaderPost currentEndpoint];
	id before = [DateUtils isoStringFromDate:post.date_created_gmt];

	NSDictionary *params = @{@"before":before, @"number":numberToSync, @"per_page":numberToSync};

	[ReaderPost getPostsFromEndpoint:endpoint
					  withParameters:params
						 loadingMore:_loadingMore
							 success:^(AFHTTPRequestOperation *operation, id responseObject) {
								 if (success) {
									 success();
								 }
								 [self onSyncSuccess:operation response:responseObject];
							 }
							 failure:^(AFHTTPRequestOperation *operation, NSError *error) {
								 if (failure) {
									 failure(error);
								 }
							 }];
    
    [WPMobileStats trackEventForWPCom:StatsEventReaderInfiniteScroll properties:[self categoryPropertyForStats]];
}

- (UITableViewRowAnimation)tableViewRowAnimation {
	return UITableViewRowAnimationNone;
}

- (void)onSyncSuccess:(AFHTTPRequestOperation *)operation response:(id)responseObject {
    DDLogMethod();
	BOOL wasLoadingMore = _loadingMore;
	_loadingMore = NO;
	
	NSDictionary *resp = (NSDictionary *)responseObject;
	NSArray *postsArr = [resp arrayForKey:@"posts"];
	
	if (!postsArr) {
		if (wasLoadingMore) {
			_hasMoreContent = NO;
		}
		return;
	}
	
	// if # of results is less than # requested then no more content.
	if ([postsArr count] < ReaderPostsToSync && wasLoadingMore) {
		_hasMoreContent = NO;
	}
}


#pragma mark -
#pragma mark TableView Methods

- (CGFloat)tableView:(UITableView *)tableView estimatedHeightForRowAtIndexPath:(NSIndexPath *)indexPath {
     return [ReaderPostTableViewCell cellHeightForPost:[self.resultsController objectAtIndexPath:indexPath] withWidth:self.tableView.bounds.size.width];
}

- (CGFloat)tableView:(UITableView *)tableView heightForRowAtIndexPath:(NSIndexPath *)indexPath {
    return [ReaderPostTableViewCell cellHeightForPost:[self.resultsController objectAtIndexPath:indexPath] withWidth:self.tableView.bounds.size.width];
}

- (UIView *)tableView:(UITableView *)tableView viewForHeaderInSection:(NSInteger)section {
    return [[UIView alloc] initWithFrame:CGRectZero];
}

- (CGFloat)tableView:(UITableView *)tableView heightForHeaderInSection:(NSInteger)section {
    if (IS_IPHONE)
        return RPVCHeaderHeightPhone;
    
    return [super tableView:tableView heightForHeaderInSection:section];
}

- (NSIndexPath *)tableView:(UITableView *)tableView willSelectRowAtIndexPath:(NSIndexPath *)indexPath {
	if (_readerReblogFormView.superview != nil) {
		[self hideReblogForm];
		return nil;
	}
	
	UITableViewCell *cell = [tableView cellForRowAtIndexPath:indexPath];
	if ([cell isSelected]) {
		_readerReblogFormView.post = nil;
		[tableView deselectRowAtIndexPath:indexPath animated:NO];
		[self hideReblogForm];
		return nil;
	}
	
	return indexPath;
}

- (void)tableView:(UITableView *)tableView didSelectRowAtIndexPath:(NSIndexPath *)indexPath {
    if (IS_IPAD) {
        [tableView deselectRowAtIndexPath:indexPath animated:YES];
    }

    // Pass the image forward
	ReaderPost *post = [self.resultsController.fetchedObjects objectAtIndex:indexPath.row];
    ReaderPostTableViewCell *cell = (ReaderPostTableViewCell *)[self.tableView cellForRowAtIndexPath:indexPath];
    CGSize imageSize = cell.postView.cellImageView.image.size;
    UIImage *image = [_featuredImageSource imageForURL:post.featuredImageURL withSize:imageSize];
    UIImage *avatarImage = cell.postView.avatarImageView.image;

	self.detailController = [[ReaderPostDetailViewController alloc] initWithPost:post featuredImage:image avatarImage:avatarImage];
    
    [self.navigationController pushViewController:self.detailController animated:YES];
    
    [WPMobileStats trackEventForWPCom:StatsEventReaderOpenedArticleDetails];
    [WPMobileStats pingWPComStatsEndpoint:@"details_page"];
}


#pragma mark - NSFetchedResultsController overrides

- (void)controllerWillChangeContent:(NSFetchedResultsController *)controller {
    // Do nothing (prevent superclass from adjusting table view)
}

- (void)controllerDidChangeContent:(NSFetchedResultsController *)controller {
    [self.tableView reloadData];
    [self.noResultsView removeFromSuperview];
}

- (void)controller:(NSFetchedResultsController *)controller
   didChangeObject:(id)anObject
       atIndexPath:(NSIndexPath *)indexPath
     forChangeType:(NSFetchedResultsChangeType)type
      newIndexPath:(NSIndexPath *)newIndexPath {
    // Do nothing (prevent superclass from adjusting table view)
}


#pragma mark - Notifications

- (void)readerTopicDidChange:(NSNotification *)notification {
	if (IS_IPAD){
        [self dismissPopover];
	}
	
	_loadingMore = NO;
	_hasMoreContent = YES;
	[(WPNoResultsView *)self.noResultsView setTitleText:[self noResultsTitleText]];

	[self.tableView setContentOffset:CGPointMake(0, 0) animated:NO];
	[self resetResultsController];
	[self.tableView reloadData];
    [self syncItems];
	[self configureNoResultsView];
    
	self.title = [[[ReaderPost currentTopic] stringForKey:@"title"] capitalizedString];

    if ([WordPressAppDelegate sharedWordPressApplicationDelegate].connectionAvailable == YES && ![self isSyncing] ) {
		[[NSUserDefaults standardUserDefaults] removeObjectForKey:ReaderLastSyncDateKey];
		[NSUserDefaults resetStandardUserDefaults];
    }

    if ([self isCurrentCategoryFreshlyPressed]) {
        [WPMobileStats trackEventForWPCom:StatsEventReaderSelectedFreshlyPressedTopic];
        [WPMobileStats pingWPComStatsEndpoint:@"freshly"];
    } else {
        [WPMobileStats trackEventForWPCom:StatsEventReaderSelectedCategory properties:[self categoryPropertyForStats]];
    }
}

- (void)didChangeAccount:(NSNotification *)notification {
    NSUserDefaults *defaults = [NSUserDefaults standardUserDefaults];
    [defaults removeObjectForKey:ReaderCurrentTopicKey];
    [defaults removeObjectForKey:ReaderLastSyncDateKey];
    [NSUserDefaults resetStandardUserDefaults];
    [self resetResultsController];
    [self.tableView reloadData];
    [self.navigationController popToViewController:self animated:NO];
    
    if ([WPAccount defaultWordPressComAccount] && [self isViewLoaded]) {
        [self syncItems];
    }
}


#pragma mark - Utility

- (BOOL)isCurrentCategoryFreshlyPressed {
    return [[self currentCategory] isEqualToString:@"freshly-pressed"];
}

- (NSString *)currentCategory {
    NSDictionary *categoryDetails = [[NSUserDefaults standardUserDefaults] objectForKey:ReaderCurrentTopicKey];
    NSString *category = [categoryDetails stringForKey:@"endpoint"];
    if (category == nil) {
        if ([WPAccount defaultWordPressComAccount] != nil) {
            return @"read/following";
        } else {
            return @"freshly-pressed";
        }
    }
    return category;
}

- (NSDictionary *)categoryPropertyForStats {
    return @{@"category": [self currentCategory]};
}

- (void)fetchBlogsAndPrimaryBlog {
	NSURL *xmlrpc;
    NSString *username, *password, *authToken;
    WPAccount *account = [WPAccount defaultWordPressComAccount];
    if (!account) {
        return;
    }
	
	xmlrpc = [NSURL URLWithString:@"https://wordpress.com/xmlrpc.php"];
	username = account.username;
	password = account.password;
    authToken = account.authToken;
    
    WPXMLRPCClient *api = [WPXMLRPCClient clientWithXMLRPCEndpoint:xmlrpc];
    [api setAuthorizationHeaderWithToken:authToken];
    [api callMethod:@"wp.getUsersBlogs"
         parameters:[NSArray arrayWithObjects:username, password, nil]
            success:^(AFHTTPRequestOperation *operation, id responseObject) {
                NSArray *usersBlogs = responseObject;
				
                if ([usersBlogs count] > 0) {
                    [usersBlogs enumerateObjectsUsingBlock:^(id obj, NSUInteger idx, BOOL *stop) {
                        NSString *title = [obj valueForKey:@"blogName"];
                        title = [title stringByDecodingXMLCharacters];
                        [obj setValue:title forKey:@"blogName"];
                    }];
                }
				
				[[NSUserDefaults standardUserDefaults] setObject:usersBlogs forKey:@"wpcom_users_blogs"];
				
                [[[WPAccount defaultWordPressComAccount] restApi] getPath:@"me"
                                          parameters:nil
                                             success:^(AFHTTPRequestOperation *operation, id responseObject) {
                                                 if ([usersBlogs count] < 1)
                                                     return;
                                                 
                                                 NSDictionary *dict = (NSDictionary *)responseObject;
                                                 __block NSNumber *preferredBlogId;
                                                 NSNumber *primaryBlog = [dict objectForKey:@"primary_blog"];
                                                 [usersBlogs enumerateObjectsUsingBlock:^(id obj, NSUInteger idx, BOOL *stop) {
                                                     if ([primaryBlog isEqualToNumber:[obj numberForKey:@"blogid"]]) {
                                                         preferredBlogId = [obj numberForKey:@"blogid"];
                                                         *stop = YES;
                                                     }
                                                 }];
                                                 
                                                 if (!preferredBlogId) {
                                                     NSDictionary *dict = [usersBlogs objectAtIndex:0];
                                                     preferredBlogId = [dict numberForKey:@"blogid"];
                                                 }
                                                 
                                                 [[NSUserDefaults standardUserDefaults] setObject:preferredBlogId forKey:@"wpcom_users_prefered_blog_id"];
                                                 [NSUserDefaults resetStandardUserDefaults];
                                                 
                                             } failure:^(AFHTTPRequestOperation *operation, NSError *error) {
                                                 // TODO: Handle Failure. Retry maybe?
                                             }];
                
                if ([usersBlogs count] == 0) {
                    return;
                }

			} failure:^(AFHTTPRequestOperation *operation, NSError *error) {
				// Fail silently.
                DDLogError(@"Failed retrieving user blogs in ReaderPostsViewController: %@", error);
            }];
}

- (CGSize)tabBarSize {
    CGSize tabBarSize = CGSizeZero;
    if ([self tabBarController]) {
        tabBarSize = [[[self tabBarController] tabBar] bounds].size;
    }

    return tabBarSize;
}

#pragma mark - WPTableImageSourceDelegate

- (void)tableImageSource:(WPTableImageSource *)tableImageSource imageReady:(UIImage *)image forIndexPath:(NSIndexPath *)indexPath {
    ReaderPostTableViewCell *cell = (ReaderPostTableViewCell *)[self.tableView cellForRowAtIndexPath:indexPath];
    
    // Don't do anything if the cell is out of view or out of range
    // (this is a safety check in case the Reader doesn't properly kill image requests when changing topics)
    if (cell == nil)
        return;

    [cell.postView setFeaturedImage:image];
    
    // Update the detail view if it's open and applicable
    ReaderPost *post = [self.resultsController objectAtIndexPath:indexPath];
    
    if (post == self.detailController.post) {
        [self.detailController updateFeaturedImage:image];
    }
}

@end<|MERGE_RESOLUTION|>--- conflicted
+++ resolved
@@ -143,12 +143,6 @@
 		[self showReblogForm];
 	}
 
-<<<<<<< HEAD
-    [WPMobileStats trackEventForWPCom:StatsEventReaderOpened properties:[self categoryPropertyForStats]];
-    [WPMobileStats pingWPComStatsEndpoint:@"home_page"];
-    
-=======
->>>>>>> 8f9ffd9a
     // Sync content as soon as login or creation occurs
     [[NSNotificationCenter defaultCenter] addObserver:self selector:@selector(didChangeAccount:) name:WPAccountDefaultWordPressComAccountChangedNotification object:nil];
 
@@ -185,14 +179,8 @@
     }
 
     if (!_viewHasAppeared) {
-        [WPMobileStats trackEventForWPCom:StatsEventReaderOpened properties:[self categoryPropertyForStats]];
-        [WPMobileStats pingWPComStatsEndpoint:@"home_page"];
-        [WPMobileStats logQuantcastEvent:@"newdash.home_page"];
-        [WPMobileStats logQuantcastEvent:@"mobile.home_page"];
-        if ([self isCurrentCategoryFreshlyPressed]) {
-            [WPMobileStats logQuantcastEvent:@"newdash.freshly"];
-            [WPMobileStats logQuantcastEvent:@"mobile.freshly"];
-        }
+	    [WPMobileStats trackEventForWPCom:StatsEventReaderOpened properties:[self categoryPropertyForStats]];
+	    [WPMobileStats pingWPComStatsEndpoint:@"home_page"];
         _viewHasAppeared = YES;
     }
 
