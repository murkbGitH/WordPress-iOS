--- conflicted
+++ resolved
@@ -41,11 +41,8 @@
          api = [defaultAccount restApi];
     }
 
-<<<<<<< HEAD
-=======
     // Keep a reference to the NSManagedObjectID (if it exists).
     // We'll use it to verify that the account did not change while fetching topics.
->>>>>>> 1a644234
     ReaderTopicServiceRemote *remoteService = [[ReaderTopicServiceRemote alloc] initWithRemoteApi:api];
     [remoteService fetchReaderMenuWithSuccess:^(NSArray *topics) {
 
@@ -234,8 +231,6 @@
     }];
 }
 
-<<<<<<< HEAD
-=======
 - (ReaderTopic *)topicForFollowedSites
 {
     NSError *error;
@@ -250,7 +245,6 @@
 }
 
 
->>>>>>> 1a644234
 #pragma mark - Private Methods
 
 /**
