#import "MediaService.h"
#import "AccountService.h"
#import "Media.h"
#import "WPAccount.h"
#import "ContextManager.h"
#import "MediaServiceRemoteXMLRPC.h"
#import "MediaServiceRemoteREST.h"
#import "Blog.h"
#import "RemoteMedia.h"
#import "WPImageSource.h"
#import "UIImage+Resize.h"
#import <MobileCoreServices/MobileCoreServices.h>
#import "WordPress-swift.h"
#import <WordPressApi/WordPressApi.h>
#import "WPXMLRPCDecoder.h"
#import "WordPress-Swift.h"


@implementation MediaService

- (void)createMediaWithImage:(UIImage *)image
                 withMediaID:(NSString *)mediaID
             forPostObjectID:(NSManagedObjectID *)postObjectID
           thumbnailCallback:(void (^)(NSURL *thumbnailURL))thumbnailCallback
                  completion:(void (^)(Media *media, NSError *error))completion
{
    [self createMediaWith:image
          forPostObjectID:postObjectID
                mediaName:mediaID
        thumbnailCallback:thumbnailCallback
               completion:completion
     ];
}

- (void)createMediaWithPHAsset:(PHAsset *)asset
               forPostObjectID:(NSManagedObjectID *)postObjectID
             thumbnailCallback:(void (^)(NSURL *thumbnailURL))thumbnailCallback
                    completion:(void (^)(Media *media, NSError *error))completion
{
    NSString *mediaName = [asset originalFilename];
    
    [self createMediaWith:asset
          forPostObjectID:postObjectID
                mediaName:mediaName
        thumbnailCallback:thumbnailCallback
               completion:completion
     ];
}

- (void)createMediaWith:(id<ExportableAsset>)asset
        forPostObjectID:(NSManagedObjectID *)postObjectID
              mediaName:(NSString *)mediaName
      thumbnailCallback:(void (^)(NSURL *thumbnailURL))thumbnailCallback
             completion:(void (^)(Media *media, NSError *error))completion
{
    NSError *error = nil;
    AbstractPost *post = (AbstractPost *)[self.managedObjectContext existingObjectWithID:postObjectID error:&error];
    if (!post) {
        if (completion) {
            completion(nil, error);
        }
        return;
    }
    
    MediaType mediaType = [asset assetMediaType];
    NSString *assetUTI = [asset originalUTI];
    NSString *extension = [self extensionForUTI:assetUTI];
    if (mediaType == MediaTypeImage) {
        NSSet *allowedFileTypes = post.blog.allowedFileTypes;
        if (![allowedFileTypes containsObject:extension]) {
            assetUTI = (__bridge NSString *)kUTTypeJPEG;
            extension = [self extensionForUTI:assetUTI];
        }
    } else if (mediaType == MediaTypeVideo) {
        if (![post.blog isHostedAtWPcom]) {
            assetUTI = (__bridge NSString *)kUTTypeQuickTimeMovie;
            extension = [self extensionForUTI:assetUTI];
        }
    }
    
    MediaSettings *mediaSettings = [MediaSettings new];
    BOOL stripGeoLocation = mediaSettings.removeLocationSetting;

    NSInteger maxImageSize = [mediaSettings imageSizeForUpload];
    CGSize maximumResolution = CGSizeMake(maxImageSize, maxImageSize);
    
    NSURL *mediaURL = [self urlForMediaWithFilename:mediaName andExtension:extension];
    NSURL *mediaThumbnailURL = [self urlForMediaWithFilename:[self pathForThumbnailOfFile:[mediaURL lastPathComponent]]
                                                andExtension:[self extensionForUTI:[asset defaultThumbnailUTI]]];
    
    [[self.class queueForResizeMediaOperations] addOperationWithBlock:^{
        [asset exportThumbnailToURL:mediaThumbnailURL
                         targetSize:[UIScreen mainScreen].bounds.size
                        synchronous:YES
                     successHandler:^(CGSize thumbnailSize) {
                         if (thumbnailCallback) {
                             thumbnailCallback(mediaThumbnailURL);
                         }
                         
                         [asset exportToURL:mediaURL
                                  targetUTI:assetUTI
                          maximumResolution:maximumResolution
                           stripGeoLocation:stripGeoLocation
                             successHandler:^(CGSize resultingSize) {
                                 [self createMediaForPost:postObjectID
                                                 mediaURL:mediaURL
                                        mediaThumbnailURL:mediaThumbnailURL
                                                mediaType:mediaType
                                                mediaSize:resultingSize
                                               completion:completion];
                             }
                               errorHandler:^(NSError *error) {
                                   if (completion){
                                       completion(nil, error);
                                   }
                               }];
                     }
                       errorHandler:^(NSError *error) {
                           if (completion){
                               completion(nil, error);
                           }
                       }];
    }];
}

- (void) createMediaForPost:(NSManagedObjectID *)postObjectID
                   mediaURL:(NSURL *)mediaURL
          mediaThumbnailURL:(NSURL *)mediaThumbnailURL
                  mediaType:(MediaType)mediaType
                  mediaSize:(CGSize)mediaSize
                 completion:(void (^)(Media *media, NSError *error))completion
{
 
    [self.managedObjectContext performBlock:^{
        AbstractPost *post = (AbstractPost *)[self.managedObjectContext objectWithID:postObjectID];
        Media *media = [self newMediaForPost:post];
        media.postID = post.postID;
        media.filename = [mediaURL lastPathComponent];
        media.absoluteLocalURL = [mediaURL path];
        media.absoluteThumbnailLocalURL = [mediaThumbnailURL path];
        NSNumber * fileSize;
        if ([mediaURL getResourceValue:&fileSize forKey:NSURLFileSizeKey error:nil]) {
            media.filesize = @([fileSize longLongValue] / 1024);
        } else {
            media.filesize = 0;
        }
        media.width = @(mediaSize.width);
        media.height = @(mediaSize.height);
        media.mediaType = mediaType;
        //make sure that we only return when object is properly created and saved
        [[ContextManager sharedInstance] saveContext:self.managedObjectContext withCompletionBlock:^{
            if (completion) {
                completion(media, nil);
            }
        }];
    }];
}

- (void)uploadMedia:(Media *)media
           progress:(NSProgress **)progress
           success:(void (^)())success
           failure:(void (^)(NSError *error))failure
{
    id<MediaServiceRemote> remote = [self remoteForBlog:media.blog];
    RemoteMedia *remoteMedia = [self remoteMediaFromMedia:media];

    // Even though jpeg is a valid extension, use jpg instead for the widest possible
    // support.  Some third-party image related plugins prefer the .jpg extension.
    // See https://github.com/wordpress-mobile/WordPress-iOS/issues/4663
    remoteMedia.file = [remoteMedia.file stringByReplacingOccurrencesOfString:@".jpeg" withString:@".jpg"];

    media.remoteStatus = MediaRemoteStatusPushing;
    [[ContextManager sharedInstance] saveContext:self.managedObjectContext];
    NSManagedObjectID *mediaObjectID = media.objectID;
    void (^successBlock)(RemoteMedia *media) = ^(RemoteMedia *media) {
        [self.managedObjectContext performBlock:^{
            NSError * error = nil;
            Media *mediaInContext = (Media *)[self.managedObjectContext existingObjectWithID:mediaObjectID error:&error];
            if (!mediaInContext){
                DDLogError(@"Error retrieving media object: %@", error);
                if (failure){
                    failure(error);
                }
                return;
            }
            
            [self updateMedia:mediaInContext withRemoteMedia:media];
            mediaInContext.remoteStatus = MediaRemoteStatusSync;
            [[ContextManager sharedInstance] saveContext:self.managedObjectContext withCompletionBlock:^{
                if (success) {
                    success();
                }
            }];
        }];
    };
    void (^failureBlock)(NSError *error) = ^(NSError *error) {
        [self.managedObjectContext performBlock:^{
            Media *mediaInContext = (Media *)[self.managedObjectContext existingObjectWithID:mediaObjectID error:nil];
            if (mediaInContext) {
                mediaInContext.remoteStatus = MediaRemoteStatusFailed;
                [[ContextManager sharedInstance] saveContext:self.managedObjectContext];
            }
            if (failure) {
                failure([self translateMediaUploadError:error]);
            }
        }];
    };
    
    [remote createMedia:remoteMedia
               progress:progress
                success:successBlock
                failure:failureBlock];
}

- (void)updateMedia:(Media *)media
            success:(void (^)())success
            failure:(void (^)(NSError *error))failure
{
    id<MediaServiceRemote> remote = [self remoteForBlog:media.blog];
    RemoteMedia *remoteMedia = [self remoteMediaFromMedia:media];
    NSManagedObjectID *mediaObjectID = media.objectID;
    void (^successBlock)(RemoteMedia *media) = ^(RemoteMedia *media) {
        [self.managedObjectContext performBlock:^{
            NSError * error = nil;
            Media *mediaInContext = (Media *)[self.managedObjectContext existingObjectWithID:mediaObjectID error:&error];
            if (!mediaInContext){
                DDLogError(@"Error updating media object: %@", error);
                if (failure){
                    failure(error);
                }
                return;
            }

            [self updateMedia:mediaInContext withRemoteMedia:media];
            [[ContextManager sharedInstance] saveContext:self.managedObjectContext withCompletionBlock:^{
                if (success) {
                    success();
                }
            }];
        }];
    };
    void (^failureBlock)(NSError *error) = ^(NSError *error) {
        [self.managedObjectContext performBlock:^{
            Media *mediaInContext = (Media *)[self.managedObjectContext existingObjectWithID:mediaObjectID error:nil];
            if (mediaInContext) {
                [[ContextManager sharedInstance] saveContext:self.managedObjectContext];
            }
            if (failure) {
                failure([self translateMediaUploadError:error]);
            }
        }];
    };

    [remote updateMedia:remoteMedia
                success:successBlock
                failure:failureBlock];
}

- (NSError *)translateMediaUploadError:(NSError *)error {
    NSError *newError = error;
    if (error.domain == WordPressComApiErrorDomain) {
        NSString *errorMessage = [error localizedDescription];
        NSInteger errorCode = error.code;
        NSMutableDictionary *userInfo = [NSMutableDictionary dictionaryWithDictionary:error.userInfo];
        switch (error.code) {
            case WordPressComApiErrorUploadFailed:
                errorMessage = NSLocalizedString(@"The app couldn't upload this media.", @"Message to show to user when media upload failed by unknow server error");
                errorCode = WordPressComApiErrorUploadFailed;
                break;
            case WordPressComApiErrorUploadFailedInvalidFileType:
                errorMessage = NSLocalizedString(@"Your site does not support this media file format.", @"Message to show to user when media upload failed because server doesn't support media type");
                errorCode = WordPressComApiErrorUploadFailedInvalidFileType;
                break;
            case WordPressComApiErrorUploadFailedNotEnoughDiskQuota:
                errorMessage = NSLocalizedString(@"Your site is out of space for media uploads.", @"Message to show to user when media upload failed because user doesn't have enough space on quota/disk");
                errorCode = WordPressComApiErrorUploadFailedNotEnoughDiskQuota;
                break;
        }
        userInfo[NSLocalizedDescriptionKey] = errorMessage;
        newError = [[NSError alloc] initWithDomain:WordPressComApiErrorDomain code:errorCode userInfo:userInfo];
    } else if (error.domain == WPXMLRPCFaultErrorDomain) {
        NSString *errorMessage = [error localizedDescription];
        NSInteger errorCode = error.code;
        NSMutableDictionary *userInfo = [NSMutableDictionary dictionaryWithDictionary:error.userInfo];
        switch (error.code) {
            case 500:{
                errorMessage = NSLocalizedString(@"Your site does not support this media file format.", @"Message to show to user when media upload failed because server doesn't support media type");
                errorCode = WordPressComApiErrorUploadFailedInvalidFileType;
            } break;
            case 401:{
                errorMessage = NSLocalizedString(@"Your site is out of space for media uploads.", @"Message to show to user when media upload failed because user doesn't have enough space on quota/disk");
                errorCode = WordPressComApiErrorUploadFailedNotEnoughDiskQuota;
            } break;
        }
        userInfo[NSLocalizedDescriptionKey] = errorMessage;
        newError = [[NSError alloc] initWithDomain:WordPressComApiErrorDomain code:errorCode userInfo:userInfo];
    }
    return newError;
}

- (void) getMediaWithID:(NSNumber *) mediaID inBlog:(Blog *) blog
            withSuccess:(void (^)(Media *media))success
                failure:(void (^)(NSError *error))failure
{
    id<MediaServiceRemote> remote = [self remoteForBlog:blog];
    NSManagedObjectID *blogID = blog.objectID;
    
    [remote getMediaWithID:mediaID success:^(RemoteMedia *remoteMedia) {
       [self.managedObjectContext performBlock:^{
           Blog *blog = (Blog *)[self.managedObjectContext existingObjectWithID:blogID error:nil];
           if (!blog) {
               return;
           }
           Media *media = [self findMediaWithID:remoteMedia.mediaID inBlog:blog];
           if (!media) {
               media = [self newMediaForBlog:blog];
           }
           [self updateMedia:media withRemoteMedia:remoteMedia];
           if (success){
               success(media);
           }
           [[ContextManager sharedInstance] saveDerivedContext:self.managedObjectContext];
       }];
    } failure:^(NSError *error) {
        if (failure) {
            [self.managedObjectContext performBlock:^{
                failure(error);
            }];
        }

    }];
}

- (Media *)findMediaWithID:(NSNumber *)mediaID inBlog:(Blog *)blog
{
    NSSet *media = [blog.media filteredSetUsingPredicate:[NSPredicate predicateWithFormat:@"mediaID = %@", mediaID]];
    return [media anyObject];
}

- (void)getMediaURLFromVideoPressID:(NSString *)videoPressID
                             inBlog:(Blog *)blog
                            success:(void (^)(NSString *videoURL, NSString *posterURL))success
                            failure:(void (^)(NSError *error))failure
{
    NSString *entityName = NSStringFromClass([Media class]);
    NSFetchRequest *request = [NSFetchRequest fetchRequestWithEntityName:entityName];
    request.predicate = [NSPredicate predicateWithFormat:@"videopressGUID = %@", videoPressID];
    NSError *error = nil;
    Media *media = [[self.managedObjectContext executeFetchRequest:request error:&error] firstObject];
    if (media) {
        NSString  *posterURL = media.absoluteThumbnailLocalURL;
        if (!posterURL) {
            posterURL = media.remoteThumbnailURL;
        }
        if (success) {
            success(media.remoteURL, posterURL);
        }
    } else {
        if (failure) {
            failure(error);
        }
    }
}

- (void)syncMediaLibraryForBlog:(Blog *)blog
                        success:(void (^)())success
                        failure:(void (^)(NSError *error))failure
{
    id<MediaServiceRemote> remote = [self remoteForBlog:blog];
    NSManagedObjectID *blogObjectID = [blog objectID];
    [remote getMediaLibraryWithSuccess:^(NSArray *media) {
                               [self.managedObjectContext performBlock:^{
                                   Blog *blogInContext = (Blog *)[self.managedObjectContext objectWithID:blogObjectID];
                                   [self mergeMedia:media forBlog:blogInContext completionHandler:success];
                               }];
                           }
                           failure:^(NSError *error) {
                               if (failure) {
                                   [self.managedObjectContext performBlock:^{
                                       failure(error);
                                   }];
                               }
                           }];
}

+ (NSOperationQueue *)queueForResizeMediaOperations {
    static NSOperationQueue * _queueForResizeMediaOperations = nil;
    static dispatch_once_t _onceToken;
    dispatch_once(&_onceToken, ^{
        _queueForResizeMediaOperations = [[NSOperationQueue alloc] init];
        _queueForResizeMediaOperations.name = @"MediaService-ResizeMediaOperation";
        _queueForResizeMediaOperations.maxConcurrentOperationCount = 1;
    });
    
    return _queueForResizeMediaOperations;
}

- (void)thumbnailForMedia:(Media *)mediaInRandomContext
                 size:(CGSize)size
              success:(void (^)(UIImage *image))success
              failure:(void (^)(NSError *error))failure
{
    NSManagedObjectID *mediaID = [mediaInRandomContext objectID];
    [self.managedObjectContext performBlock:^{
        Media *media = (Media *)[self.managedObjectContext objectWithID:mediaID];
        BOOL isPrivate = media.blog.isPrivate;
        NSString *pathForFile;
        if (media.mediaType == MediaTypeImage) {
            pathForFile = media.absoluteThumbnailLocalURL;
        } else if (media.mediaType == MediaTypeVideo) {
            pathForFile = media.absoluteThumbnailLocalURL;
        }
        if (pathForFile && [[NSFileManager defaultManager] fileExistsAtPath:pathForFile isDirectory:nil]) {
            [[[self class] queueForResizeMediaOperations] addOperationWithBlock:^{
                UIImage *image = [UIImage imageWithContentsOfFile:pathForFile];
                if (success) {
                    success(image);
                }
            }];
            return;
        }
        NSURL *remoteURL = nil;
        if (media.mediaType == MediaTypeVideo) {
            remoteURL = [NSURL URLWithString:media.remoteThumbnailURL];
        } else if (media.mediaType == MediaTypeImage) {
            NSString *remote = media.remoteURL;
            if ([media.blog isHostedAtWPcom]) {
                remote = [NSString stringWithFormat:@"%@?w=%ld",remote, (long)size.width];
            }
            remoteURL = [NSURL URLWithString:remote];
        }
        if (!remoteURL) {
            if (failure) {
                failure(nil);
            }
            return;
        }
        WPImageSource *imageSource = [WPImageSource sharedSource];
        void (^successBlock)(UIImage *) = ^(UIImage *image) {
            [self.managedObjectContext performBlock:^{
                NSURL *fileURL = [self urlForMediaWithFilename:[self pathForThumbnailOfFile:media.filename]
                                                  andExtension:[self extensionForUTI:(__bridge NSString*)kUTTypeJPEG]];
                media.absoluteThumbnailLocalURL = [fileURL path];
                [self.managedObjectContext save:nil];
                [[[self class] queueForResizeMediaOperations] addOperationWithBlock:^{                    
                    [image writeToURL:fileURL type:(__bridge NSString*)kUTTypeJPEG compressionQuality:0.9 metadata:nil error:nil];
                    if (success) {
                        success(image);
                    }
                }];
            }];
        };
        
        if (isPrivate) {
            AccountService *accountService = [[AccountService alloc] initWithManagedObjectContext:self.managedObjectContext];
            NSString *authToken = [[[accountService defaultWordPressComAccount] restApi] authToken];
            [imageSource downloadImageForURL:remoteURL
                                   authToken:authToken
                                 withSuccess:successBlock
                                     failure:failure];
        } else {
            [imageSource downloadImageForURL:remoteURL
                                 withSuccess:successBlock
                                     failure:failure];
        }
    }];
}

- (void)getMediaLibraryCountForBlog:(Blog *)blog
                            success:(void (^)(NSInteger))success
                            failure:(void (^)(NSError *error))failure
{
    id<MediaServiceRemote> remote = [self remoteForBlog:blog];
    [remote getMediaLibraryCountWithSuccess:^(NSInteger count) {
                               if (success) {
                                   success(count);
                               }
                           }
                           failure:^(NSError *error) {
                               if (failure) {
                                   [self.managedObjectContext performBlock:^{
                                       failure(error);
                                   }];
                               }
                           }];
}

#pragma mark - Private

#pragma mark - Media Creation

- (Media *)newMedia
{
    Media *media = [NSEntityDescription insertNewObjectForEntityForName:@"Media" inManagedObjectContext:self.managedObjectContext];
    media.creationDate = [NSDate date];
    media.mediaID = @0;
    // We only support images for now, so let's set the default here
    media.mediaType = MediaTypeImage;
    return media;
}

- (Media *)newMediaForBlog:(Blog *)blog
{
    Media *media = [self newMedia];
    media.blog = blog;
    return media;
}

- (Media *)newMediaForPost:(AbstractPost *)post
{
    Media *media = [self newMediaForBlog:post.blog];
    [media addPostsObject:post];
    return media;
}

#pragma mark - Media helpers

- (NSString *)extensionForUTI:(NSString *)UTI {
    return (__bridge_transfer NSString *)UTTypeCopyPreferredTagWithClass((__bridge CFStringRef)UTI, kUTTagClassFilenameExtension);
}

static NSString * const MediaDirectory = @"Media";

- (NSURL *)urlForMediaDirectory
{
    NSFileManager *fileManager = [NSFileManager defaultManager];
    NSURL * documentsURL = [[fileManager URLsForDirectory:NSDocumentDirectory inDomains:NSUserDomainMask] firstObject];
    NSURL * mediaURL = [documentsURL URLByAppendingPathComponent:MediaDirectory isDirectory:YES];
    NSError *error;
    if (![mediaURL checkResourceIsReachableAndReturnError:&error]) {
        if (![fileManager createDirectoryAtURL:mediaURL withIntermediateDirectories:YES attributes:nil error:&error]){
            DDLogError(@"%@", [error localizedDescription]);
            return nil;
        }
        [mediaURL setResourceValue:@(NO) forKey:NSURLIsExcludedFromBackupKey error:nil];
    }
    
    return mediaURL;
}

- (NSURL *)urlForMediaWithFilename:(NSString *)filename andExtension:(NSString *)extension
{
    NSURL *mediaDirectoryURL = [self urlForMediaDirectory];
    NSString *basename = [[filename stringByDeletingPathExtension] lowercaseString];
    NSURL *resultURL = [mediaDirectoryURL URLByAppendingPathComponent:basename];
    resultURL = [resultURL URLByAppendingPathExtension:extension];
    NSUInteger index = 1;
    while ([resultURL checkResourceIsReachableAndReturnError:nil]) {
        NSString *alternativeFilename = [NSString stringWithFormat:@"%@-%d.%@", basename, index, extension];
        resultURL = [mediaDirectoryURL URLByAppendingPathComponent:alternativeFilename];
        index++;
    }
    return resultURL;
}

- (NSString *)pathForThumbnailOfFile:(NSString *)filename
{
    NSString *extension = [filename pathExtension];
    NSString *fileWithoutExtension = [filename stringByDeletingPathExtension];
    NSString *thumbnailPath = [fileWithoutExtension stringByAppendingString:@"-thumbnail"];
    thumbnailPath = [thumbnailPath stringByAppendingPathExtension:extension];
    return thumbnailPath;
}

- (NSString *)mimeTypeForFilename:(NSString *)filename
{
    if (!filename || ![filename pathExtension]) {
        return @"application/octet-stream";
    }
    // Get the UTI from the file's extension:
    CFStringRef pathExtension = (__bridge_retained CFStringRef)[filename pathExtension];
    CFStringRef type = UTTypeCreatePreferredIdentifierForTag(kUTTagClassFilenameExtension, pathExtension, NULL);
    CFRelease(pathExtension);

    // The UTI can be converted to a mime type:
    NSString *mimeType = (__bridge_transfer NSString *)UTTypeCopyPreferredTagWithClass(type, kUTTagClassMIMEType);
    if (type != NULL) {
        CFRelease(type);
    }

    return mimeType;
}

- (id<MediaServiceRemote>)remoteForBlog:(Blog *)blog
{
    id <MediaServiceRemote> remote;
    if ([blog supports:BlogFeatureWPComRESTAPI]) {
        if (blog.restApi) {
<<<<<<< HEAD
            remote = [[MediaServiceRemoteREST alloc] initWithApi:blog.restApi siteID:blog.dotComID];
=======
            remote = [[MediaServiceRemoteREST alloc] initWithWordPressComRestApi:blog.wordPressComRestApi
                                                                          siteID:blog.dotComID];
>>>>>>> b6924ecf
        }
    } else if (blog.api) {
        WPXMLRPCClient *client = [WPXMLRPCClient clientWithXMLRPCEndpoint:[NSURL URLWithString:blog.xmlrpc]];
        remote = [[MediaServiceRemoteXMLRPC alloc] initWithApi:client username:blog.username password:blog.password];
    }
    return remote;
}

- (void)mergeMedia:(NSArray *)media
           forBlog:(Blog *)blog
 completionHandler:(void (^)(void))completion
{
    NSParameterAssert(blog);
    NSParameterAssert(media);
    NSMutableSet *mediaToKeep = [NSMutableSet set];
    for (RemoteMedia *remote in media) {
        @autoreleasepool {
            Media *local = [self findMediaWithID:remote.mediaID inBlog:blog];
            if (!local) {
                local = [self newMediaForBlog:blog];
                local.remoteStatus = MediaRemoteStatusSync;
            }
            [self updateMedia:local withRemoteMedia:remote];
            [mediaToKeep addObject:local];
        }
    }
    NSMutableSet *mediaToDelete = [NSMutableSet setWithSet:blog.media];
    [mediaToDelete minusSet:mediaToKeep];
    for (Media *deleteMedia in mediaToDelete) {
        // only delete media that is server based
        if ([deleteMedia.mediaID intValue] > 0) {
            [self.managedObjectContext deleteObject:deleteMedia];
        }
    }
    NSError *error;
    if (![self.managedObjectContext save:&error]){
        DDLogError(@"Error saving context afer adding media %@", [error localizedDescription]);
    }
    if (completion) {
        completion();
    }
}

- (void)updateMedia:(Media *)media withRemoteMedia:(RemoteMedia *)remoteMedia
{
    media.mediaID =  remoteMedia.mediaID;
    media.remoteURL = [remoteMedia.url absoluteString];
    media.creationDate = remoteMedia.date;
    media.filename = remoteMedia.file;
    [media mediaTypeFromUrl:[remoteMedia extension]];
    media.title = remoteMedia.title;
    media.caption = remoteMedia.caption;
    media.desc = remoteMedia.descriptionText;
    media.height = remoteMedia.height;
    media.width = remoteMedia.width;
    media.shortcode = remoteMedia.shortcode;
    media.videopressGUID = remoteMedia.videopressGUID;
    media.length = remoteMedia.length;
    media.remoteThumbnailURL = remoteMedia.remoteThumbnailURL;
    media.postID = remoteMedia.postID;
}

- (RemoteMedia *)remoteMediaFromMedia:(Media *)media
{
    RemoteMedia *remoteMedia = [[RemoteMedia alloc] init];
    remoteMedia.mediaID = media.mediaID;
    remoteMedia.url = [NSURL URLWithString:media.remoteURL];
    remoteMedia.date = media.creationDate;
    remoteMedia.file = media.filename;
    remoteMedia.extension = [media.filename pathExtension] ? :@"unknown";
    remoteMedia.title = media.title;
    remoteMedia.caption = media.caption;
    remoteMedia.descriptionText = media.desc;
    remoteMedia.height = media.height;
    remoteMedia.width = media.width;
    remoteMedia.localURL = media.absoluteLocalURL;
    remoteMedia.mimeType = [self mimeTypeForFilename:media.absoluteLocalURL];
	remoteMedia.videopressGUID = media.videopressGUID;
    remoteMedia.remoteThumbnailURL = media.remoteThumbnailURL;
    remoteMedia.postID = media.postID;
    return remoteMedia;
}

#pragma mark - Media cleanup

+ (void)cleanUnusedMediaFileFromTmpDir
{
    DDLogInfo(@"%@ %@", self, NSStringFromSelector(_cmd));
    
    NSManagedObjectContext *context = [[ContextManager sharedInstance] newDerivedContext];
    [context performBlock:^{
        
        // Fetch Media URL's and return them as Dictionary Results:
        // This way we'll avoid any CoreData Faulting Exception due to deletions performed on another context
        NSString *localUrlProperty      = NSStringFromSelector(@selector(localURL));
        
        NSFetchRequest *fetchRequest    = [[NSFetchRequest alloc] init];
        fetchRequest.entity             = [NSEntityDescription entityForName:NSStringFromClass([Media class]) inManagedObjectContext:context];
        fetchRequest.predicate          = [NSPredicate predicateWithFormat:@"ANY posts.blog != NULL AND remoteStatusNumber <> %@", @(MediaRemoteStatusSync)];
        
        fetchRequest.propertiesToFetch  = @[ localUrlProperty ];
        fetchRequest.resultType         = NSDictionaryResultType;
        
        NSError *error = nil;
        NSArray *mediaObjectsToKeep     = [context executeFetchRequest:fetchRequest error:&error];
        
        if (error) {
            DDLogError(@"Error cleaning up tmp files: %@", error.localizedDescription);
            return;
        }
        
        // Get a references to media files linked in a post
        DDLogInfo(@"%i media items to check for cleanup", mediaObjectsToKeep.count);
        
        NSMutableSet *pathsToKeep       = [NSMutableSet set];
        for (NSDictionary *mediaDict in mediaObjectsToKeep) {
            NSString *path = mediaDict[localUrlProperty];
            if (path) {
                [pathsToKeep addObject:path];
            }
        }
        
        // Search for [JPG || JPEG || PNG || GIF] files within the Documents Folder
        NSString *documentsDirectory    = [NSSearchPathForDirectoriesInDomains(NSDocumentDirectory, NSUserDomainMask, YES) firstObject];
        NSArray *contentsOfDir          = [[NSFileManager defaultManager] contentsOfDirectoryAtPath:documentsDirectory error:nil];
        
        NSSet *mediaExtensions          = [NSSet setWithObjects:@"jpg", @"jpeg", @"png", @"gif", @"mov", @"avi", @"mp4", nil];
        
        for (NSString *currentPath in contentsOfDir) {
            NSString *extension = currentPath.pathExtension.lowercaseString;
            if (![mediaExtensions containsObject:extension]) {
                continue;
            }
            
            // If the file is not referenced in any post we can delete it
            NSString *filepath = [documentsDirectory stringByAppendingPathComponent:currentPath];
            
            if (![pathsToKeep containsObject:filepath]) {
                NSError *nukeError = nil;
                if ([[NSFileManager defaultManager] removeItemAtPath:filepath error:&nukeError] == NO) {
                    DDLogError(@"Error [%@] while nuking unused Media at path [%@]", nukeError.localizedDescription, filepath);
                }
            }
        }
    }];
}

@end<|MERGE_RESOLUTION|>--- conflicted
+++ resolved
@@ -586,12 +586,8 @@
     id <MediaServiceRemote> remote;
     if ([blog supports:BlogFeatureWPComRESTAPI]) {
         if (blog.restApi) {
-<<<<<<< HEAD
-            remote = [[MediaServiceRemoteREST alloc] initWithApi:blog.restApi siteID:blog.dotComID];
-=======
             remote = [[MediaServiceRemoteREST alloc] initWithWordPressComRestApi:blog.wordPressComRestApi
                                                                           siteID:blog.dotComID];
->>>>>>> b6924ecf
         }
     } else if (blog.api) {
         WPXMLRPCClient *client = [WPXMLRPCClient clientWithXMLRPCEndpoint:[NSURL URLWithString:blog.xmlrpc]];
