--- conflicted
+++ resolved
@@ -524,21 +524,7 @@
     Blog *blog = [_account findOrCreateBlogFromDictionary:blogInfo withContext:context];
     blog.geolocationEnabled = self.geolocationEnabled;
 
-<<<<<<< HEAD
-- (void)createBlog:(NSDictionary *)blogInfo {
-    WPLog(@"creating blog: %@", blogInfo);
-    Blog *blog = [_account findOrCreateBlogFromDictionary:blogInfo withContext:[WordPressAppDelegate sharedWordPressApplicationDelegate].managedObjectContext];
-	blog.geolocationEnabled = self.geolocationEnabled;
-	[blog dataSave];
-    [blog syncBlogWithSuccess:^{
-        if( ! [blog isWPcom] )
-            [[WordPressComApi sharedApi] syncPushNotificationInfo];
-        }
-                      failure:nil];
-	[[NSNotificationCenter defaultCenter] postNotificationName:@"BlogsRefreshNotification" object:nil];
-=======
     [blog syncBlogWithSuccess:nil failure:nil];
->>>>>>> 9b465380
 }
 
 - (void)checkAddSelectedButtonStatus {
