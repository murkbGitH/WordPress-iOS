import MGSwipeTableCell

/// Encapsulates logic to Edit a comment
final class EditComment: DefaultNotificationActionCommand {
    static let title = NSLocalizedString("Edit", comment: "Edits a Comment")
<<<<<<< HEAD
    static let hint = NSLocalizedString("Edits a comment.", comment: "VoiceOver accessibility hint, informing the user the button can be used to Edit a Comment.")
=======
    static let hint = NSLocalizedString("Edits the comment.", comment: "VoiceOver accessibility hint, informing the user the button can be used to Edit the Comment.")
>>>>>>> 9f43cdcd
    let editIcon: UIButton = {
        let button = MGSwipeButton(title: title, backgroundColor: WPStyleGuide.wordPressBlue())
        button.accessibilityLabel = title
        button.accessibilityTraits = UIAccessibilityTraitButton
        button.accessibilityHint = hint
        return button
    }()

    override var icon: UIButton? {
        return editIcon
    }

    override func execute(context: ActionContext) {
        let block = context.block
        let content = context.content
        actionsService?.updateCommentWithBlock(block, content: content, completion: { success in
            guard success else {
                context.completion?(nil, false)
                return
            }

            context.completion?(nil, true)
        })
    }
}<|MERGE_RESOLUTION|>--- conflicted
+++ resolved
@@ -3,11 +3,7 @@
 /// Encapsulates logic to Edit a comment
 final class EditComment: DefaultNotificationActionCommand {
     static let title = NSLocalizedString("Edit", comment: "Edits a Comment")
-<<<<<<< HEAD
-    static let hint = NSLocalizedString("Edits a comment.", comment: "VoiceOver accessibility hint, informing the user the button can be used to Edit a Comment.")
-=======
     static let hint = NSLocalizedString("Edits the comment.", comment: "VoiceOver accessibility hint, informing the user the button can be used to Edit the Comment.")
->>>>>>> 9f43cdcd
     let editIcon: UIButton = {
         let button = MGSwipeButton(title: title, backgroundColor: WPStyleGuide.wordPressBlue())
         button.accessibilityLabel = title
