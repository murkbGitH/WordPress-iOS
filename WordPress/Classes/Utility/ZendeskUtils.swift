--- conflicted
+++ resolved
@@ -118,7 +118,8 @@
         }
     }
 
-<<<<<<< HEAD
+    // MARK: - Push Notifications
+
     static func handlePushNotification(_ userInfo: NSDictionary) {
 
         guard zendeskEnabled == true,
@@ -134,13 +135,13 @@
                                withAppId: zdAppID,
                                zendeskUrl: zdUrl,
                                clientId: zdClientId)
-=======
+    }
+
     // MARK: - Helpers
 
     // Specifically for WPError, which is ObjC & has the sourceTag as a String.
     static func updateSourceTag(with description: String) {
         ZendeskUtils.sharedInstance.sourceTagDescription = description
->>>>>>> ee05dc8a
     }
 
 }
