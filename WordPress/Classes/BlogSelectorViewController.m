/*
 * BlogSelectorViewController.h
 *
 * Copyright (c) 2013 WordPress. All rights reserved.
 *
 * Licensed under GNU General Public License 2.0.
 * Some rights reserved. See license.txt
 */

#import "BlogSelectorViewController.h"
#import "UIImageView+Gravatar.h"
#import "WordPressComApi.h"
#import "BlogDetailsViewController.h"
#import "WPTableViewCell.h"
#import "ContextManager.h"
#import "Blog.h"
#import "WPAccount.h"
#import "WPTableViewSectionHeaderView.h"

static NSString *const BlogCellIdentifier = @"BlogCell";
static CGFloat const blavatarImageSize = 50.f;

@interface BlogSelectorViewController ()

@property (nonatomic, strong) NSFetchedResultsController *resultsController;
@property (nonatomic) BOOL sectionDeletedByController;

@property (nonatomic, strong) NSManagedObjectID *selectedObjectID;
@property (nonatomic, copy) void (^selectedCompletionHandler)(NSManagedObjectID *selectedObjectID);
@property (nonatomic, copy) void (^cancelCompletionHandler)(void);

@end

@implementation BlogSelectorViewController

- (id)initWithSelectedBlogObjectID:(NSManagedObjectID *)objectID
                selectedCompletion:(void (^)(NSManagedObjectID *))selected
                  cancelCompletion:(void (^)())cancel {
    self = [super initWithStyle:UITableViewStyleGrouped];
    
    if (self) {
        _selectedObjectID = objectID;
        _selectedCompletionHandler = selected;
        _cancelCompletionHandler = cancel;
    }
    
    return self;
}

- (void)dealloc {
    [[NSNotificationCenter defaultCenter] removeObserver:self];
}

- (void)viewDidLoad {
    [super viewDidLoad];
    
    UIBarButtonItem *cancelButtonItem = [[UIBarButtonItem alloc] initWithBarButtonSystemItem:UIBarButtonSystemItemCancel
                                                                                      target:self
                                                                                      action:@selector(cancelButtonTapped:)];
    
    self.navigationItem.leftBarButtonItem = cancelButtonItem;
    
<<<<<<< HEAD
    [[NSNotificationCenter defaultCenter] addObserver:self selector:@selector(wordPressComAccountChanged) name:WPAccountDefaultWordPressComAccountChangedNotification object:nil];

=======
    [[NSNotificationCenter defaultCenter] addObserver:self selector:@selector(wordPressComApiDidLogin:) name:WordPressComApiDidLoginNotification object:nil];
    [[NSNotificationCenter defaultCenter] addObserver:self selector:@selector(wordPressComApiDidLogout:) name:WordPressComApiDidLogoutNotification object:nil];
    
>>>>>>> c1de4ba4
    // Remove one-pixel gap resulting from a top-aligned grouped table view
    if (IS_IPHONE) {
        UIEdgeInsets tableInset = [self.tableView contentInset];
        tableInset.top = -1;
        self.tableView.contentInset = tableInset;
    }

    [WPStyleGuide configureColorsForView:self.view andTableView:self.tableView];
 
    [self.tableView registerClass:[WPTableViewCell class] forCellReuseIdentifier:BlogCellIdentifier];
}

- (void)viewWillAppear:(BOOL)animated {
    [super viewWillAppear:animated];

    [self.navigationController setNavigationBarHidden:NO animated:animated];
    self.resultsController.delegate = self;
    [self.resultsController performFetch:nil];
    [self.tableView reloadData];
}

- (void)viewWillDisappear:(BOOL)animated {
    [super viewWillDisappear:animated];
    self.resultsController.delegate = nil;
}

- (NSUInteger)numSites {
    return [[self.resultsController fetchedObjects] count];
}

- (BOOL)hasDotComAndSelfHosted {
    return ([[self.resultsController sections] count] > 1);
}


#pragma mark - Notifications

- (void)wordPressComAccountChanged {
    [self.tableView reloadSections:[NSIndexSet indexSetWithIndex:0] withRowAnimation:UITableViewRowAnimationFade];
}

#pragma mark - Actions

- (IBAction)cancelButtonTapped:(id)sender {
    if (self.cancelCompletionHandler) {
        self.cancelCompletionHandler();
    }
}

#pragma mark - Table view data source

- (NSInteger)numberOfSectionsInTableView:(UITableView *)tableView {
    return [self.resultsController sections].count;
}

- (NSInteger)tableView:(UITableView *)tableView numberOfRowsInSection:(NSInteger)section {
    id<NSFetchedResultsSectionInfo> sectionInfo;
    NSInteger numberOfRows = 0;
    if ([self.resultsController sections].count > section) {
        sectionInfo = [[self.resultsController sections] objectAtIndex:section];
        numberOfRows = sectionInfo.numberOfObjects;
    }
    
    return numberOfRows;
}

- (UITableViewCell *)tableView:(UITableView *)tableView cellForRowAtIndexPath:(NSIndexPath *)indexPath
{
    
    UITableViewCell *cell = [self.tableView dequeueReusableCellWithIdentifier:BlogCellIdentifier];
    
    [WPStyleGuide configureTableViewCell:cell];
    [self configureCell:cell atIndexPath:indexPath];

    return cell;
}

- (NSString *)tableView:(UITableView *)tableView titleForHeaderInSection:(NSInteger)section {
    if (![self hasDotComAndSelfHosted]) {
        return nil;
    }
    return [[self.resultsController sectionIndexTitles] objectAtIndex:section];
}

- (NSInteger)sectionForDotCom {
    
    if ([self.resultsController sections].count > 0) {
        id<NSFetchedResultsSectionInfo> sectionInfo = [[self.resultsController sections] objectAtIndex:0];
        if ([[sectionInfo name] isEqualToString:@"1"]) {
            return 0;
        }
    }
    
    return -1;
}

- (NSInteger)sectionForSelfHosted {
    
    if ([self sectionForDotCom] >= 0) {
        return 1;
    } else {
        return 0;
    }
}

- (void)configureCell:(UITableViewCell *)cell atIndexPath:(NSIndexPath *)indexPath {
    cell.textLabel.textAlignment = NSTextAlignmentLeft;
    cell.accessoryType = UITableViewCellAccessoryNone;
    cell.accessoryView = nil;
    
    Blog *blog = [self.resultsController objectAtIndexPath:indexPath];
    if ([blog.blogName length] != 0) {
        cell.textLabel.text = blog.blogName;
    } else {
        cell.textLabel.text = blog.url;
    }
    
    [cell.imageView setImageWithBlavatarUrl:blog.blavatarUrl isWPcom:blog.isWPcom];

    cell.accessoryType = blog.objectID == self.selectedObjectID ? UITableViewCellAccessoryCheckmark : UITableViewCellAccessoryNone;
    cell.selectionStyle = UITableViewCellSelectionStyleBlue;
}

- (UIView *)tableView:(UITableView *)tableView viewForHeaderInSection:(NSInteger)section {
    WPTableViewSectionHeaderView *header = [[WPTableViewSectionHeaderView alloc] initWithFrame:CGRectMake(0, 0, CGRectGetWidth(self.view.bounds), 0)];
    header.fixedWidth = 0.0;
    header.title = [self tableView:self.tableView titleForHeaderInSection:section];
    return header;
}

- (CGFloat)tableView:(UITableView *)tableView heightForHeaderInSection:(NSInteger)section {
    NSString *title = [self tableView:self.tableView titleForHeaderInSection:section];
    return [WPTableViewSectionHeaderView heightForTitle:title andWidth:CGRectGetWidth(self.view.bounds)];
}

- (void)tableView:(UITableView *)tableView didSelectRowAtIndexPath:(NSIndexPath *)indexPath {
    [tableView deselectRowAtIndexPath:indexPath animated:YES];

    NSIndexPath *previousIndexPath;
    if (self.selectedObjectID) {
        for (Blog *blog in self.resultsController.fetchedObjects) {
            if (blog.objectID == self.selectedObjectID) {
                previousIndexPath = [self.resultsController indexPathForObject:blog];
                break;
            }
        }
        
        if ([previousIndexPath compare:indexPath] == NSOrderedSame) {
            // Do nothing
            return;
        }
    }
    
    Blog *selectedBlog = [self.resultsController objectAtIndexPath:indexPath];
    self.selectedObjectID = selectedBlog.objectID;
    [tableView cellForRowAtIndexPath:indexPath].accessoryType = UITableViewCellAccessoryCheckmark;
    
    if (previousIndexPath) {
        [tableView reloadRowsAtIndexPaths:@[previousIndexPath] withRowAnimation:UITableViewRowAnimationNone];
    }

    // Fire off the selection after a short delay to let animations complete for selection/deselection
    if (self.selectedCompletionHandler) {
        double delayInSeconds = 0.2;
        dispatch_time_t popTime = dispatch_time(DISPATCH_TIME_NOW, (int64_t)(delayInSeconds * NSEC_PER_SEC));
        dispatch_after(popTime, dispatch_get_main_queue(), ^(void){
            self.selectedCompletionHandler(self.selectedObjectID);
        });
    }
}

- (CGFloat)tableView:(UITableView *)tableView heightForRowAtIndexPath:(NSIndexPath *)indexPath {
    return 54;
}

#pragma mark - NSFetchedResultsController

- (NSFetchedResultsController *)resultsController {
    if (_resultsController) {
        return _resultsController;
    }
    
    NSManagedObjectContext *moc = [[ContextManager sharedInstance] mainContext];
    NSFetchRequest *fetchRequest = [NSFetchRequest fetchRequestWithEntityName:@"Blog"];
    [fetchRequest setSortDescriptors:@[[NSSortDescriptor sortDescriptorWithKey:@"account.isWpcom" ascending:NO], [NSSortDescriptor sortDescriptorWithKey:@"blogName" ascending:YES selector:@selector(localizedCaseInsensitiveCompare:)]]];
    [fetchRequest setPredicate:[self fetchRequestPredicate]];
    
    _resultsController = [[NSFetchedResultsController alloc]
                          initWithFetchRequest:fetchRequest
                          managedObjectContext:moc
                          sectionNameKeyPath:@"isWPcom"
                          cacheName:nil];
    _resultsController.delegate = self;
    
    NSError *error = nil;
    if (![_resultsController performFetch:&error]) {
        DDLogError(@"Couldn't fetch blogs: %@", [error localizedDescription]);
        _resultsController = nil;
    }
    return _resultsController;
}

- (NSPredicate *)fetchRequestPredicate {
    if ([self.tableView isEditing]) {
        return nil;
    } else {
        return [NSPredicate predicateWithFormat:@"visible = YES"];
    }
}

- (NSString *)controller:(NSFetchedResultsController *)controller sectionIndexTitleForSectionName:(NSString *)sectionName {
    if ([sectionName isEqualToString:@"1"]) {
        return [NSString stringWithFormat:NSLocalizedString(@"%@'s blogs", @"Section header for WordPress.com blogs"), [[WPAccount defaultWordPressComAccount] username]];
    }
    return NSLocalizedString(@"Self Hosted", @"Section header for self hosted blogs");
}

@end<|MERGE_RESOLUTION|>--- conflicted
+++ resolved
@@ -60,14 +60,8 @@
     
     self.navigationItem.leftBarButtonItem = cancelButtonItem;
     
-<<<<<<< HEAD
     [[NSNotificationCenter defaultCenter] addObserver:self selector:@selector(wordPressComAccountChanged) name:WPAccountDefaultWordPressComAccountChangedNotification object:nil];
-
-=======
-    [[NSNotificationCenter defaultCenter] addObserver:self selector:@selector(wordPressComApiDidLogin:) name:WordPressComApiDidLoginNotification object:nil];
-    [[NSNotificationCenter defaultCenter] addObserver:self selector:@selector(wordPressComApiDidLogout:) name:WordPressComApiDidLogoutNotification object:nil];
-    
->>>>>>> c1de4ba4
+    
     // Remove one-pixel gap resulting from a top-aligned grouped table view
     if (IS_IPHONE) {
         UIEdgeInsets tableInset = [self.tableView contentInset];
