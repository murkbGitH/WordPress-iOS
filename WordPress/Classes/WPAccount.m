//
//  WPAccount.m
//  WordPress
//
//  Created by Jorge Bernal on 4/23/13.
//  Copyright (c) 2013 WordPress. All rights reserved.
//

#import "WPAccount.h"
#import "Blog.h"
#import "NSString+XMLExtensions.h"
#import "WordPressAppDelegate.h"
#import "WordPressComApi.h"
#import "SFHFKeychainUtils.h"
#import "ContextManager.h"
#import <SFHFKeychainUtils.h>
#import "NotificationsManager.h"
#import "WordPressComOAuthClient.h"

static NSString * const DefaultDotcomAccountDefaultsKey = @"AccountDefaultDotcom";
static NSString * const WordPressDotcomXMLRPCKey = @"https://wordpress.com/xmlrpc.php";

static WPAccount *__defaultDotcomAccount = nil;

NSString * const WPAccountDefaultWordPressComAccountChangedNotification = @"WPAccountDefaultWordPressComAccountChangedNotification";


@interface WPAccount ()
@property (nonatomic, retain) NSString *xmlrpc;
@property (nonatomic, retain) NSString *username;
@property (nonatomic, retain) NSString *authToken;
@property (nonatomic) BOOL isWpcom;
@end

@implementation WPAccount {
    WordPressComApi *_restApi;
    WordPressXMLRPCApi *_xmlrpcApi;
}

@dynamic xmlrpc;
@dynamic username;
@dynamic isWpcom;
@dynamic blogs;
@dynamic jetpackBlogs;

#pragma mark - Default WordPress.com account

+ (WPAccount *)defaultWordPressComAccount {
    if (__defaultDotcomAccount) {
        return __defaultDotcomAccount;
    }
    NSManagedObjectContext *context = [[ContextManager sharedInstance] mainContext];

    NSURL *accountURL = [[NSUserDefaults standardUserDefaults] URLForKey:DefaultDotcomAccountDefaultsKey];
    if (!accountURL) {
        return nil;
    }
    NSManagedObjectID *objectID = [[context persistentStoreCoordinator] managedObjectIDForURIRepresentation:accountURL];
    if (!objectID) {
        return nil;
    }

    WPAccount *account = (WPAccount *)[context existingObjectWithID:objectID error:nil];
    if (account) {
        __defaultDotcomAccount = account;
    } else {
        // The stored Account reference is invalid, so let's remove it to avoid wasting time querying for it
        [[NSUserDefaults standardUserDefaults] removeObjectForKey:DefaultDotcomAccountDefaultsKey];
    }

    return __defaultDotcomAccount;
}

+ (void)setDefaultWordPressComAccount:(WPAccount *)account {
    NSAssert(account.isWpcom, @"account should be a wordpress.com account");
    NSAssert(account.authToken.length > 0, @"Account should have an authToken for WP.com");
    
    // Make sure the account is on the main context
    __defaultDotcomAccount = (WPAccount *)[[[ContextManager sharedInstance] mainContext] existingObjectWithID:account.objectID error:nil];
    // When the account object hasn't been saved yet, its objectID is temporary
    // If we store a reference to that objectID it will be invalid the next time we launch
    if ([[account objectID] isTemporaryID]) {
        [account.managedObjectContext obtainPermanentIDsForObjects:@[account] error:nil];
    }
    NSURL *accountURL = [[account objectID] URIRepresentation];
    [[NSUserDefaults standardUserDefaults] setURL:accountURL forKey:DefaultDotcomAccountDefaultsKey];
    [[NSUserDefaults standardUserDefaults] synchronize];
    [[NSNotificationCenter defaultCenter] postNotificationName:WPAccountDefaultWordPressComAccountChangedNotification object:account];
    
    [SFHFKeychainUtils storeUsername:account.username andPassword:account.authToken forServiceName:WordPressComOAuthKeychainServiceName updateExisting:YES error:nil];
    
    [NotificationsManager registerForPushNotifications];
}

+ (void)removeDefaultWordPressComAccount {
    [self removeDefaultWordPressComAccountWithContext:[ContextManager sharedInstance].backgroundContext];
}

+ (void)removeDefaultWordPressComAccountWithContext:(NSManagedObjectContext *)context {
    WPAccount *defaultAccount = __defaultDotcomAccount;
    if (!defaultAccount) {
        return;
    }
    [context performBlock:^{
        WPAccount *account = (WPAccount *)[context objectWithID:defaultAccount.objectID];
        [context deleteObject:account];
        [[ContextManager sharedInstance] saveContext:context];
    }];
    __defaultDotcomAccount = nil;
}

- (void)prepareForDeletion {
    // Invoked automatically by the Core Data framework when the receiver is about to be deleted.
    if (__defaultDotcomAccount == self) {
        [[self restApi] cancelAllHTTPOperationsWithMethod:nil path:nil];
        [[self restApi] reset];
        
        // Clear keychain entries
        NSError *error;
        [SFHFKeychainUtils deleteItemForUsername:self.username andServiceName:@"WordPress.com" error:&error];
        [SFHFKeychainUtils deleteItemForUsername:self.username andServiceName:WordPressComOAuthKeychainServiceName error:&error];
        self.password = nil;
        self.authToken = nil;
        
        [WordPressAppDelegate sharedWordPressApplicationDelegate].isWPcomAuthenticated = NO;
        
        [[NSUserDefaults standardUserDefaults] removeObjectForKey:@"wpcom_username_preference"];
        [[NSUserDefaults standardUserDefaults] removeObjectForKey:DefaultDotcomAccountDefaultsKey];
        [[NSUserDefaults standardUserDefaults] synchronize];
        
        [[NSNotificationCenter defaultCenter] postNotificationName:WPAccountDefaultWordPressComAccountChangedNotification object:nil];
        [NotificationsManager unregisterDeviceToken];
        
        __defaultDotcomAccount = nil;
    }
}


#pragma mark - Account creation

+ (WPAccount *)createOrUpdateWordPressComAccountWithUsername:(NSString *)username password:(NSString *)password authToken:(NSString *)authToken {
    return [WPAccount createOrUpdateWordPressComAccountWithUsername:username password:password authToken:authToken context:[[ContextManager sharedInstance] backgroundContext]];
}

+ (WPAccount *)createOrUpdateWordPressComAccountWithUsername:(NSString *)username password:(NSString *)password authToken:(NSString *)authToken context:(NSManagedObjectContext *)context {
<<<<<<< HEAD
    WPAccount *account = [self createOrUpdateSelfHostedAccountWithXmlrpc:WordPressDotcomXMLRPCKey username:username andPassword:password withContext:context];
    account.isWpcom = YES;
    account.authToken = authToken;
=======
    WPAccount *account = [self createOrUpdateSelfHostedAccountWithXmlrpc:DotcomXmlrpcKey username:username andPassword:password withContext:context];
    [account.managedObjectContext performBlockAndWait:^{
        account.isWpcom = YES;
        account.authToken = authToken;
    }];
>>>>>>> 7a7dfafe
    return account;
}

+ (WPAccount *)createOrUpdateSelfHostedAccountWithXmlrpc:(NSString *)xmlrpc username:(NSString *)username andPassword:(NSString *)password {
    return [WPAccount createOrUpdateSelfHostedAccountWithXmlrpc:xmlrpc username:username andPassword:password withContext:[[ContextManager sharedInstance] backgroundContext]];
}

+ (WPAccount *)createOrUpdateSelfHostedAccountWithXmlrpc:(NSString *)xmlrpc username:(NSString *)username andPassword:(NSString *)password withContext:(NSManagedObjectContext *)context {
    NSFetchRequest *request = [NSFetchRequest fetchRequestWithEntityName:@"Account"];
    [request setPredicate:[NSPredicate predicateWithFormat:@"xmlrpc like %@ AND username like %@", xmlrpc, username]];
    [request setIncludesPendingChanges:YES];
    
    __block WPAccount *account;
    [context performBlockAndWait:^{
        NSArray *results = [context executeFetchRequest:request error:nil];
        if ([results count] > 0) {
            account = [results objectAtIndex:0];
        } else {
            account = [NSEntityDescription insertNewObjectForEntityForName:@"Account" inManagedObjectContext:context];
            account.xmlrpc = xmlrpc;
            account.username = username;
        }
        account.password = password;
        
        [[ContextManager sharedInstance] saveContext:context];
    }];
    return account;
}

#pragma mark - Blog creation

- (Blog *)findOrCreateBlogFromDictionary:(NSDictionary *)blogInfo withContext:(NSManagedObjectContext*)context {
    NSString *blogUrl = [[blogInfo objectForKey:@"url"] stringByReplacingOccurrencesOfString:@"http://" withString:@""];
	if ([blogUrl hasSuffix:@"/"]) {
		blogUrl = [blogUrl substringToIndex:blogUrl.length-1];
    }
	blogUrl = [blogUrl stringByTrimmingCharactersInSet:[NSCharacterSet whitespaceCharacterSet]];

    __block Blog *blog;
    [context performBlockAndWait:^{
        WPAccount *contextAccount = (WPAccount *)[context existingObjectWithID:self.objectID error:nil];
        NSSet *foundBlogs = [contextAccount.blogs filteredSetUsingPredicate:[NSPredicate predicateWithFormat:@"url like %@", blogUrl]];
        if ([foundBlogs count]) {
            blog = [foundBlogs anyObject];
            return;
        }
        
        blog = [NSEntityDescription insertNewObjectForEntityForName:NSStringFromClass([Blog class]) inManagedObjectContext:context];
        blog.account = contextAccount;
        blog.url = blogUrl;
        blog.blogID = [NSNumber numberWithInt:[[blogInfo objectForKey:@"blogid"] intValue]];
        blog.blogName = [[blogInfo objectForKey:@"blogName"] stringByDecodingXMLCharacters];
        blog.xmlrpc = [blogInfo objectForKey:@"xmlrpc"];

        DDLogInfo(@"Created blog: %@", blog);
    }];
    
    return blog;
}

- (void)syncBlogsWithSuccess:(void (^)())success failure:(void (^)(NSError *error))failure {
    WPFLogMethod();
    [self.xmlrpcApi getBlogsWithSuccess:^(NSArray *blogs) {
        [self mergeBlogs:blogs withCompletion:success];
    } failure:^(NSError *error) {
        DDLogError(@"Error syncing blogs: %@", error);
        if (failure) {
            failure(error);
        }
    }];
}

- (void)mergeBlogs:(NSArray *)blogs withCompletion:(void (^)())completion {
    NSManagedObjectContext *backgroundMOC = [[ContextManager sharedInstance] backgroundContext];

    NSManagedObjectID *accountID = self.objectID;
    [backgroundMOC performBlock:^{
        WPAccount *account = (WPAccount *)[backgroundMOC objectWithID:accountID];
        for (NSDictionary *blog in blogs) {
            [account findOrCreateBlogFromDictionary:blog withContext:backgroundMOC];
        }
        [[ContextManager sharedInstance] saveContext:backgroundMOC];
        if (completion != nil) {
            dispatch_async(dispatch_get_main_queue(), completion);
        }
    }];
}

#pragma mark - Custom accessors

- (NSString *)password {
    return [SFHFKeychainUtils getPasswordForUsername:self.username andServiceName:self.xmlrpc error:nil];
}

- (void)setPassword:(NSString *)password {
    if (password) {
        [SFHFKeychainUtils storeUsername:self.username
                             andPassword:password
                          forServiceName:self.xmlrpc
                          updateExisting:YES
                                   error:nil];
    } else {
        [SFHFKeychainUtils deleteItemForUsername:self.username
                                  andServiceName:self.xmlrpc
                                           error:nil];
    }
}

- (NSString *)authToken {
    return [SFHFKeychainUtils getPasswordForUsername:self.username andServiceName:WordPressComOAuthKeychainServiceName error:nil];
}

- (void)setAuthToken:(NSString *)authToken {
    if (authToken) {
        [SFHFKeychainUtils storeUsername:self.username
                             andPassword:authToken
                          forServiceName:WordPressComOAuthKeychainServiceName
                          updateExisting:YES
                                   error:nil];
    } else {
        [SFHFKeychainUtils deleteItemForUsername:self.username
                                  andServiceName:WordPressComOAuthKeychainServiceName
                                           error:nil];
    }
}

- (NSArray *)visibleBlogs {
    NSSet *visibleBlogs = [self.blogs filteredSetUsingPredicate:[NSPredicate predicateWithFormat:@"visible = YES"]];
    NSArray *sortedBlogs = [visibleBlogs sortedArrayUsingDescriptors:@[[NSSortDescriptor sortDescriptorWithKey:@"blogName" ascending:YES selector:@selector(localizedCaseInsensitiveCompare:)]]];
    return sortedBlogs;
}

#pragma mark - API Helpers

- (WordPressComApi *)restApi
{
    if (!self.isWpcom) {
        return nil;
    }

    if (!_restApi) {
        _restApi = [[WordPressComApi alloc] initWithOAuthToken:self.authToken];
    }
    return _restApi;
}

- (WordPressXMLRPCApi *)xmlrpcApi {
    if (!_xmlrpcApi) {
        _xmlrpcApi = [WordPressXMLRPCApi apiWithXMLRPCEndpoint:[NSURL URLWithString:self.xmlrpc] username:self.username password:self.password];
    }
    return _xmlrpcApi;
}

@end<|MERGE_RESOLUTION|>--- conflicted
+++ resolved
@@ -143,17 +143,11 @@
 }
 
 + (WPAccount *)createOrUpdateWordPressComAccountWithUsername:(NSString *)username password:(NSString *)password authToken:(NSString *)authToken context:(NSManagedObjectContext *)context {
-<<<<<<< HEAD
     WPAccount *account = [self createOrUpdateSelfHostedAccountWithXmlrpc:WordPressDotcomXMLRPCKey username:username andPassword:password withContext:context];
-    account.isWpcom = YES;
-    account.authToken = authToken;
-=======
-    WPAccount *account = [self createOrUpdateSelfHostedAccountWithXmlrpc:DotcomXmlrpcKey username:username andPassword:password withContext:context];
     [account.managedObjectContext performBlockAndWait:^{
         account.isWpcom = YES;
         account.authToken = authToken;
     }];
->>>>>>> 7a7dfafe
     return account;
 }
 
