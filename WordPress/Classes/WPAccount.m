--- conflicted
+++ resolved
@@ -143,31 +143,9 @@
 #pragma mark - Blog creation
 
 - (Blog *)findOrCreateBlogFromDictionary:(NSDictionary *)blogInfo withContext:(NSManagedObjectContext*)context {
-<<<<<<< HEAD
-    WPAccount *contextAccount = (WPAccount *)[context objectWithID:self.objectID];
-    
-=======
->>>>>>> 9b465380
     NSString *blogUrl = [[blogInfo objectForKey:@"url"] stringByReplacingOccurrencesOfString:@"http://" withString:@""];
 	if ([blogUrl hasSuffix:@"/"]) {
 		blogUrl = [blogUrl substringToIndex:blogUrl.length-1];
-<<<<<<< HEAD
-	blogUrl= [blogUrl stringByTrimmingCharactersInSet:[NSCharacterSet whitespaceCharacterSet]];
-
-    NSSet *foundBlogs = [contextAccount.blogs filteredSetUsingPredicate:[NSPredicate predicateWithFormat:@"url like %@", blogUrl]];
-    if ([foundBlogs count]) {
-        return [foundBlogs anyObject];
-    }
-
-    Blog *blog = [NSEntityDescription insertNewObjectForEntityForName:NSStringFromClass([Blog class]) inManagedObjectContext:context];
-    blog.account = contextAccount;
-    blog.url = blogUrl;
-    blog.blogID = [NSNumber numberWithInt:[[blogInfo objectForKey:@"blogid"] intValue]];
-    blog.blogName = [[blogInfo objectForKey:@"blogName"] stringByDecodingXMLCharacters];
-    blog.xmlrpc = [blogInfo objectForKey:@"xmlrpc"];
-    blog.isAdmin = [NSNumber numberWithInt:[[blogInfo objectForKey:@"isAdmin"] intValue]];
-
-=======
     }
 	blogUrl = [blogUrl stringByTrimmingCharactersInSet:[NSCharacterSet whitespaceCharacterSet]];
 
@@ -189,7 +167,6 @@
         blog.isAdmin = [NSNumber numberWithInt:[[blogInfo objectForKey:@"isAdmin"] intValue]];
     }];
     
->>>>>>> 9b465380
     return blog;
 }
 
