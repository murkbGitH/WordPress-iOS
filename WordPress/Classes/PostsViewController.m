
#import "WPTableViewControllerSubclass.h"
#import "PostsViewController.h"
#import "EditPostViewController.h"
#import "PostTableViewCell.h"
#import "NewPostTableViewCell.h"
#import "WordPressAppDelegate.h"
#import "Reachability.h"
#import "Post.h"
#import "EditPostTableViewController.h"
#define TAG_OFFSET 1010

@interface PostsViewController () {
    BOOL _addingNewPost;
}

@end

@implementation PostsViewController

@synthesize anyMorePosts, drafts;
//@synthesize resultsController;

#pragma mark -
#pragma mark View lifecycle

- (NSString *)noResultsTitleText
{
    return NSLocalizedString(@"You don't have any posts yet.", @"Displayed when the user pulls up the posts view and they have no posts");
}

- (UIView *)noResultsAccessoryView {
    return [[UIImageView alloc] initWithImage:[UIImage imageNamed:@"penandink"]];
}

- (void)viewDidLoad {
    DDLogInfo(@"%@ %@", self, NSStringFromSelector(_cmd));
    [super viewDidLoad];
    
    self.title = NSLocalizedString(@"Posts", @"");
    UIBarButtonItem *composeButtonItem  = nil;
    
    if ([self.editButtonItem respondsToSelector:@selector(setTintColor:)]) {
        composeButtonItem = [[UIBarButtonItem alloc] initWithImage:[UIImage imageNamed:@"navbar_add"]
                                                             style:[WPStyleGuide barButtonStyleForBordered]
                                                             target:self 
                                                             action:@selector(showAddPostView)];
    } else {
        composeButtonItem = [[UIBarButtonItem alloc] initWithBarButtonSystemItem:UIBarButtonSystemItemAdd 
                                                                           target:self 
                                                                           action:@selector(showAddPostView)];
    }
    if ([composeButtonItem respondsToSelector:@selector(setTintColor:)]) {
        composeButtonItem.tintColor = [UIColor UIColorFromHex:0x333333];
    }
<<<<<<< HEAD
    UIImage *image = [UIImage imageNamed:@"icon-posts-add"];
    UIButton *button = [[UIButton alloc] initWithFrame:CGRectMake(0, 0, image.size.width, image.size.height)];
    [button setImage:image forState:UIControlStateNormal];
    [button addTarget:self action:@selector(showAddPostView) forControlEvents:UIControlEventTouchUpInside];
    composeButtonItem = [[UIBarButtonItem alloc] initWithCustomView:button];
=======
    if (IS_IOS7) {
        UIImage *image = [UIImage imageNamed:@"icon-posts-add"];
        UIButton *button = [[UIButton alloc] initWithFrame:CGRectMake(0, 0, image.size.width, image.size.height)];
        [button setImage:image forState:UIControlStateNormal];
        [button addTarget:self action:@selector(showAddPostView) forControlEvents:UIControlEventTouchUpInside];
        composeButtonItem = [[UIBarButtonItem alloc] initWithCustomView:button];
    }
    
    // Account for 1 pixel header height
    UIEdgeInsets tableInset = [self.tableView contentInset];
    tableInset.top = -1;
    self.tableView.contentInset = tableInset;
>>>>>>> 7da528c7

    [WPStyleGuide setRightBarButtonItemWithCorrectSpacing:composeButtonItem forNavigationItem:self.navigationItem];
    
    self.infiniteScrollEnabled = YES;
    
    [WPStyleGuide configureColorsForView:self.view andTableView:self.tableView];
    
}

- (void)viewDidAppear:(BOOL)animated
{
    [super viewDidAppear:animated];

    [WPMobileStats flagProperty:[self statsPropertyForViewOpening] forEvent:StatsEventAppClosed];
}

- (void)viewWillAppear:(BOOL)animated {
	[super viewWillAppear:animated];

	if (IS_IPHONE) {
		// iPhone table views should not appear selected
		if ([self.tableView indexPathForSelectedRow]) {
			[self.tableView scrollToRowAtIndexPath:[self.tableView indexPathForSelectedRow] atScrollPosition:UITableViewScrollPositionMiddle animated:NO];
			[self.tableView deselectRowAtIndexPath:[self.tableView indexPathForSelectedRow] animated:animated];
		}
	}
    
    // Scroll to the top of the UItableView to show the newly added post.
    if (_addingNewPost) {
        [self.tableView setContentOffset:CGPointZero animated:NO];
        _addingNewPost = NO;
    }

}

- (void)viewWillDisappear:(BOOL)animated {
    [super viewWillDisappear:animated];
}

- (void)dealloc {
    [[NSNotificationCenter defaultCenter] removeObserver:self];
}

- (BOOL)shouldAutorotateToInterfaceOrientation:(UIInterfaceOrientation)interfaceOrientation {
    WordPressAppDelegate *delegate = (WordPressAppDelegate*)[[UIApplication sharedApplication] delegate];

    if ([delegate isAlertRunning] == YES)
        return NO;
    
    return [super shouldAutorotateToInterfaceOrientation:interfaceOrientation];
}

- (NSString *)statsPropertyForViewOpening
{
    return StatsPropertyPostsOpened;
}


#pragma mark -
#pragma mark Syncs methods

- (BOOL)isSyncing {
	return self.blog.isSyncingPosts;
}

- (NSDate *)lastSyncDate {
	return self.blog.lastPostsSync;
}

- (BOOL)hasMoreContent {
	return [self.blog.hasOlderPosts boolValue];
}

- (void)loadMoreWithSuccess:(void (^)())success failure:(void (^)(NSError *))failure {
    [self.blog syncPostsWithSuccess:success failure:failure loadMore:YES];
}

#pragma mark -
#pragma mark TableView delegate

- (NSString *)tableView:(UITableView *)tableView titleForHeaderInSection:(NSInteger)section {
    return nil;
}

- (void)configureCell:(NewPostTableViewCell *)cell atIndexPath:(NSIndexPath *)indexPath {    
    Post *apost = (Post*) [self.resultsController objectAtIndexPath:indexPath];
    cell.post = apost;
	if (cell.post.remoteStatus == AbstractPostRemoteStatusPushing) {
		cell.selectionStyle = UITableViewCellSelectionStyleNone;
	} else {
		cell.selectionStyle = UITableViewCellSelectionStyleBlue;
	}
}

- (void)tableView:(UITableView *)tableView didSelectRowAtIndexPath:(NSIndexPath *)indexPath {
	AbstractPost *post = [self.resultsController objectAtIndexPath:indexPath];
	if (post.remoteStatus == AbstractPostRemoteStatusPushing) {
		// Don't allow editing while pushing changes
		return;
	}

    [self editPost:post];
    [tableView deselectRowAtIndexPath:indexPath animated:YES];    
}

- (CGFloat)tableView:(UITableView *)tableView heightForRowAtIndexPath:(NSIndexPath *)indexPath {
    AbstractPost *post = [self.resultsController objectAtIndexPath:indexPath];
    return [NewPostTableViewCell rowHeightForPost:post andWidth:CGRectGetWidth(self.tableView.bounds)];
}

- (BOOL)tableView:(UITableView *)tableView canEditRowAtIndexPath:(NSIndexPath *)indexPath {
    return YES;
}

- (UITableViewCellEditingStyle)tableView:(UITableView *)tableView editingStyleForRowAtIndexPath:(NSIndexPath *)indexPath {
    return UITableViewCellEditingStyleDelete;
}

- (void)tableView:(UITableView *)tableView commitEditingStyle:(UITableViewCellEditingStyle)editingStyle forRowAtIndexPath:(NSIndexPath *)indexPath {
    [self deletePostAtIndexPath:indexPath];
}

#pragma mark -
#pragma mark Memory Management

- (void)didReceiveMemoryWarning {
    DDLogWarn(@"%@ %@", self, NSStringFromSelector(_cmd));
    [super didReceiveMemoryWarning];
}

#pragma mark -
#pragma mark Custom methods

- (void)deletePostAtIndexPath:(NSIndexPath *)indexPath{
    Post *post = [self.resultsController objectAtIndexPath:indexPath];
    [post deletePostWithSuccess:nil failure:^(NSError *error) {
        NSDictionary *errInfo = [NSDictionary dictionaryWithObjectsAndKeys:self.blog, @"currentBlog", nil];
		if([error code] == 403) {
			[self promptForPassword];
		} else {
			[[NSNotificationCenter defaultCenter] postNotificationName:kXML_RPC_ERROR_OCCURS object:error userInfo:errInfo];
		}
        [self syncItems];
    }];
}

- (void)showAddPostView {
    [WPMobileStats trackEventForWPCom:StatsEventPostsClickedNewPost];

    _addingNewPost = YES;
    Post *post = [Post newDraftForBlog:self.blog];
    [self editPost:post];
}

- (void)editPost:(AbstractPost *)apost {
    //EditPostViewController *editPostViewController = [[EditPostViewController alloc] initWithPost:apost];
    EditPostTableViewController *editPostViewController = [[EditPostTableViewController alloc] initWithPost:apost];
    UINavigationController *navController = [[UINavigationController alloc] initWithRootViewController:editPostViewController];
    navController.modalPresentationStyle = UIModalPresentationCurrentContext;
    [self.view.window.rootViewController presentViewController:navController animated:YES completion:nil];
}

- (void)setBlog:(Blog *)blog {
    [super setBlog:blog];
}

#pragma mark -
#pragma mark Fetched results controller

- (NSString *)entityName {
    return @"Post";
}

- (BOOL)refreshRequired {
	NSUserDefaults *defaults = [NSUserDefaults standardUserDefaults];
	if ([defaults boolForKey:@"refreshPostsRequired"]) { 
		[defaults setBool:NO forKey:@"refreshPostsRequired"];
		return YES;
	}
	
	return NO;
}

- (NSFetchRequest *)fetchRequest {
    NSFetchRequest *fetchRequest = [NSFetchRequest fetchRequestWithEntityName:[self entityName]];
    fetchRequest.predicate = [NSPredicate predicateWithFormat:@"(blog == %@) && (original == nil)", self.blog];
    NSSortDescriptor *sortDescriptorLocal = [NSSortDescriptor sortDescriptorWithKey:@"remoteStatusNumber" ascending:YES];
    NSSortDescriptor *sortDescriptorDate = [NSSortDescriptor sortDescriptorWithKey:@"date_created_gmt" ascending:NO];
    fetchRequest.sortDescriptors = @[sortDescriptorLocal, sortDescriptorDate];
    fetchRequest.fetchBatchSize = 10;
    return fetchRequest;
}

- (NSString *)sectionNameKeyPath {
    return @"remoteStatusNumber";
}

- (void)syncItemsViaUserInteraction:(BOOL)userInteraction success:(void (^)())success failure:(void (^)(NSError *))failure {
    if (userInteraction) {
        // If triggered by a pull to refresh, sync posts and metadata
        [self.blog syncPostsAndMetadataWithSuccess:success failure:failure];
    } else {
        // If blog has no posts, then sync posts including metadata
        if (self.blog.posts.count == 0) {
            [self.blog syncPostsAndMetadataWithSuccess:success failure:failure];
        } else {
            [self.blog syncPostsWithSuccess:success failure:failure loadMore:NO];
        }
    }
}

- (Class)cellClass {
    return [NewPostTableViewCell class];
}

- (void)controller:(NSFetchedResultsController *)controller
   didChangeObject:(id)anObject
       atIndexPath:(NSIndexPath *)indexPath
     forChangeType:(NSFetchedResultsChangeType)type
      newIndexPath:(NSIndexPath *)newIndexPath {

    [super controller:controller didChangeObject:anObject atIndexPath:indexPath forChangeType:type newIndexPath:newIndexPath];

    if (type == NSFetchedResultsChangeDelete) {
        if (_addingNewPost && NSOrderedSame == [indexPath compare:[NSIndexPath indexPathForRow:0 inSection:0]]) {
            _addingNewPost = NO;
        }
    }
}

- (BOOL)userCanCreateEntity {
	return YES;
}


@end<|MERGE_RESOLUTION|>--- conflicted
+++ resolved
@@ -53,26 +53,18 @@
     if ([composeButtonItem respondsToSelector:@selector(setTintColor:)]) {
         composeButtonItem.tintColor = [UIColor UIColorFromHex:0x333333];
     }
-<<<<<<< HEAD
+
     UIImage *image = [UIImage imageNamed:@"icon-posts-add"];
     UIButton *button = [[UIButton alloc] initWithFrame:CGRectMake(0, 0, image.size.width, image.size.height)];
     [button setImage:image forState:UIControlStateNormal];
     [button addTarget:self action:@selector(showAddPostView) forControlEvents:UIControlEventTouchUpInside];
     composeButtonItem = [[UIBarButtonItem alloc] initWithCustomView:button];
-=======
-    if (IS_IOS7) {
-        UIImage *image = [UIImage imageNamed:@"icon-posts-add"];
-        UIButton *button = [[UIButton alloc] initWithFrame:CGRectMake(0, 0, image.size.width, image.size.height)];
-        [button setImage:image forState:UIControlStateNormal];
-        [button addTarget:self action:@selector(showAddPostView) forControlEvents:UIControlEventTouchUpInside];
-        composeButtonItem = [[UIBarButtonItem alloc] initWithCustomView:button];
-    }
-    
+
     // Account for 1 pixel header height
     UIEdgeInsets tableInset = [self.tableView contentInset];
     tableInset.top = -1;
     self.tableView.contentInset = tableInset;
->>>>>>> 7da528c7
+
 
     [WPStyleGuide setRightBarButtonItemWithCorrectSpacing:composeButtonItem forNavigationItem:self.navigationItem];
     
