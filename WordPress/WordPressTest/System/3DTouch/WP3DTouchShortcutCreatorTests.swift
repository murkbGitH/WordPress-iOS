import XCTest
import WordPress

class WP3DTouchShortcutCreatorTests: XCTestCase
{
    var testShortcutCreator: WP3DTouchShortcutCreator!
    
    override func setUp() {
        super.setUp()
        testShortcutCreator = WP3DTouchShortcutCreator()
        UIApplication.sharedApplication().shortcutItems = nil
    }
    
    override func tearDown() {
        testShortcutCreator = nil
        super.tearDown()
    }
    
    func testCreateShortcutLoggedOutDoesNotCreatesLoggedOutShortcutsWith3DTouchNotAvailable() {
        testShortcutCreator.createShortcutsIf3DTouchAvailable(false)
<<<<<<< HEAD
        XCTAssertEqual(UIApplication.sharedApplication().shortcutItems!.capacity, 0)
=======
        XCTAssertEqual(UIApplication.sharedApplication().shortcutItems!.capacity, 1)
>>>>>>> 2ab55aed
    }
}<|MERGE_RESOLUTION|>--- conflicted
+++ resolved
@@ -18,10 +18,6 @@
     
     func testCreateShortcutLoggedOutDoesNotCreatesLoggedOutShortcutsWith3DTouchNotAvailable() {
         testShortcutCreator.createShortcutsIf3DTouchAvailable(false)
-<<<<<<< HEAD
-        XCTAssertEqual(UIApplication.sharedApplication().shortcutItems!.capacity, 0)
-=======
         XCTAssertEqual(UIApplication.sharedApplication().shortcutItems!.capacity, 1)
->>>>>>> 2ab55aed
     }
 }