--- conflicted
+++ resolved
@@ -3,8 +3,7 @@
 This file documents changes in the data model. Please explain any changes to the
 data model as well as any custom migrations.
 
-<<<<<<< HEAD
-## WordPress 41 (@jleandroperez 2015-11-06)
+## WordPress 42 (@jleandroperez 2015-11-06)
 
 Changes to the data model:
 - Added new entity: `BlogSettings`, to encapsulate all of the Blog Settings
@@ -19,11 +18,10 @@
 - Migrated the attribute `Blog.relatedPostsEnabled` over to `BlogSettings.relatedPostsEnabled`
 - Migrated the attribute `Blog.relatedPostsShowHeadline` over to `BlogSettings.relatedPostsShowHeadline`
 - Migrated the attribute `Blog.relatedPostsShowThumbnails` over to `BlogSettings.relatedPostsShowThumbnails`
-=======
+
 ## WordPress 41 (@jleandroperez 2015-11-23)
 
 - `Notification.id` field has been updated to Integer 64
->>>>>>> b81dc7fd
 
 ## WordPress 40 (@alexcurylo 2015-10-14)
 
